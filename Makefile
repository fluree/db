.PHONY: help all deps jar install deploy nodejs browser webworker cljtest	\
	cljs-browser-test cljs-node-test cljstest test eastwood ci clean	\
	js-packages sync-package-json publish-nodejs publish-browser		\
	publish-webworker publish-js pending-tests pt clj-kondo-lint            \
	clj-kondo-lint-ci cljfmt-check cljfmt-fix

.DEFAULT_GOAL := help

help: ## Describe available tasks
	@grep -E '^[a-zA-Z_-]+:.*?## .*$$' $(MAKEFILE_LIST) | sort | awk 'BEGIN {FS = ":.*?## "}; {printf "\033[36m%-20s\033[0m %s\n", $$1, $$2}'

DOCS_MARKDOWN := $(shell find docs -name '*.md')
DOCS_TARGETS := $(DOCS_MARKDOWN:docs/%.md=docs/%.html)

SOURCES := $(shell find src)
RESOURCES := $(shell find resources)
BROWSER_SOURCES := src/fluree/sdk/browser.cljs
NODEJS_SOURCES := src/fluree/sdk/node.cljs
WEBWORKER_SOURCES := src/fluree/sdk/webworker.cljs
ALL_SOURCES := $(SOURCES) $(BROWSER_SOURCES) $(WEBWORKER_SOURCES) $(NODEJS_SOURCES)

all: jar browser nodejs webworker js-packages docs ## Build all artifacts (JAR, JS packages, docs)

target/fluree-db.jar: out node_modules src/deps.cljs $(ALL_SOURCES) $(RESOURCES)
	clojure -T:build jar

jar: target/fluree-db.jar ## Build Clojure JAR

package-lock.json node_modules: package.json
	npm install && touch package-lock.json node_modules

out/fluree-node-sdk.js: package.json package-lock.json node_modules deps.edn src/deps.cljs shadow-cljs.edn $(SOURCES) $(NODEJS_SOURCES) $(RESOURCES)
	npx shadow-cljs release fluree-node-sdk && cp out/nodejs/fluree-node-sdk.js out/fluree-node-sdk.js
	@if [ ! -f out/nodejs/package.json ]; then \
		echo '{"name": "@fluree/fluree-node-sdk", "version": "3.0.0-alpha2", "main": "fluree-node-sdk.js"}' > out/nodejs/package.json; \
		echo "Created missing out/nodejs/package.json"; \
	fi

nodejs: out/fluree-node-sdk.js ## Build Node.js SDK

out/fluree-browser-sdk.js: package.json package-lock.json node_modules deps.edn src/deps.cljs shadow-cljs.edn $(SOURCES) $(BROWSER_SOURCES) $(RESOURCES)
	npx shadow-cljs release fluree-browser-sdk && cp out/browser/fluree-browser-sdk.js out/fluree-browser-sdk.js

browser: out/fluree-browser-sdk.js ## Build browser SDK

out/fluree-webworker.js: package.json package-lock.json node_modules deps.edn src/deps.cljs shadow-cljs.edn $(SOURCES) $(WEBWORKER_SOURCES) $(RESOURCES)
	npx shadow-cljs release fluree-webworker && cp out/webworker/fluree-webworker.js out/fluree-webworker.js

webworker: out/fluree-webworker.js ## Build webworker SDK

deps: ## Download and cache dependencies
	clojure -A:cljtest:cljstest:eastwood:docs -P

src/deps.cljs: package.json
	clojure -M:js-deps

install: target/fluree-db.jar ## Install JAR to local repository
	clojure -T:build install

deploy: target/fluree-db.jar ## Deploy JAR to remote repository
	clojure -T:build deploy

js-packages/nodejs/package.json: package.json build.clj
	clojure -T:build sync-package-json :target $(@D)/package.json :node? true

js-packages/browser/package.json: package.json build.clj
	clojure -T:build sync-package-json :target $(@D)/package.json

js-packages/webworker/package.json: package.json build.clj
	clojure -T:build sync-package-json :target $(@D)/package.json

js-packages/nodejs/fluree-node-sdk.js: out/fluree-node-sdk.js
	cp $< $@

js-packages/browser/fluree-browser-sdk.js: out/fluree-browser-sdk.js
	cp $< $@

js-packages/webworker/fluree-webworker.js: out/fluree-webworker.js
	cp $< $@

js-packages: sync-package-json js-packages/nodejs/fluree-node-sdk.js js-packages/browser/fluree-browser-sdk.js js-packages/webworker/fluree-webworker.js ## Build all JavaScript packages

sync-package-json: js-packages/nodejs/package.json js-packages/browser/package.json js-packages/webworker/package.json ## Sync package.json files for JS packages

NPM_TAG ?= latest

publish-nodejs: js-packages/nodejs/fluree-node-sdk.js js-packages/nodejs/package.json ## Publish Node.js SDK to npm
	cd $(<D) && npm publish --tag $(NPM_TAG)

publish-browser: js-packages/browser/fluree-browser-sdk.js js-packages/browser/package.json ## Publish browser SDK to npm
	cd $(<D) && npm publish --tag $(NPM_TAG)

publish-webworker: js-packages/webworker/fluree-webworker.js js-packages/webworker/package.json ## Publish webworker SDK to npm
	cd $(<D) && npm publish --tag $(NPM_TAG)

publish-js: publish-nodejs publish-browser publish-webworker ## Publish all JavaScript packages to npm

docs/fluree.db.api.html docs/index.html: src/fluree/db/api.cljc
	clojure -T:build docs :output-path "\"$(@D)\""

docs/%.html: docs/%.md
	clojure -T:build docs :output-path "\"$(@D)\""

docs: docs/fluree.db.api.html docs/index.html $(DOCS_TARGETS) ## Generate API documentation

cljs-browser-test: node_modules package-lock.json ## Run ClojureScript browser tests
	npx shadow-cljs release browser-test
	./node_modules/karma/bin/karma start --single-run

cljs-node-test: node_modules package-lock.json ## Run ClojureScript Node.js tests
	npx shadow-cljs release node-test

<<<<<<< HEAD
nodejs-test: out/fluree-node-sdk.js ## Run Node.js SDK integration tests
	cd test/nodejs && npm install && node --experimental-vm-modules node_modules/jest/bin/jest.js
=======
nodejs-test: out/fluree-node-sdk.js
	@echo "Checking if SDK files exist..."
	@ls -la out/nodejs/fluree-node-sdk.js || echo "WARNING: out/nodejs/fluree-node-sdk.js not found"
	@ls -la out/nodejs/package.json || echo "WARNING: out/nodejs/package.json not found"
	@ls -la out/fluree-node-sdk.js || echo "WARNING: out/fluree-node-sdk.js not found"
	@echo "Contents of out/nodejs/package.json:"
	@cat out/nodejs/package.json || echo "ERROR: Could not read out/nodejs/package.json"
	cd test/nodejs && npm install && npm test
>>>>>>> b42c537f

browser-test: out/fluree-browser-sdk.js ## Run browser SDK integration tests
	cd test/browser && npm install && CI=true npm test

cljstest: cljs-browser-test cljs-node-test ## Run all ClojureScript tests

cljtest: ## Run Clojure tests
	clojure -X:dev:cljtest

pending-tests: ## Run pending tests
	clojure -X:dev:pending-tests

pt: pending-tests ## Alias for pending-tests

clj-kondo-lint: ## Lint Clojure code with clj-kondo
	clj-kondo --lint src:test:build.clj

clj-kondo-lint-ci:
	clj-kondo --lint src:test:build.clj --config .clj-kondo/ci-config.edn

cljfmt-check: ## Check Clojure formatting with cljfmt
	cljfmt check src dev test build.clj

cljfmt-fix: ## Fix Clojure formatting errors with cljfmt
	cljfmt fix src dev test build.clj

test: cljtest cljstest nodejs-test browser-test ## Run all tests

eastwood: ## Run Eastwood linter
	clojure -M:dev:cljtest:eastwood

ci: test eastwood clj-kondo-lint-ci cljfmt-check ## Run all CI checks (tests, linting, formatting)

clean: ## Remove build artifacts and caches
	clojure -T:build clean
	rm -rf out/*
	rm -rf docs/*.html
	rm -rf node_modules
	rm -rf test/nodejs/store
	rm -rf .shadow-cljs
	rm -rf js-packages/browser/fluree-browser-sdk.js
	rm -rf js-packages/nodejs/fluree-node-sdk.js
	rm -rf js-packages/webworker/fluree-webworker.js<|MERGE_RESOLUTION|>--- conflicted
+++ resolved
@@ -110,11 +110,7 @@
 cljs-node-test: node_modules package-lock.json ## Run ClojureScript Node.js tests
 	npx shadow-cljs release node-test
 
-<<<<<<< HEAD
 nodejs-test: out/fluree-node-sdk.js ## Run Node.js SDK integration tests
-	cd test/nodejs && npm install && node --experimental-vm-modules node_modules/jest/bin/jest.js
-=======
-nodejs-test: out/fluree-node-sdk.js
 	@echo "Checking if SDK files exist..."
 	@ls -la out/nodejs/fluree-node-sdk.js || echo "WARNING: out/nodejs/fluree-node-sdk.js not found"
 	@ls -la out/nodejs/package.json || echo "WARNING: out/nodejs/package.json not found"
@@ -122,7 +118,6 @@
 	@echo "Contents of out/nodejs/package.json:"
 	@cat out/nodejs/package.json || echo "ERROR: Could not read out/nodejs/package.json"
 	cd test/nodejs && npm install && npm test
->>>>>>> b42c537f
 
 browser-test: out/fluree-browser-sdk.js ## Run browser SDK integration tests
 	cd test/browser && npm install && CI=true npm test
