.PHONY: help all deps jar install deploy nodejs browser webworker cljtest	\
	cljs-browser-test cljs-node-test cljstest test graaltest ci clean			\
	js-packages sync-package-json publish-nodejs publish-browser		\
	publish-webworker publish-js pending-tests pt clj-kondo-lint            \
	clj-kondo-lint-ci cljfmt-check cljfmt-fix

.DEFAULT_GOAL := help

help: ## Describe available tasks
	@grep -E '^[a-zA-Z_-]+:.*?## .*$$' $(MAKEFILE_LIST) | sort | awk 'BEGIN {FS = ":.*?## "}; {printf "\033[36m%-20s\033[0m %s\n", $$1, $$2}'

DOCS_MARKDOWN := $(shell find docs -name '*.md')
DOCS_TARGETS := $(DOCS_MARKDOWN:docs/%.md=docs/%.html)

SOURCES := $(shell find src)
RESOURCES := $(shell find resources)
BROWSER_SOURCES := src/fluree/sdk/browser.cljs
NODEJS_SOURCES := src/fluree/sdk/node.cljs
WEBWORKER_SOURCES := src/fluree/sdk/webworker.cljs
ALL_SOURCES := $(SOURCES) $(BROWSER_SOURCES) $(WEBWORKER_SOURCES) $(NODEJS_SOURCES)

all: jar browser nodejs webworker js-packages docs ## Build all artifacts (JAR, JS packages, docs)

target/fluree-db.jar: out node_modules src/deps.cljs $(ALL_SOURCES) $(RESOURCES)
	clojure -T:build jar

jar: target/fluree-db.jar ## Build Clojure JAR

package-lock.json node_modules: package.json
	npm install && touch package-lock.json node_modules

out/fluree-node-sdk.js: package.json package-lock.json node_modules deps.edn src/deps.cljs shadow-cljs.edn $(SOURCES) $(NODEJS_SOURCES) $(RESOURCES)
	npx shadow-cljs release fluree-node-sdk && cp out/nodejs/fluree-node-sdk.js out/fluree-node-sdk.js
	@if [ ! -f out/nodejs/package.json ]; then \
		echo '{"name": "@fluree/fluree-node-sdk", "version": "3.0.0-alpha2", "main": "fluree-node-sdk.js"}' > out/nodejs/package.json; \
		echo "Created missing out/nodejs/package.json"; \
	fi

nodejs: out/fluree-node-sdk.js ## Build Node.js SDK

out/fluree-browser-sdk.js: package.json package-lock.json node_modules deps.edn src/deps.cljs shadow-cljs.edn $(SOURCES) $(BROWSER_SOURCES) $(RESOURCES)
	npx shadow-cljs release fluree-browser-sdk && cp out/browser/fluree-browser-sdk.js out/fluree-browser-sdk.js

browser: out/fluree-browser-sdk.js ## Build browser SDK

out/fluree-webworker.js: package.json package-lock.json node_modules deps.edn src/deps.cljs shadow-cljs.edn $(SOURCES) $(WEBWORKER_SOURCES) $(RESOURCES)
	npx shadow-cljs release fluree-webworker && cp out/webworker/fluree-webworker.js out/fluree-webworker.js

webworker: out/fluree-webworker.js ## Build webworker SDK

deps: ## Download and cache dependencies
	clojure -A:cljtest:cljstest:docs -P

src/deps.cljs: package.json
	clojure -M:js-deps

install: target/fluree-db.jar ## Install JAR to local repository
	clojure -T:build install

deploy: target/fluree-db.jar ## Deploy JAR to remote repository
	clojure -T:build deploy

js-packages/nodejs/package.json: package.json build.clj
	clojure -T:build sync-package-json :target $(@D)/package.json :node? true

js-packages/browser/package.json: package.json build.clj
	clojure -T:build sync-package-json :target $(@D)/package.json

js-packages/webworker/package.json: package.json build.clj
	clojure -T:build sync-package-json :target $(@D)/package.json

js-packages/nodejs/fluree-node-sdk.js: out/fluree-node-sdk.js
	cp $< $@

js-packages/browser/fluree-browser-sdk.js: out/fluree-browser-sdk.js
	cp $< $@

js-packages/webworker/fluree-webworker.js: out/fluree-webworker.js
	cp $< $@

js-packages: sync-package-json js-packages/nodejs/fluree-node-sdk.js js-packages/browser/fluree-browser-sdk.js js-packages/webworker/fluree-webworker.js ## Build all JavaScript packages

sync-package-json: js-packages/nodejs/package.json js-packages/browser/package.json js-packages/webworker/package.json ## Sync package.json files for JS packages

NPM_TAG ?= latest

publish-nodejs: js-packages/nodejs/fluree-node-sdk.js js-packages/nodejs/package.json ## Publish Node.js SDK to npm
	cd $(<D) && npm publish --tag $(NPM_TAG)

publish-browser: js-packages/browser/fluree-browser-sdk.js js-packages/browser/package.json ## Publish browser SDK to npm
	cd $(<D) && npm publish --tag $(NPM_TAG)

publish-webworker: js-packages/webworker/fluree-webworker.js js-packages/webworker/package.json ## Publish webworker SDK to npm
	cd $(<D) && npm publish --tag $(NPM_TAG)

publish-js: publish-nodejs publish-browser publish-webworker ## Publish all JavaScript packages to npm

docs/fluree.db.api.html docs/index.html: src/fluree/db/api.cljc
	clojure -T:build docs :output-path "\"$(@D)\""

docs/%.html: docs/%.md
	clojure -T:build docs :output-path "\"$(@D)\""

docs: docs/fluree.db.api.html docs/index.html $(DOCS_TARGETS) ## Generate API documentation

cljs-browser-test: node_modules package-lock.json ## Run ClojureScript browser tests
	npx shadow-cljs release browser-test
	./node_modules/karma/bin/karma start --single-run

cljs-node-test: node_modules package-lock.json ## Run ClojureScript Node.js tests
	npx shadow-cljs release node-test

nodejs-test: out/fluree-node-sdk.js ## Run Node.js SDK integration tests
	@echo "Checking if SDK files exist..."
	@ls -la out/nodejs/fluree-node-sdk.js || echo "WARNING: out/nodejs/fluree-node-sdk.js not found"
	@ls -la out/nodejs/package.json || echo "WARNING: out/nodejs/package.json not found"
	@ls -la out/fluree-node-sdk.js || echo "WARNING: out/fluree-node-sdk.js not found"
	@echo "Contents of out/nodejs/package.json:"
	@cat out/nodejs/package.json || echo "ERROR: Could not read out/nodejs/package.json"
	cd test/nodejs && npm install && npm test

browser-test: out/fluree-browser-sdk.js ## Run browser SDK integration tests
	cd test/browser && npm install && CI=true npm test

cljstest: cljs-browser-test cljs-node-test ## Run all ClojureScript tests

cljtest: ## Run Clojure tests
	clojure -X:dev:cljtest

cljtest-sci: ## Run Clojure tests forcing SCI path (GraalVM emulation) and focusing ^:sci tests
	clojure -X:cljtest-sci

graaltest: ## Run Clojure tests with GraalVM/SCI path enabled (full suite)
	FLUREE_GRAALVM_BUILD=true clojure -X:dev:cljtest

pending-tests: ## Run pending tests
	clojure -X:dev:pending-tests

pt: pending-tests ## Alias for pending-tests

clj-kondo-lint: ## Lint Clojure code with clj-kondo
	clj-kondo --lint src:test:build.clj

clj-kondo-lint-ci:
	clj-kondo --lint src:test:build.clj --config .clj-kondo/ci-config.edn

cljfmt-check: ## Check Clojure formatting with cljfmt
	cljfmt check src dev test build.clj

cljfmt-fix: ## Fix Clojure formatting errors with cljfmt
	cljfmt fix src dev test build.clj

test: cljtest cljstest nodejs-test browser-test ## Run all tests

eastwood: ## Run Eastwood linter
	clojure -M:dev:cljtest:eastwood

<<<<<<< HEAD
ci: test graaltest clj-kondo-lint-ci cljfmt-check ## Run all CI checks (tests, linting, formatting)
=======
ci: test clj-kondo-lint-ci cljfmt-check eastwood ## Run all CI checks (tests, linting, formatting)
>>>>>>> f42bcb54

clean: ## Remove build artifacts and caches
	clojure -T:build clean
	rm -rf out/*
	rm -rf docs/*.html
	rm -rf node_modules
	rm -rf test/nodejs/store
	rm -rf .shadow-cljs
	rm -rf js-packages/browser/fluree-browser-sdk.js
	rm -rf js-packages/nodejs/fluree-node-sdk.js
	rm -rf js-packages/webworker/fluree-webworker.js<|MERGE_RESOLUTION|>--- conflicted
+++ resolved
@@ -155,11 +155,7 @@
 eastwood: ## Run Eastwood linter
 	clojure -M:dev:cljtest:eastwood
 
-<<<<<<< HEAD
-ci: test graaltest clj-kondo-lint-ci cljfmt-check ## Run all CI checks (tests, linting, formatting)
-=======
-ci: test clj-kondo-lint-ci cljfmt-check eastwood ## Run all CI checks (tests, linting, formatting)
->>>>>>> f42bcb54
+ci: test graaltest clj-kondo-lint-ci cljfmt-check eastwood ## Run all CI checks (tests, linting, formatting)
 
 clean: ## Remove build artifacts and caches
 	clojure -T:build clean
