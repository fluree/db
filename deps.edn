{:deps {org.clojure/clojure              {:mvn/version "1.12.1"}
        org.clojure/clojurescript        {:mvn/version "1.11.132"}
        org.clojure/core.async           {:mvn/version "1.8.741"}
        org.clojure/core.cache           {:mvn/version "1.1.234"}
        org.clojars.mmb90/cljs-cache     {:mvn/version "0.1.4"}
        org.clojure/data.avl             {:mvn/version "0.2.0"}
        environ/environ                  {:mvn/version "1.2.0"}
        metosin/malli                    {:mvn/version "0.17.0"}
        nano-id/nano-id                  {:mvn/version "1.1.0"}
        integrant/integrant              {:mvn/version "0.13.1"}
        com.widdindustries/time-literals {:mvn/version "0.1.10"}

        ;; logging
        org.clojure/tools.logging      {:mvn/version "1.3.0"}
        ch.qos.logback/logback-classic {:mvn/version "1.5.6"}
        org.slf4j/slf4j-api            {:mvn/version "2.0.13"}

        ;; Vector math, BM25
        net.mikera/vectorz-clj              {:mvn/version "0.48.0"}
        com.github.rholder/snowball-stemmer {:mvn/version "1.3.0.581.1"}

        ;; parsing / serialization
<<<<<<< HEAD
        com.fluree/json-ld                  {:git/url "https://github.com/fluree/json-ld.git"
                                             :git/sha "f82df2f9163924f0a5ff98e79e4a0bc338e3ddcd"}
=======
        com.fluree/json-ld {:git/url "https://github.com/fluree/json-ld.git"
                            :git/sha "7dd4df7a49215b32e5141f7dbbcc365008295a9c"}
>>>>>>> a86fc6a1
        com.fluree/alphabase                {:mvn/version "3.3.0"}
        metosin/jsonista                    {:mvn/version "0.3.13"}
        camel-snake-kebab/camel-snake-kebab {:mvn/version "0.4.3"}
        org.clojure/data.xml                {:mvn/version "0.2.0-alpha9"}
        instaparse/instaparse               {:mvn/version "1.5.0"}
        org.clojars.quoll/raphael           {:mvn/version "0.3.12"} ;; turtle (TTL) parsing

        ;; cryptography
        com.fluree/crypto {:git/url "https://github.com/fluree/fluree.crypto.git"
                           :git/sha "cd92370b7c49aac78720833f520787dcebe86b9e"}
        org.bouncycastle/bcprov-jdk15on {:mvn/version "1.70"}

        ;; SCI for GraalVM-compatible code evaluation
        org.babashka/sci {:mvn/version "0.10.47"}}

 :paths ["src" "resources" "target/classes"]

 :aliases
 {:build
  {:deps       {io.github.clojure/tools.build {:git/tag "v0.10.5"
                                               :git/sha "2a21b7a"}
                slipset/deps-deploy           {:mvn/version "0.2.2"}}
   :ns-default build}

  :dev
  {:extra-paths ["dev" "dev-resources"]
   :extra-deps  {org.clojure/tools.namespace       {:mvn/version "1.5.0"}
                 criterium/criterium               {:mvn/version "0.4.6"}
                 figwheel-sidecar/figwheel-sidecar {:mvn/version "0.5.20"}
                 thheller/shadow-cljs              {:mvn/version "2.28.15"}}}

  :cljtest
  {:extra-paths ["test" "dev-resources" "test-resources"]
   :extra-deps  {lambdaisland/kaocha                   {:mvn/version "1.91.1392"}
                 org.clojure/test.check                {:mvn/version "1.1.1"}
                 com.gfredericks/test.chuck            {:mvn/version "0.2.13"}
                 babashka/fs                           {:mvn/version "0.5.20"}
                 clj-test-containers/clj-test-containers {:mvn/version "0.7.4"}
                 org.testcontainers/testcontainers     {:mvn/version "1.19.3"}
                 org.testcontainers/localstack         {:mvn/version "1.19.3"}}
   :exec-fn     kaocha.runner/exec-fn
   :exec-args   {:kaocha.filter/skip-meta [:pending :docker]}}

  :pending-tests
  {:extra-paths ["test" "dev-resources" "test-resources"]
   :extra-deps  {lambdaisland/kaocha                   {:mvn/version "1.91.1392"}
                 org.clojure/test.check                {:mvn/version "1.1.1"}
                 babashka/fs                           {:mvn/version "0.5.20"}
                 clj-test-containers/clj-test-containers {:mvn/version "0.7.4"}
                 org.testcontainers/testcontainers     {:mvn/version "1.19.3"}
                 org.testcontainers/localstack         {:mvn/version "1.19.3"}}
   :exec-fn     kaocha.runner/exec-fn
   :exec-args   {:kaocha.filter/focus-meta [:pending]}}

  :docker-tests
  {:extra-paths ["test" "dev-resources" "test-resources"]
   :extra-deps  {lambdaisland/kaocha                   {:mvn/version "1.91.1392"}
                 org.clojure/test.check                {:mvn/version "1.1.1"}
                 com.gfredericks/test.chuck            {:mvn/version "0.2.13"}
                 babashka/fs                           {:mvn/version "0.5.20"}
                 clj-test-containers/clj-test-containers {:mvn/version "0.7.4"}
                 org.testcontainers/testcontainers     {:mvn/version "1.19.3"}
                 org.testcontainers/localstack         {:mvn/version "1.19.3"}}
   :exec-fn     kaocha.runner/exec-fn
   :exec-args   {:kaocha.filter/focus-meta [:docker]}}

  :cljstest
  {:extra-paths ["test" "dev-resources"]}

  :js-deps
  {:extra-deps {com.timetraveltoaster/target-bundle-libs {:mvn/version "RELEASE"}}
   :main-opts  ["-m" "target-bundle-libs.core"]}

  :docs
  {:extra-deps {codox/codox {:mvn/version "0.10.8"}}
   :exec-fn    codox.main/generate-docs
   :exec-args  {:namespaces  [fluree.db.api]
                :description "Fluree DB Clojure API Documentation"
                :name        com.fluree/db
                :output-path "docs"}}

  :meta
  {:main-opts ["-m" "fluree.db.meta"]}

  :coverage
  {:extra-paths ["test"]
   :extra-deps  {cloverage/cloverage {:mvn/version "1.2.4"}}
   :main-opts   ["-m" "cloverage.coverage" "-p" "src" "-s" "test" "--output" "scanning_results/coverage"]}

  :eastwood
  {:extra-deps {jonase/eastwood {:mvn/version "1.4.3"}}
   :main-opts  ["-m" "eastwood.lint"
                {:source-paths    ["src" "src-docs"]
                 :test-paths      ["test"]
                 ;; TODO: Un-exclude this when it stops triggering false
                 ;;       positives on "UnsupportedOperationException empty is
                 ;;       not supported on Flake" when using the #Flake data
                 ;;       reader - WSM 2023-02-01
                 :exclude-linters [:implicit-dependencies]
                 ;; Exclude IPFS namespace due to Clojure 1.12.1 compatibility issues
                 :exclude-namespaces [fluree.db.storage.ipfs
                                      fluree.db.storage.file]}]}

  :ancient
  {:extra-deps {com.github.liquidz/antq {:mvn/version "RELEASE"}}
   :main-opts  ["-m" "antq.core"]}

  :clj-kondo
  {:extra-deps {clj-kondo/clj-kondo {:mvn/version "2024.05.24"}}
   :main-opts  ["-m" "clj-kondo.main" "--lint" "src" "--config" ".clj-kondo/config.edn"]}

  :graalvm
  {:extra-deps {com.github.clj-easy/graal-build-time {:mvn/version "1.0.5"}}
   :extra-paths ["graalvm"]}}}<|MERGE_RESOLUTION|>--- conflicted
+++ resolved
@@ -20,13 +20,8 @@
         com.github.rholder/snowball-stemmer {:mvn/version "1.3.0.581.1"}
 
         ;; parsing / serialization
-<<<<<<< HEAD
-        com.fluree/json-ld                  {:git/url "https://github.com/fluree/json-ld.git"
-                                             :git/sha "f82df2f9163924f0a5ff98e79e4a0bc338e3ddcd"}
-=======
         com.fluree/json-ld {:git/url "https://github.com/fluree/json-ld.git"
                             :git/sha "7dd4df7a49215b32e5141f7dbbcc365008295a9c"}
->>>>>>> a86fc6a1
         com.fluree/alphabase                {:mvn/version "3.3.0"}
         metosin/jsonista                    {:mvn/version "0.3.13"}
         camel-snake-kebab/camel-snake-kebab {:mvn/version "0.4.3"}
