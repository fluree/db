{:deps  {org.clojure/clojure             {:mvn/version "1.11.1"}
         org.clojure/core.async          {:mvn/version "1.5.648"}
         org.clojure/core.cache          {:mvn/version "1.0.225"}
         org.clojars.mmb90/cljs-cache    {:mvn/version "0.1.4"}
         org.clojure/data.avl            {:mvn/version "0.1.0"}
         org.clojure/data.xml            {:mvn/version "0.2.0-alpha8"}
         environ/environ                 {:mvn/version "1.2.0"}
         byte-streams/byte-streams       {:mvn/version "0.2.4"}
         cheshire/cheshire               {:mvn/version "5.11.0"}
         instaparse/instaparse           {:mvn/version "1.4.12"}
         com.fluree/json-ld              {:git/url "https://github.com/fluree/json-ld.git"
                                          :sha "c22e943a9c4618379759eb9e2ca0cd384e1a1882"
                                          }

         ;; logging
         org.clojure/tools.logging       {:mvn/version "1.2.4"}
         logback-bundle/core-bundle      {:mvn/version "0.3.0"}
         org.slf4j/slf4j-api             {:mvn/version "2.0.3"}

         ;; Lucene
         clucie/clucie                   {:mvn/version "0.4.2"}

         ;; http
         http-kit/http-kit               {:mvn/version "2.6.0"}
         com.fluree/http.async.client    {:mvn/version "1.3.1-25-0xae4f"}

         ;; benchmarking
         criterium/criterium             {:mvn/version "0.4.6"}

         ;; serialization / compression
         com.fluree/abracad              {:mvn/version "0.4.19"}
         com.taoensso/nippy              {:mvn/version "3.2.0"}
         org.xerial.snappy/snappy-java   {:mvn/version "1.1.8.4"}
<<<<<<< HEAD
         com.fluree/alphabase            {:mvn/version "3.3.0"}

         ;; cryptography
         com.fluree/crypto               {:mvn/version "0.4.0"}
         org.bouncycastle/bcprov-jdk15on {:mvn/version "1.70"}

         ;; smartfunctions
         org.babashka/sci                {:mvn/version "0.5.34"}}
=======
         com.fluree/alphabase            {:git/url "https://github.com/fluree/alphabase.git"
                                          :sha "6aa66bb52336eb6a75c4de8c70ef81054b7011c5"}

         ;; cryptography
         com.fluree/crypto               {:git/url "https://github.com/fluree/fluree.crypto.git"
                                          :sha "3eaf1bdafa4395f58d2e5105cfd77fb341126fe1"}

         org.bouncycastle/bcprov-jdk15on {:mvn/version "1.70"}

         ;; smartfunctions
         org.babashka/sci                {:mvn/version "0.3.31"}}
>>>>>>> 4fffee2b

 :paths ["src" "resources"]

 :aliases
 {:build
  {:deps       {io.github.clojure/tools.build {:git/tag "v0.8.3" :git/sha "0d20256"}}
   :ns-default build}

  :dev
  {:extra-paths ["dev" "test" "src-cljs" "src-nodejs" "src-docs"]
   :extra-deps  {org.clojure/tools.namespace       {:mvn/version "1.3.0"}
                 figwheel-sidecar/figwheel-sidecar {:mvn/version "0.5.20"}
                 thheller/shadow-cljs {:mvn/version "2.19.6"}}}

  :cljtest
  {:extra-paths ["test"]
   :extra-deps  {lambdaisland/kaocha    {:mvn/version "1.70.1086"}
                 org.clojure/test.check {:mvn/version "1.1.1"}}
   :main-opts   ["-m" "kaocha.runner"]}

  :js-deps
  {:extra-deps {com.timetraveltoaster/target-bundle-libs {:mvn/version "RELEASE"}}
   :main-opts  ["-m" "target-bundle-libs.core"]}

<<<<<<< HEAD
  :nodejs
  {:extra-paths ["src-nodejs"]
   :main-opts   ["-m" "cljs.main" "--compile-opts" "build-nodejs.edn" "--compile"]}

  :browser
  {:extra-paths ["src-cljs"]
   :main-opts   ["-m" "cljs.main" "--compile-opts" "build-browser.edn" "--compile"]}

  :webworker
  {:extra-paths ["src-cljs"]
   :main-opts   ["-m" "cljs.main" "--compile-opts" "build-webworker.edn" "--compile"]}
=======
  :jar
  {:replace-deps {com.github.seancorfield/depstar {:mvn/version "2.1.303"}}
   :exec-fn      hf.depstar/jar
   :exec-args    {:jar         "target/fluree-db.jar"
                  :group-id    :mvn/group-id
                  :artifact-id :mvn/artifact-id
                  :version     :mvn/version
                  :sync-pom    true}}

  :install
  {:replace-deps {slipset/deps-deploy {:mvn/version "0.2.0"}}
   :main-opts    ["-m" "deps-deploy.deps-deploy" "install"
                  "target/fluree-db.jar"]}
>>>>>>> 4fffee2b

  :docs
  {:extra-deps {codox/codox {:mvn/version "0.10.8"}}
   :exec-fn    codox.main/generate-docs
   :exec-args  {:namespaces  [fluree.db.api]
                :description "Fluree DB Clojure API Documentation"
                :name        com.fluree/db
                :output-path "docs"}}

  :deploy
  {:replace-deps {slipset/deps-deploy {:mvn/version "0.2.0"}}
   :main-opts    ["-m" "deps-deploy.deps-deploy" "deploy"
                  "target/fluree-db.jar"]}

  :meta
  {:main-opts ["-m" "fluree.db.meta"]}

  :coverage
  {:extra-paths ["test"]
   :extra-deps  {cloverage/cloverage {:mvn/version "1.2.4"}}
   :main-opts   ["-m" "cloverage.coverage" "-p" "src" "-s" "test" "--output" "scanning_results/coverage"]}

  :eastwood
  {:extra-deps {jonase/eastwood {:mvn/version "1.3.0"}}
   :main-opts  ["-m" "eastwood.lint"
                {:source-paths ["src" "src-docs"]
                 :test-paths   ["test"]}]}

  :ancient
  {:extra-deps {com.github.liquidz/antq {:mvn/version "RELEASE"}}
   :main-opts  ["-m" "antq.core"]}

  :clj-kondo
  {:extra-deps {clj-kondo/clj-kondo {:mvn/version "2022.10.14"}}
   :main-opts  ["-m" "clj-kondo.main" "--lint" "src" "--config" ".clj-kondo/config.edn"]}}}<|MERGE_RESOLUTION|>--- conflicted
+++ resolved
@@ -1,5 +1,5 @@
 {:deps  {org.clojure/clojure             {:mvn/version "1.11.1"}
-         org.clojure/core.async          {:mvn/version "1.5.648"}
+         org.clojure/core.async          {:mvn/version "1.6.673"}
          org.clojure/core.cache          {:mvn/version "1.0.225"}
          org.clojars.mmb90/cljs-cache    {:mvn/version "0.1.4"}
          org.clojure/data.avl            {:mvn/version "0.1.0"}
@@ -9,8 +9,8 @@
          cheshire/cheshire               {:mvn/version "5.11.0"}
          instaparse/instaparse           {:mvn/version "1.4.12"}
          com.fluree/json-ld              {:git/url "https://github.com/fluree/json-ld.git"
-                                          :sha "c22e943a9c4618379759eb9e2ca0cd384e1a1882"
-                                          }
+                                          :sha "c22e943a9c4618379759eb9e2ca0cd384e1a1882"}
+
 
          ;; logging
          org.clojure/tools.logging       {:mvn/version "1.2.4"}
@@ -31,28 +31,15 @@
          com.fluree/abracad              {:mvn/version "0.4.19"}
          com.taoensso/nippy              {:mvn/version "3.2.0"}
          org.xerial.snappy/snappy-java   {:mvn/version "1.1.8.4"}
-<<<<<<< HEAD
          com.fluree/alphabase            {:mvn/version "3.3.0"}
 
          ;; cryptography
          com.fluree/crypto               {:mvn/version "0.4.0"}
-         org.bouncycastle/bcprov-jdk15on {:mvn/version "1.70"}
-
-         ;; smartfunctions
-         org.babashka/sci                {:mvn/version "0.5.34"}}
-=======
-         com.fluree/alphabase            {:git/url "https://github.com/fluree/alphabase.git"
-                                          :sha "6aa66bb52336eb6a75c4de8c70ef81054b7011c5"}
-
-         ;; cryptography
-         com.fluree/crypto               {:git/url "https://github.com/fluree/fluree.crypto.git"
-                                          :sha "3eaf1bdafa4395f58d2e5105cfd77fb341126fe1"}
 
          org.bouncycastle/bcprov-jdk15on {:mvn/version "1.70"}
 
          ;; smartfunctions
          org.babashka/sci                {:mvn/version "0.3.31"}}
->>>>>>> 4fffee2b
 
  :paths ["src" "resources"]
 
@@ -65,45 +52,17 @@
   {:extra-paths ["dev" "test" "src-cljs" "src-nodejs" "src-docs"]
    :extra-deps  {org.clojure/tools.namespace       {:mvn/version "1.3.0"}
                  figwheel-sidecar/figwheel-sidecar {:mvn/version "0.5.20"}
-                 thheller/shadow-cljs {:mvn/version "2.19.6"}}}
+                 thheller/shadow-cljs {:mvn/version "2.20.7"}}}
 
   :cljtest
   {:extra-paths ["test"]
-   :extra-deps  {lambdaisland/kaocha    {:mvn/version "1.70.1086"}
+   :extra-deps  {lambdaisland/kaocha    {:mvn/version "1.71.1119"}
                  org.clojure/test.check {:mvn/version "1.1.1"}}
    :main-opts   ["-m" "kaocha.runner"]}
 
   :js-deps
   {:extra-deps {com.timetraveltoaster/target-bundle-libs {:mvn/version "RELEASE"}}
    :main-opts  ["-m" "target-bundle-libs.core"]}
-
-<<<<<<< HEAD
-  :nodejs
-  {:extra-paths ["src-nodejs"]
-   :main-opts   ["-m" "cljs.main" "--compile-opts" "build-nodejs.edn" "--compile"]}
-
-  :browser
-  {:extra-paths ["src-cljs"]
-   :main-opts   ["-m" "cljs.main" "--compile-opts" "build-browser.edn" "--compile"]}
-
-  :webworker
-  {:extra-paths ["src-cljs"]
-   :main-opts   ["-m" "cljs.main" "--compile-opts" "build-webworker.edn" "--compile"]}
-=======
-  :jar
-  {:replace-deps {com.github.seancorfield/depstar {:mvn/version "2.1.303"}}
-   :exec-fn      hf.depstar/jar
-   :exec-args    {:jar         "target/fluree-db.jar"
-                  :group-id    :mvn/group-id
-                  :artifact-id :mvn/artifact-id
-                  :version     :mvn/version
-                  :sync-pom    true}}
-
-  :install
-  {:replace-deps {slipset/deps-deploy {:mvn/version "0.2.0"}}
-   :main-opts    ["-m" "deps-deploy.deps-deploy" "install"
-                  "target/fluree-db.jar"]}
->>>>>>> 4fffee2b
 
   :docs
   {:extra-deps {codox/codox {:mvn/version "0.10.8"}}
