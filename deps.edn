--- conflicted
+++ resolved
@@ -1,9 +1,5 @@
 {:deps  {org.clojure/clojure             {:mvn/version "1.11.1"}
-<<<<<<< HEAD
-         org.clojure/clojurescript       {:mvn/version "1.11.57"}
-=======
          org.clojure/clojurescript       {:mvn/version "1.11.60"}
->>>>>>> 0e26925b
          org.clojure/core.async          {:mvn/version "1.5.648"}
          org.clojure/core.cache          {:mvn/version "1.0.225"}
          org.clojars.mmb90/cljs-cache    {:mvn/version "0.1.4"}
@@ -13,13 +9,10 @@
          byte-streams/byte-streams       {:mvn/version "0.2.4"}
          cheshire/cheshire               {:mvn/version "5.11.0"}
          instaparse/instaparse           {:mvn/version "1.4.12"}
-<<<<<<< HEAD
          com.fluree/json-ld              {
                                           :git/url "https://github.com/fluree/json-ld.git"
                                           :sha "28cf4ea8edb9845eb9d9fc8a7c37696622862556"
                                           }
-=======
->>>>>>> 0e26925b
 
          ;; logging
          org.clojure/tools.logging       {:mvn/version "1.2.4"}
@@ -78,11 +71,7 @@
 
   :cljtest
   {:extra-paths ["test"]
-<<<<<<< HEAD
-   :extra-deps  {lambdaisland/kaocha    {:mvn/version "1.67.1055"}
-=======
    :extra-deps  {lambdaisland/kaocha    {:mvn/version "1.68.1059"}
->>>>>>> 0e26925b
                  org.clojure/test.check {:mvn/version "1.1.1"}}
    :main-opts   ["-m" "kaocha.runner"]}
 
@@ -142,15 +131,12 @@
 
   :eastwood
   {:extra-deps {jonase/eastwood {:mvn/version "1.2.4"}}
-<<<<<<< HEAD
    ;; Remove the exclude-linter for :def-in-def below
    ;; when the SCI smartfunctions runner lands. It's
    ;; only there for the `defn` inside
    ;; `fluree.db.dbfunctions.core/parse-fn`, which will
    ;; hopefully go away w/ the SCI change.
    ;; - WSM 2021-09-13
-=======
->>>>>>> 0e26925b
    :main-opts  ["-m" "eastwood.lint"
                 {:source-paths ["src" "src-docs"]
                  :test-paths   ["test"]}]}
@@ -160,9 +146,5 @@
    :main-opts  ["-m" "antq.core"]}
 
   :clj-kondo
-<<<<<<< HEAD
-  {:extra-deps {clj-kondo/clj-kondo {:mvn/version "2022.05.31"}}
-=======
   {:extra-deps {clj-kondo/clj-kondo {:mvn/version "2022.06.22"}}
->>>>>>> 0e26925b
    :main-opts  ["-m" "clj-kondo.main" "--lint" "src" "--config" ".clj-kondo/config.edn"]}}}