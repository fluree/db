--- conflicted
+++ resolved
@@ -33,14 +33,10 @@
 
          ;; cryptography
          com.fluree/crypto               {:mvn/version "0.3.9"}
-<<<<<<< HEAD
          org.bouncycastle/bcprov-jdk15on {:mvn/version "1.70"}
 
          ;; smartfunctions
          org.babashka/sci                {:mvn/version "0.3.1"}}
-=======
-         org.bouncycastle/bcprov-jdk15on {:mvn/version "1.70"}}
->>>>>>> 59e12339
 
  :paths ["src" "resources"]
 
@@ -70,11 +66,7 @@
 
   :cljtest
   {:extra-paths ["test"]
-<<<<<<< HEAD
-   :extra-deps  {lambdaisland/kaocha    {:mvn/version "1.63.998"}
-=======
    :extra-deps  {lambdaisland/kaocha    {:mvn/version "1.65.1029"}
->>>>>>> 59e12339
                  org.clojure/test.check {:mvn/version "1.1.1"}}
    :main-opts   ["-m" "kaocha.runner"]}
 
@@ -134,15 +126,6 @@
 
   :eastwood
   {:extra-deps {jonase/eastwood {:mvn/version "1.2.3"}}
-<<<<<<< HEAD
-=======
-   ;; Remove the exclude-linter for :def-in-def below
-   ;; when the SCI smartfunctions runner lands. It's
-   ;; only there for the `defn` inside
-   ;; `fluree.db.dbfunctions.core/parse-fn`, which will
-   ;; hopefully go away w/ the SCI change.
-   ;; - WSM 2021-09-13
->>>>>>> 59e12339
    :main-opts  ["-m" "eastwood.lint"
                 {:source-paths    ["src" "src-docs"]
                  :test-paths      ["test"]}]}
@@ -152,9 +135,5 @@
    :main-opts  ["-m" "antq.core"]}
 
   :clj-kondo
-<<<<<<< HEAD
-  {:extra-deps {clj-kondo/clj-kondo {:mvn/version "2022.02.09"}}
-=======
   {:extra-deps {clj-kondo/clj-kondo {:mvn/version "2022.04.08"}}
->>>>>>> 59e12339
    :main-opts  ["-m" "clj-kondo.main" "--lint" "src" "--config" ".clj-kondo/config.edn"]}}}