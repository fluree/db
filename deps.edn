--- conflicted
+++ resolved
@@ -1,51 +1,48 @@
-{:deps  {org.clojure/clojure             {:mvn/version "1.11.3"}
-         org.clojure/clojurescript       {:mvn/version "1.11.132"}
-         org.clojure/core.async          {:mvn/version "1.6.681"}
-         org.clojure/core.cache          {:mvn/version "1.1.234"}
-         org.clojars.mmb90/cljs-cache    {:mvn/version "0.1.4"}
-         org.clojure/data.avl            {:mvn/version "0.2.0"}
-         org.clojure/data.xml            {:mvn/version "0.2.0-alpha9"}
-         environ/environ                 {:mvn/version "1.2.0"}
-         byte-streams/byte-streams       {:mvn/version "0.2.4"}
-         cheshire/cheshire               {:mvn/version "5.13.0"}
-         instaparse/instaparse           {:mvn/version "1.5.0"}
-         metosin/malli                   {:mvn/version "0.16.2"}
-         nano-id/nano-id                 {:mvn/version "1.1.0"}
-<<<<<<< HEAD
-         integrant/integrant             {:mvn/version "0.10.0"}
-=======
-         camel-snake-kebab/camel-snake-kebab {:mvn/version "0.4.3"}
->>>>>>> 18093927
-         com.fluree/json-ld              {:git/url "https://github.com/fluree/json-ld.git"
-                                          :git/sha "7ae310b2d8c0aaf10e107e094607f69464ed3447"}
+{:deps {org.clojure/clojure                 {:mvn/version "1.11.3"}
+        org.clojure/clojurescript           {:mvn/version "1.11.132"}
+        org.clojure/core.async              {:mvn/version "1.6.681"}
+        org.clojure/core.cache              {:mvn/version "1.1.234"}
+        org.clojars.mmb90/cljs-cache        {:mvn/version "0.1.4"}
+        org.clojure/data.avl                {:mvn/version "0.2.0"}
+        org.clojure/data.xml                {:mvn/version "0.2.0-alpha9"}
+        environ/environ                     {:mvn/version "1.2.0"}
+        byte-streams/byte-streams           {:mvn/version "0.2.4"}
+        cheshire/cheshire                   {:mvn/version "5.13.0"}
+        instaparse/instaparse               {:mvn/version "1.5.0"}
+        metosin/malli                       {:mvn/version "0.16.2"}
+        nano-id/nano-id                     {:mvn/version "1.1.0"}
+        integrant/integrant                 {:mvn/version "0.10.0"}
+        camel-snake-kebab/camel-snake-kebab {:mvn/version "0.4.3"}
+        com.fluree/json-ld                  {:git/url "https://github.com/fluree/json-ld.git"
+                                             :git/sha "7ae310b2d8c0aaf10e107e094607f69464ed3447"}
 
-         ;; logging
-         org.clojure/tools.logging       {:mvn/version "1.3.0"}
-         ch.qos.logback/logback-classic  {:mvn/version "1.5.6"}
-         org.slf4j/slf4j-api             {:mvn/version "2.0.13"}
+        ;; logging
+        org.clojure/tools.logging      {:mvn/version "1.3.0"}
+        ch.qos.logback/logback-classic {:mvn/version "1.5.6"}
+        org.slf4j/slf4j-api            {:mvn/version "2.0.13"}
 
-         ;; Vector math implementation
-         net.mikera/vectorz-clj          {:mvn/version "0.48.0"}
+        ;; Vector math implementation
+        net.mikera/vectorz-clj {:mvn/version "0.48.0"}
 
-         ;; http
-         http-kit/http-kit               {:mvn/version "2.8.0"}
-         hato/hato                       {:mvn/version "1.0.0"}
+        ;; http
+        http-kit/http-kit {:mvn/version "2.8.0"}
+        hato/hato         {:mvn/version "1.0.0"}
 
-         ;; benchmarking
-         criterium/criterium             {:mvn/version "0.4.6"}
+        ;; benchmarking
+        criterium/criterium {:mvn/version "0.4.6"}
 
-         ;; serialization / compression
-         com.fluree/alphabase            {:mvn/version "3.3.0"}
+        ;; serialization / compression
+        com.fluree/alphabase {:mvn/version "3.3.0"}
 
-         ;; cryptography
-         com.fluree/crypto               {:mvn/version "3.0.0"}
+        ;; cryptography
+        com.fluree/crypto {:mvn/version "3.0.0"}
 
-         org.bouncycastle/bcprov-jdk15on {:mvn/version "1.70"}
+        org.bouncycastle/bcprov-jdk15on {:mvn/version "1.70"}
 
-         ;; storage
-         com.cognitect.aws/api           {:mvn/version "0.8.692"}
-         com.cognitect.aws/endpoints     {:mvn/version "1.1.12.718"}
-         com.cognitect.aws/s3            {:mvn/version "868.2.1580.0"}}
+        ;; storage
+        com.cognitect.aws/api       {:mvn/version "0.8.692"}
+        com.cognitect.aws/endpoints {:mvn/version "1.1.12.718"}
+        com.cognitect.aws/s3        {:mvn/version "868.2.1580.0"}}
 
  :paths ["src/clj" "resources" "target/classes"]
 
@@ -109,15 +106,15 @@
    :main-opts   ["-m" "cloverage.coverage" "-p" "src" "-s" "test" "--output" "scanning_results/coverage"]}
 
   :eastwood
-  {:extra-deps  {jonase/eastwood {:mvn/version "1.4.3"}}
-   :main-opts   ["-m" "eastwood.lint"
-                 {:source-paths ["src/clj" "src-docs"]
-                  :test-paths   ["test"]
-                  ;; TODO: Un-exclude this when it stops triggering false
-                  ;;       positives on "UnsupportedOperationException empty is
-                  ;;       not supported on Flake" when using the #Flake data
-                  ;;       reader - WSM 2023-02-01
-                  :exclude-linters [:implicit-dependencies]}]}
+  {:extra-deps {jonase/eastwood {:mvn/version "1.4.3"}}
+   :main-opts  ["-m" "eastwood.lint"
+                {:source-paths    ["src/clj" "src-docs"]
+                 :test-paths      ["test"]
+                 ;; TODO: Un-exclude this when it stops triggering false
+                 ;;       positives on "UnsupportedOperationException empty is
+                 ;;       not supported on Flake" when using the #Flake data
+                 ;;       reader - WSM 2023-02-01
+                 :exclude-linters [:implicit-dependencies]}]}
 
   :ancient
   {:extra-deps {com.github.liquidz/antq {:mvn/version "RELEASE"}}
