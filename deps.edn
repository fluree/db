--- conflicted
+++ resolved
@@ -1,18 +1,3 @@
-<<<<<<< HEAD
-{:deps  {org.clojure/clojure                 {:mvn/version "1.10.3"}
-         org.clojure/clojurescript           {:mvn/version "1.10.866"}
-         org.clojure/core.async              {:mvn/version "1.3.618"}
-         org.clojure/core.cache              {:mvn/version "1.0.217"}
-         org.clojars.mmb90/cljs-cache        {:mvn/version "0.1.4"}
-         org.clojure/data.avl                {:mvn/version "0.1.0"}
-         org.clojure/data.xml                {:mvn/version "0.2.0-alpha6"}
-         environ/environ                     {:mvn/version "1.2.0"}
-         byte-streams/byte-streams           {:mvn/version "0.2.4"}
-         cheshire/cheshire                   {:mvn/version "5.10.1"}
-         instaparse/instaparse               {:mvn/version "1.4.10"}
-         com.fluree/json-ld                  {:git/url "https://github.com/fluree/json-ld.git"
-                                              :sha "c6b0ff4b1a2571177b7ca3960d0b9d7496ffeae6"}
-=======
 {:deps  {org.clojure/clojure             {:mvn/version "1.10.3"}
          org.clojure/clojurescript       {:mvn/version "1.10.879"}
          org.clojure/core.async          {:mvn/version "1.3.622"}
@@ -24,7 +9,8 @@
          byte-streams/byte-streams       {:mvn/version "0.2.4"}
          cheshire/cheshire               {:mvn/version "5.10.1"}
          instaparse/instaparse           {:mvn/version "1.4.10"}
->>>>>>> 65be32bf
+         com.fluree/json-ld                  {:git/url "https://github.com/fluree/json-ld.git"
+                                              :sha "c6b0ff4b1a2571177b7ca3960d0b9d7496ffeae6"}
 
          ;; logging
          org.clojure/tools.logging       {:mvn/version "1.1.0"}
