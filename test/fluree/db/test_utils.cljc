--- conflicted
+++ resolved
@@ -98,17 +98,11 @@
 (defn load-people
   [conn]
   (let [ledger @(fluree/create conn "test/people")
-<<<<<<< HEAD
         staged @(fluree/stage (fluree/db ledger) people)]
     @(fluree/commit! ledger staged {:message "Adding people", :push? true})
-    ledger))
-=======
-        staged @(fluree/stage ledger people)
-        commit @(fluree/commit! staged {:message "Adding people", :push? true})]
     ledger))
 
 (defn transact
   [ledger data]
   (-> @(fluree/stage ledger data)
-      (fluree/commit!)))
->>>>>>> fde3c84c
+      (fluree/commit!)))