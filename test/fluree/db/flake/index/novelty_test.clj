--- conflicted
+++ resolved
@@ -10,36 +10,28 @@
       (let [conn    @(fluree/connect-file {:storage-path storage-path
                                            :defaults
                                            {:indexing {:reindex-min-bytes 12
-                                                       :reindex-max-bytes 10000000}}})
+                                                      :reindex-max-bytes 10000000}}})
             context (merge test-utils/default-str-context {"ex" "http://example.org/ns/"})
             ledger  @(fluree/create conn "index/datetimes")
             db      @(fluree/stage
-<<<<<<< HEAD
-                      (fluree/db ledger)
-                      {"@context" ["https://ns.flur.ee" context]
-                       "insert"
-                       [{"@id"   "ex:Foo",
-                         "@type" "ex:Bar",
-=======
                        (fluree/db ledger)
                        {"@context" context
                         "insert"
                         [{"@id"   "ex:Foo",
                           "@type" "ex:Bar",
->>>>>>> b4f6c360
 
-                         "ex:offsetDateTime"  {"@type"  "xsd:dateTime"
-                                               "@value" "2023-04-01T00:00:00.000Z"}
-                         "ex:localDateTime"   {"@type"  "xsd:dateTime"
-                                               "@value" "2021-09-24T11:14:32.833"}
-                         "ex:offsetDateTime2" {"@type"  "xsd:date"
-                                               "@value" "2022-01-05Z"}
-                         "ex:localDate"       {"@type"  "xsd:date"
-                                               "@value" "2024-02-02"}
-                         "ex:offsetTime"      {"@type"  "xsd:time"
-                                               "@value" "12:42:00Z"}
-                         "ex:localTime"       {"@type"  "xsd:time"
-                                               "@value" "12:42:00"}}]})
+                          "ex:offsetDateTime"  {"@type"  "xsd:dateTime"
+                                                "@value" "2023-04-01T00:00:00.000Z"}
+                          "ex:localDateTime"   {"@type"  "xsd:dateTime"
+                                                "@value" "2021-09-24T11:14:32.833"}
+                          "ex:offsetDateTime2" {"@type"  "xsd:date"
+                                                "@value" "2022-01-05Z"}
+                          "ex:localDate"       {"@type"  "xsd:date"
+                                                "@value" "2024-02-02"}
+                          "ex:offsetTime"      {"@type"  "xsd:time"
+                                                "@value" "12:42:00Z"}
+                          "ex:localTime"       {"@type"  "xsd:time"
+                                                "@value" "12:42:00"}}]})
             db-commit @(fluree/commit! ledger db)
             loaded    (test-utils/retry-load conn (:alias ledger) 100)
             q         {"@context" context
