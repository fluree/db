(ns fluree.db.vector.bm25-test
  (:require [clojure.test :refer [deftest is testing]]
<<<<<<< HEAD
            [fluree.db.api :as fluree]
            [fluree.db.test-utils :as test-utils]))
=======
            [clojure.core.async :as async]
            [fluree.db.api :as fluree]
            [fluree.db.test-utils :as test-utils]
            [fluree.db.util.core :as util]
            [fluree.db.util.log :as log]
            [test-with-files.tools :refer [with-tmp-dir]]))
>>>>>>> 419fb4e8

(defn full-text-search
  "Performs a full text search and returns a couple attributes joined from the db
  for use of tests below"
  [db search-term]
  @(fluree/query db {"@context" {"ex"   "http://example.org/ns/"
                                 "fidx" "https://ns.flur.ee/index#"}
                     "select"   ["?x", "?score", "?title"]
                     "where"    [["graph" "##articleSearch" {"fidx:target" search-term
                                                             "fidx:limit"  10,
                                                             "fidx:sync"   true,
                                                             "fidx:result" {"@id"        "?x"
                                                                            "fidx:score" "?score"}}]
                                 {"@id"      "?x"
                                  "ex:title" "?title"}]}))

(defn has-index?
  [db]
  (-> db :stats :indexed pos-int?))

(defn async-db->flake-db
  [db]
  (if-let [c (:db-chan db)]
    (async/<!! c)
    db))

(defn db-with-index
  "Reapeatedly creates a new conn to force a new db load
  until a db is loaded which contains a valid index."
  ([conn-settings ledger-name] (db-with-index conn-settings ledger-name 0))
  ([conn-settings ledger-name retry-count]
   (let [db (-> @(fluree/connect-file conn-settings)
                (fluree/load ledger-name)
                deref
                fluree/db
                async-db->flake-db)]
     (if (has-index? db)
       db
       (if (> retry-count 20)
         (throw (ex-info (str "No index present after waiting to max threshold for db: " db)
                         {:status 500}))

         (do
           (Thread/sleep 100)
           (recur conn-settings ledger-name (inc retry-count))))))))

(deftest ^:integration bm25-index-search
  (testing "Creating and using a bm25 index after inserting data"
    (let [conn   (test-utils/create-conn)
          ledger @(fluree/create conn "bm25-search")

          db     @(fluree/stage
                   (fluree/db ledger)
                   {"@context" {"ex" "http://example.org/ns/"}
                    "insert"
                    [{"@id"        "ex:food-article"
                      "ex:author"  "Jane Smith"
                      "ex:title"   "This is one title of a document about food"
                      "ex:summary" "This is a summary of the document about food including apples and oranges"}
                     {"@id"        "ex:hobby-article"
                      "ex:author"  "John Doe"
                      "ex:title"   "This is an article about hobbies"
                      "ex:summary" "Hobbies include reading and hiking"}]})]

      (testing "with a select clause"
        (let [db-r @(fluree/stage
                     db
                     {"insert"
                      {"@context"       {"f"    "https://ns.flur.ee/ledger#"
                                         "fvg"  "https://ns.flur.ee/virtualgraph#"
                                         "fidx" "https://ns.flur.ee/index#"
                                         "ex"   "http://example.org/"},
                       "@id"            "ex:articleSearch"
                       "@type"          ["f:VirtualGraph" "fidx:BM25"]
                       "f:virtualGraph" "articleSearch"
                       ;"fidx:b"         0.75 ;; TODO - this is same as default - test with different values and verify values are picked up
                       ;"fidx:k1"        1.2
                       ;; TODO - I think specifying the language below was updated
                       "fidx:stemmer"   {"@id" "fidx:snowballStemmer-en"}
                       "fidx:stopwords" {"@id" "fidx:stopwords-en"}
                       "f:query"        {"@type"  "@json"
                                         "@value" {"@context" {"ex" "http://example.org/ns/"}
                                                   "where"    [{"@id"       "?x"
                                                                "ex:author" "?author"}]
                                                   "select"   {"?x" ["@id" "ex:author" "ex:title" "ex:summary"]}}}}})]
          (is (= [["ex:hobby-article" 0.741011563872269 "This is an article about hobbies"]
                  ["ex:food-article" 0.6510910594922633 "This is one title of a document about food"]]
                 (full-text-search db-r "Apples for snacks for John")))))

      (testing "with a selectOne clause"
        (let [db-r @(fluree/stage
                     db
                     {"insert"
                      {"@context"       {"f"    "https://ns.flur.ee/ledger#"
                                         "fvg"  "https://ns.flur.ee/virtualgraph#"
                                         "fidx" "https://ns.flur.ee/index#"
                                         "ex"   "http://example.org/"},
                       "@id"            "ex:articleSearch"
                       "@type"          ["f:VirtualGraph" "fidx:BM25"]
                       "f:virtualGraph" "articleSearch"
                       ;"fidx:b"         0.75 ;; TODO - this is same as default - test with different values and verify values are picked up
                       ;"fidx:k1"        1.2
                       ;; TODO - I think specifying the language below was updated
                       "fidx:stemmer"   {"@id" "fidx:snowballStemmer-en"}
                       "fidx:stopwords" {"@id" "fidx:stopwords-en"}
                       "f:query"        {"@type"  "@json"
                                         "@value" {"@context"  {"ex" "http://example.org/ns/"}
                                                   "where"     [{"@id"       "?x"
                                                                 "ex:author" "?author"}]
                                                   "selectOne" {"?x" ["@id" "ex:author" "ex:title" "ex:summary"]}}}}})]
          (is (= [["ex:hobby-article" 0.741011563872269 "This is an article about hobbies"]
                  ["ex:food-article" 0.6510910594922633 "This is one title of a document about food"]]
                 (full-text-search db-r "Apples for snacks for John"))))))))

(deftest ^:integration bm25-index-search-before-data
  (testing "Creating and using a bm25 index before inserting data"
    (let [conn   (test-utils/create-conn)
          ledger @(fluree/create conn "bm25-search2")

          db     @(fluree/stage
                   (fluree/db ledger)
                   {"insert"
                    {"@context"       {"f"    "https://ns.flur.ee/ledger#"
                                       "fvg"  "https://ns.flur.ee/virtualgraph#"
                                       "fidx" "https://ns.flur.ee/index#"
                                       "ex"   "http://example.org/"},
                     "@id"            "ex:articleSearch"
                     "@type"          ["f:VirtualGraph" "fidx:BM25"]
                     "f:virtualGraph" "articleSearch"
                     "f:query"        {"@type"  "@json"
                                       "@value" {"@context"  {"ex" "http://example.org/ns/"}
                                                 "where"     [{"@id"       "?x"
                                                               "ex:author" "?author"}]
                                                 ;; a 'selectOne' wil get converted to a 'select' internally
                                                 "selectOne" {"?x" ["@id" "ex:author" "ex:title" "ex:summary"]}}}}})

          db-r   @(fluree/stage
                   db
                   {"@context" {"ex" "http://example.org/ns/"}
                    "insert"
                    [{"@id"        "ex:food-article"
                      "ex:author"  "Jane Smith"
                      "ex:title"   "This is one title of a document about food"
                      "ex:summary" "This is a summary of the document about food including apples and oranges"}
                     {"@id"        "ex:hobby-article"
                      "ex:author"  "John Doe"
                      "ex:title"   "This is an article about hobbies"
                      "ex:summary" "Hobbies include reading and hiking"}]})]

      (is (= [["ex:hobby-article" 0.741011563872269 "This is an article about hobbies"]
              ["ex:food-article" 0.6510910594922633 "This is one title of a document about food"]]
             (full-text-search db-r "Apples for snacks for John"))))))

(deftest ^:integration bm25-many-inserts-then-query
  (testing "Create a number of inserts, each will update off each other in the background - with pending query"
    (let [conn   (test-utils/create-conn)
          ledger @(fluree/create conn "bm25-search3")

          db     @(fluree/stage
                   (fluree/db ledger)
                   {"insert"
                    {"@context"       {"f"    "https://ns.flur.ee/ledger#"
                                       "fvg"  "https://ns.flur.ee/virtualgraph#"
                                       "fidx" "https://ns.flur.ee/index#"
                                       "ex"   "http://example.org/"},
                     "@id"            "ex:articleSearch"
                     "@type"          ["f:VirtualGraph" "fidx:BM25"]
                     "f:virtualGraph" "articleSearch"
                     "f:query"        {"@type"  "@json"
                                       "@value" {"@context" {"ex" "http://example.org/ns/"}
                                                 "where"    [{"@id"       "?x"
                                                              "ex:author" "?author"}]
                                                 "select"   {"?x" ["@id" "ex:author" "ex:title" "ex:summary"]}}}}})

          db-r   @(fluree/stage
                   db
                   {"@context" {"ex" "http://example.org/ns/"}
                    "insert"
                    [{"@id"        "ex:food-article"
                      "ex:author"  "Jane Smith"
                      "ex:title"   "This is one title of a document about food"
                      "ex:summary" "This is a summary of the document about food including apples and oranges"}
                     {"@id"        "ex:hobby-article"
                      "ex:author"  "John Doe"
                      "ex:title"   "This is an article about hobbies"
                      "ex:summary" "Hobbies include reading and hiking"}]})
          db-r2  @(fluree/stage
                   db-r
                   {"@context" {"ex" "http://example.org/ns/"}
                    "insert"
                    [{"@id"        "ex:tech-news"
                      "ex:author"  "Bob Oak"
                      "ex:title"   "Here is an article about the latest technology news"
                      "ex:summary" "We have some interesting information about gadgets and software"}
                     {"@id"        "ex:tech-news2"
                      "ex:author"  "Bob Oak"
                      "ex:title"   "Cryptocurrency news - bitcoin at all time high"
                      "ex:summary" "Various cryptocurrencies like bitcoin and ethereum are at all time highs"}]})
          db-r3  @(fluree/stage
                   db-r2
                   {"@context" {"ex" "http://example.org/ns/"}
                    "insert"
                    [{"@id"        "ex:health-article"
                      "ex:author"  "Joe Janssen"
                      "ex:title"   "Microplastics are in our food"
                      "ex:summary" "Microplastics are in our food and water supply, and now account for a credit card's worth of plastic in our bodies"}
                     {"@id"        "ex:health-article2"
                      "ex:author"  "Amy Aetna"
                      "ex:title"   "Medical costs are at all time high"
                      "ex:summary" "Medical costs are at all time high, and many people are struggling to pay for their healthcare"}]})]

      (is (= [["ex:tech-news2" 2.0901192626067044 "Cryptocurrency news - bitcoin at all time high"]
              ["ex:health-article" 1.9365594800478445 "Microplastics are in our food"]]
             (full-text-search db-r3 "Bitcoin funding microplastics research"))))))

(deftest ^:integration bm25-index-update-items
  (testing "Ensuring that updates to indexed items are properly accounted for"
    (let [conn   (test-utils/create-conn)
          ledger @(fluree/create conn "bm25-item-updates")

          db     @(fluree/stage
                   (fluree/db ledger)
                   {"insert"
                    {"@context"       {"f"    "https://ns.flur.ee/ledger#"
                                       "fvg"  "https://ns.flur.ee/virtualgraph#"
                                       "fidx" "https://ns.flur.ee/index#"
                                       "ex"   "http://example.org/"},
                     "@id"            "ex:articleSearch"
                     "@type"          ["f:VirtualGraph" "fidx:BM25"]
                     "f:virtualGraph" "articleSearch"
                     "f:query"        {"@type"  "@json"
                                       "@value" {"@context" {"ex" "http://example.org/ns/"}
                                                 "where"    [{"@id"       "?x"
                                                              "ex:author" "?author"}]
                                                 "select"   {"?x" ["@id" "ex:author" "ex:title" "ex:summary"]}}}}})

          db-r   @(fluree/stage
                   db
                   {"@context" {"ex" "http://example.org/ns/"}
                    "insert"
                    [{"@id"        "ex:food-article"
                      "ex:author"  "Jane Smith"
                      "ex:title"   "This is one title of a document about food"
                      "ex:summary" "This is a summary of the document about food including apples and oranges"}
                     {"@id"        "ex:hobby-article"
                      "ex:author"  "John Doe"
                      "ex:title"   "This is an article about hobbies"
                      "ex:summary" "Hobbies include reading and hiking"}]})

          db-r2  @(fluree/stage
                   db-r
                   {"@context" {"ex" "http://example.org/ns/"}
                    "where"    {"@id"        "ex:food-article"
                                "ex:summary" "?summary"}
                    "delete"   [{"@id"        "ex:food-article"
                                 "ex:summary" "?summary"}]
                    "insert"   [{"@id"        "ex:food-article"
                                 "ex:summary" "This summary removes the fruit but adds travel like airplanes and taxis"}]})]

      (is (= [["ex:hobby-article" 0.7549127709068711 "This is an article about hobbies"]]
             (full-text-search db-r2 "Apples for snacks for John"))
          "After updating the summary of the food article it no longer contains a reference to apples so won't show.")

      (is (= [["ex:food-article" 0.64072428455121 "This is one title of a document about food"]]
             (full-text-search db-r2 "Something about airplanes"))
          "The article now talks about airplanes and should show up for the new search"))))

(deftest ^:integration bm25-index-retractions
  (testing "Retracting data from a bm25 index"
    (let [conn   (test-utils/create-conn)
          ledger @(fluree/create conn "bm25-retract")

          db     @(fluree/stage
                   (fluree/db ledger)
                   {"insert"
                    {"@context"       {"f"    "https://ns.flur.ee/ledger#"
                                       "fvg"  "https://ns.flur.ee/virtualgraph#"
                                       "fidx" "https://ns.flur.ee/index#"
                                       "ex"   "http://example.org/"},
                     "@id"            "ex:articleSearch"
                     "@type"          ["f:VirtualGraph" "fidx:BM25"]
                     "f:virtualGraph" "articleSearch"
                     "f:query"        {"@type"  "@json"
                                       "@value" {"@context" {"ex" "http://example.org/ns/"}
                                                 "where"    [{"@id"       "?x"
                                                              "ex:author" "?author"}]
                                                 "select"   {"?x" ["@id" "ex:author" "ex:title" "ex:summary"]}}}}})

          db-r   @(fluree/stage
                   db
                   {"@context" {"ex" "http://example.org/ns/"}
                    "insert"
                    [{"@id"        "ex:food-article"
                      "ex:author"  "Jane Smith"
                      "ex:title"   "This is one title of a document about food"
                      "ex:summary" "This is a summary of the document about food including apples and oranges"}
                     {"@id"        "ex:hobby-article"
                      "ex:author"  "John Doe"
                      "ex:title"   "This is an article about hobbies"
                      "ex:summary" "Hobbies include reading and hiking"}]})

          db-r2  @(fluree/stage
                   db-r
                   {"@context" {"ex" "http://example.org/ns/"}
                    "where"    {"@id" "ex:food-article"
                                "?p"  "?o"}
                    "delete"   {"@id" "ex:food-article"
                                "?p"  "?o"}})]

      (is (= [["ex:hobby-article" 0.28768207245178085 "This is an article about hobbies"]]
             (full-text-search db-r2 "Apples for snacks for John")))

      (testing "Score after adding and retracting article is same as score with just one article"
        (let [ledger2 @(fluree/create conn "bm25-retract-verify-same-score")

              db2     @(fluree/stage
                        (fluree/db ledger2)
                        {"insert"
                         {"@context"       {"f"    "https://ns.flur.ee/ledger#"
                                            "fvg"  "https://ns.flur.ee/virtualgraph#"
                                            "fidx" "https://ns.flur.ee/index#"
                                            "ex"   "http://example.org/"},
                          "@id"            "ex:articleSearch"
                          "@type"          ["f:VirtualGraph" "fidx:BM25"]
                          "f:virtualGraph" "articleSearch"
                          "f:query"        {"@type"  "@json"
                                            "@value" {"@context" {"ex" "http://example.org/ns/"}
                                                      "where"    [{"@id"       "?x"
                                                                   "ex:author" "?author"}]
                                                      "select"   {"?x" ["@id" "ex:author" "ex:title" "ex:summary"]}}}}})

              db2-r   @(fluree/stage
                        db2
                        {"@context" {"ex" "http://example.org/ns/"}
                         "insert"
                         [{"@id"        "ex:hobby-article"
                           "ex:author"  "John Doe"
                           "ex:title"   "This is an article about hobbies"
                           "ex:summary" "Hobbies include reading and hiking"}]})]
          (is (= (full-text-search db2-r "Apples for snacks for John")
                 (full-text-search db-r2 "Apples for snacks for John"))))))))

(deftest ^:integration bm25-index-exceptions
  (testing "The query of bm25 index has specific formatting requirements"
    (let [conn   (test-utils/create-conn)
          ledger @(fluree/create conn "bm25-search-exceptions")]

      (testing " the query has a subgraph selector in :select"
        (let [ex-db @(fluree/stage
                      (fluree/db ledger)
                      {"insert"
                       {"@context"       {"f"    "https://ns.flur.ee/ledger#"
                                          "fvg"  "https://ns.flur.ee/virtualgraph#"
                                          "fidx" "https://ns.flur.ee/index#"
                                          "ex"   "http://example.org/"},
                        "@id"            "ex:articleSearch"
                        "@type"          ["f:VirtualGraph" "fidx:BM25"]
                        "f:virtualGraph" "articleSearch"
                        "f:query"        {"@type"  "@json"
                                          "@value" {"@context" {"ex" "http://example.org/ns/"}
                                                    "where"    [{"@id"       "?x"
                                                                 "ex:author" "?author"}]
                                                    "select"   ["?x" "?author"]}}}})]

          (is (util/exception? ex-db))
          (is (= "BM25 index query must be created with a subgraph selector"
                 (ex-message ex-db)))))

      (testing " the query subgraph selector must have @id as an element"
        (let [ex-db @(fluree/stage
                      (fluree/db ledger)
                      {"insert"
                       {"@context"       {"f"    "https://ns.flur.ee/ledger#"
                                          "fvg"  "https://ns.flur.ee/virtualgraph#"
                                          "fidx" "https://ns.flur.ee/index#"
                                          "ex"   "http://example.org/"},
                        "@id"            "ex:articleSearch"
                        "@type"          ["f:VirtualGraph" "fidx:BM25"]
                        "f:virtualGraph" "articleSearch"
                        "f:query"        {"@type"  "@json"
                                          "@value" {"@context" {"ex" "http://example.org/ns/"}
                                                    "where"    [{"@id"       "?x"
                                                                 "ex:author" "?author"}]
                                                    "select"   {"?x" ["ex:author" "ex:title" "ex:summary"]}}}}})]

          (is (util/exception? ex-db))
          (is (= "BM25 index query must contain @id in the subgraph selector"
                 (ex-message ex-db)))))

      (testing " the query subgraph selector cannot do a select '*'"
        (let [ex-db @(fluree/stage
                      (fluree/db ledger)
                      {"insert"
                       {"@context"       {"f"    "https://ns.flur.ee/ledger#"
                                          "fvg"  "https://ns.flur.ee/virtualgraph#"
                                          "fidx" "https://ns.flur.ee/index#"
                                          "ex"   "http://example.org/"},
                        "@id"            "ex:articleSearch"
                        "@type"          ["f:VirtualGraph" "fidx:BM25"]
                        "f:virtualGraph" "articleSearch"
                        "f:query"        {"@type"  "@json"
                                          "@value" {"@context" {"ex" "http://example.org/ns/"}
                                                    "where"    [{"@id"       "?x"
                                                                 "ex:author" "?author"}]
                                                    "select"   {"?x" ["@id" "*"]}}}}})]

          (is (util/exception? ex-db))
          (is (= "BM25 index query must not contain wildcard '*' in subgraph selector"
                 (ex-message ex-db))))))))

(deftest ^:integration bm25-search-persist
  (with-tmp-dir storage-path
                (testing "Loading bm25 from disk is identical to inital transactions"

                  (testing "where an index was written"
                    (let [conn            @(fluree/connect-file {:storage-path storage-path
                                                                 :defaults     {:indexing {:reindex-min-bytes 1e2 ;; be sure to generate an index
                                                                                           :reindex-max-bytes 1e9}}})
                          ledger-name     "bm25-search-persist-idx"
                          ledger          @(fluree/create conn ledger-name)
                          db1             @(fluree/stage
                                            (fluree/db ledger)
                                            {"@context" {"ex" "http://example.org/ns/"}
                                             "insert"
                                             [{"@id"        "ex:food-article"
                                               "ex:author"  "Jane Smith"
                                               "ex:title"   "This is one title of a document about food"
                                               "ex:summary" "This is a summary of the document about food including apples and oranges"}
                                              {"@id"        "ex:hobby-article"
                                               "ex:author"  "John Doe"
                                               "ex:title"   "This is an article about hobbies"
                                               "ex:summary" "Hobbies include reading and hiking"}]})

                          db2             @(fluree/stage
                                            db1
                                            {"insert"
                                             {"@context"       {"f"    "https://ns.flur.ee/ledger#"
                                                                "fvg"  "https://ns.flur.ee/virtualgraph#"
                                                                "fidx" "https://ns.flur.ee/index#"
                                                                "ex"   "http://example.org/"},
                                              "@id"            "ex:articleSearch"
                                              "@type"          ["f:VirtualGraph" "fidx:BM25"]
                                              "f:virtualGraph" "articleSearch"
                                              "fidx:stemmer"   {"@id" "fidx:snowballStemmer-en"}
                                              "fidx:stopwords" {"@id" "fidx:stopwords-en"}
                                              "f:query"        {"@type"  "@json"
                                                                "@value" {"@context" {"ex" "http://example.org/ns/"}
                                                                          "where"    [{"@id"       "?x"
                                                                                       "ex:author" "?author"}]
                                                                          "select"   {"?x" ["@id" "ex:author" "ex:title" "ex:summary"]}}}}})

                          db2-c           @(fluree/commit! ledger db2)
                          _               (Thread/sleep 1000) ;; wait for index to complete and write new NS record - ideally replace with a force load
                          db2-l           (db-with-index {:storage-path storage-path} ledger-name)
                          expected-result [["ex:hobby-article" 0.741011563872269 "This is an article about hobbies"]
                                           ["ex:food-article" 0.6510910594922633 "This is one title of a document about food"]]]
                      (is (= expected-result
                             (full-text-search db2-c "Apples for snacks for John"))
                          "db returned from (fluree/commit! ...) had issues")
                      (is (= expected-result
                             (full-text-search db2-l "Apples for snacks for John"))
                          "db returned from (fluree/load ...) had issues")))

                  (testing "Loading where an index was not written"
                      (let [conn            @(fluree/connect-file {:storage-path storage-path
                                                                   :defaults     {:indexing {:reindex-min-bytes 1e8 ;; be sure *not* to generate an index
                                                                                             :reindex-max-bytes 1e9}}})
                            ledger-name     "bm25-search-persist-no-idx"
                            ledger          @(fluree/create conn ledger-name)
                            db1             @(fluree/stage
                                              (fluree/db ledger)
                                              {"@context" {"ex" "http://example.org/ns/"}
                                               "insert"
                                               [{"@id"        "ex:food-article"
                                                 "ex:author"  "Jane Smith"
                                                 "ex:title"   "This is one title of a document about food"
                                                 "ex:summary" "This is a summary of the document about food including apples and oranges"}
                                                {"@id"        "ex:hobby-article"
                                                 "ex:author"  "John Doe"
                                                 "ex:title"   "This is an article about hobbies"
                                                 "ex:summary" "Hobbies include reading and hiking"}]})

                            db2             @(fluree/stage
                                              db1
                                              {"insert"
                                               {"@context"       {"f"    "https://ns.flur.ee/ledger#"
                                                                  "fvg"  "https://ns.flur.ee/virtualgraph#"
                                                                  "fidx" "https://ns.flur.ee/index#"
                                                                  "ex"   "http://example.org/"},
                                                "@id"            "ex:articleSearch"
                                                "@type"          ["f:VirtualGraph" "fidx:BM25"]
                                                "f:virtualGraph" "articleSearch"
                                                "fidx:stemmer"   {"@id" "fidx:snowballStemmer-en"}
                                                "fidx:stopwords" {"@id" "fidx:stopwords-en"}
                                                "f:query"        {"@type"  "@json"
                                                                  "@value" {"@context" {"ex" "http://example.org/ns/"}
                                                                            "where"    [{"@id"       "?x"
                                                                                         "ex:author" "?author"}]
                                                                            "select"   {"?x" ["@id" "ex:author" "ex:title" "ex:summary"]}}}}})

                            db2-c           @(fluree/commit! ledger db2)
                            conn2           @(fluree/connect-file {:storage-path storage-path})
                            loaded          @(fluree/load conn2 ledger-name)
                            db2-l           (fluree/db loaded)
                            expected-result [["ex:hobby-article" 0.741011563872269 "This is an article about hobbies"]
                                             ["ex:food-article" 0.6510910594922633 "This is one title of a document about food"]]]
                        (is (= expected-result
                               (full-text-search db2-c "Apples for snacks for John"))
                            "db returned from (fluree/commit! ...) had issues")
                        (is (= expected-result
                               (full-text-search db2-l "Apples for snacks for John"))
                            "db returned from (fluree/load ...) had issues"))))))

<|MERGE_RESOLUTION|>--- conflicted
+++ resolved
@@ -1,16 +1,10 @@
 (ns fluree.db.vector.bm25-test
-  (:require [clojure.test :refer [deftest is testing]]
-<<<<<<< HEAD
-            [fluree.db.api :as fluree]
-            [fluree.db.test-utils :as test-utils]))
-=======
-            [clojure.core.async :as async]
+  (:require [clojure.core.async :as async]
+            [clojure.test :refer [deftest is testing]]
             [fluree.db.api :as fluree]
             [fluree.db.test-utils :as test-utils]
             [fluree.db.util.core :as util]
-            [fluree.db.util.log :as log]
             [test-with-files.tools :refer [with-tmp-dir]]))
->>>>>>> 419fb4e8
 
 (defn full-text-search
   "Performs a full text search and returns a couple attributes joined from the db
@@ -423,104 +417,103 @@
 
 (deftest ^:integration bm25-search-persist
   (with-tmp-dir storage-path
-                (testing "Loading bm25 from disk is identical to inital transactions"
-
-                  (testing "where an index was written"
-                    (let [conn            @(fluree/connect-file {:storage-path storage-path
-                                                                 :defaults     {:indexing {:reindex-min-bytes 1e2 ;; be sure to generate an index
-                                                                                           :reindex-max-bytes 1e9}}})
-                          ledger-name     "bm25-search-persist-idx"
-                          ledger          @(fluree/create conn ledger-name)
-                          db1             @(fluree/stage
-                                            (fluree/db ledger)
-                                            {"@context" {"ex" "http://example.org/ns/"}
-                                             "insert"
-                                             [{"@id"        "ex:food-article"
-                                               "ex:author"  "Jane Smith"
-                                               "ex:title"   "This is one title of a document about food"
-                                               "ex:summary" "This is a summary of the document about food including apples and oranges"}
-                                              {"@id"        "ex:hobby-article"
-                                               "ex:author"  "John Doe"
-                                               "ex:title"   "This is an article about hobbies"
-                                               "ex:summary" "Hobbies include reading and hiking"}]})
-
-                          db2             @(fluree/stage
-                                            db1
-                                            {"insert"
-                                             {"@context"       {"f"    "https://ns.flur.ee/ledger#"
-                                                                "fvg"  "https://ns.flur.ee/virtualgraph#"
-                                                                "fidx" "https://ns.flur.ee/index#"
-                                                                "ex"   "http://example.org/"},
-                                              "@id"            "ex:articleSearch"
-                                              "@type"          ["f:VirtualGraph" "fidx:BM25"]
-                                              "f:virtualGraph" "articleSearch"
-                                              "fidx:stemmer"   {"@id" "fidx:snowballStemmer-en"}
-                                              "fidx:stopwords" {"@id" "fidx:stopwords-en"}
-                                              "f:query"        {"@type"  "@json"
-                                                                "@value" {"@context" {"ex" "http://example.org/ns/"}
-                                                                          "where"    [{"@id"       "?x"
-                                                                                       "ex:author" "?author"}]
-                                                                          "select"   {"?x" ["@id" "ex:author" "ex:title" "ex:summary"]}}}}})
-
-                          db2-c           @(fluree/commit! ledger db2)
-                          _               (Thread/sleep 1000) ;; wait for index to complete and write new NS record - ideally replace with a force load
-                          db2-l           (db-with-index {:storage-path storage-path} ledger-name)
-                          expected-result [["ex:hobby-article" 0.741011563872269 "This is an article about hobbies"]
-                                           ["ex:food-article" 0.6510910594922633 "This is one title of a document about food"]]]
-                      (is (= expected-result
-                             (full-text-search db2-c "Apples for snacks for John"))
-                          "db returned from (fluree/commit! ...) had issues")
-                      (is (= expected-result
-                             (full-text-search db2-l "Apples for snacks for John"))
-                          "db returned from (fluree/load ...) had issues")))
-
-                  (testing "Loading where an index was not written"
-                      (let [conn            @(fluree/connect-file {:storage-path storage-path
-                                                                   :defaults     {:indexing {:reindex-min-bytes 1e8 ;; be sure *not* to generate an index
-                                                                                             :reindex-max-bytes 1e9}}})
-                            ledger-name     "bm25-search-persist-no-idx"
-                            ledger          @(fluree/create conn ledger-name)
-                            db1             @(fluree/stage
-                                              (fluree/db ledger)
-                                              {"@context" {"ex" "http://example.org/ns/"}
-                                               "insert"
-                                               [{"@id"        "ex:food-article"
-                                                 "ex:author"  "Jane Smith"
-                                                 "ex:title"   "This is one title of a document about food"
-                                                 "ex:summary" "This is a summary of the document about food including apples and oranges"}
-                                                {"@id"        "ex:hobby-article"
-                                                 "ex:author"  "John Doe"
-                                                 "ex:title"   "This is an article about hobbies"
-                                                 "ex:summary" "Hobbies include reading and hiking"}]})
-
-                            db2             @(fluree/stage
-                                              db1
-                                              {"insert"
-                                               {"@context"       {"f"    "https://ns.flur.ee/ledger#"
-                                                                  "fvg"  "https://ns.flur.ee/virtualgraph#"
-                                                                  "fidx" "https://ns.flur.ee/index#"
-                                                                  "ex"   "http://example.org/"},
-                                                "@id"            "ex:articleSearch"
-                                                "@type"          ["f:VirtualGraph" "fidx:BM25"]
-                                                "f:virtualGraph" "articleSearch"
-                                                "fidx:stemmer"   {"@id" "fidx:snowballStemmer-en"}
-                                                "fidx:stopwords" {"@id" "fidx:stopwords-en"}
-                                                "f:query"        {"@type"  "@json"
-                                                                  "@value" {"@context" {"ex" "http://example.org/ns/"}
-                                                                            "where"    [{"@id"       "?x"
-                                                                                         "ex:author" "?author"}]
-                                                                            "select"   {"?x" ["@id" "ex:author" "ex:title" "ex:summary"]}}}}})
-
-                            db2-c           @(fluree/commit! ledger db2)
-                            conn2           @(fluree/connect-file {:storage-path storage-path})
-                            loaded          @(fluree/load conn2 ledger-name)
-                            db2-l           (fluree/db loaded)
-                            expected-result [["ex:hobby-article" 0.741011563872269 "This is an article about hobbies"]
-                                             ["ex:food-article" 0.6510910594922633 "This is one title of a document about food"]]]
-                        (is (= expected-result
-                               (full-text-search db2-c "Apples for snacks for John"))
-                            "db returned from (fluree/commit! ...) had issues")
-                        (is (= expected-result
-                               (full-text-search db2-l "Apples for snacks for John"))
-                            "db returned from (fluree/load ...) had issues"))))))
-
+    (testing "Loading bm25 from disk is identical to inital transactions"
+
+      (testing "where an index was written"
+        (let [conn            @(fluree/connect-file {:storage-path storage-path
+                                                     :defaults     {:indexing {:reindex-min-bytes 1e2 ;; be sure to generate an index
+                                                                               :reindex-max-bytes 1e9}}})
+              ledger-name     "bm25-search-persist-idx"
+              ledger          @(fluree/create conn ledger-name)
+              db1             @(fluree/stage
+                                (fluree/db ledger)
+                                {"@context" {"ex" "http://example.org/ns/"}
+                                 "insert"
+                                 [{"@id"        "ex:food-article"
+                                   "ex:author"  "Jane Smith"
+                                   "ex:title"   "This is one title of a document about food"
+                                   "ex:summary" "This is a summary of the document about food including apples and oranges"}
+                                  {"@id"        "ex:hobby-article"
+                                   "ex:author"  "John Doe"
+                                   "ex:title"   "This is an article about hobbies"
+                                   "ex:summary" "Hobbies include reading and hiking"}]})
+
+              db2             @(fluree/stage
+                                db1
+                                {"insert"
+                                 {"@context"       {"f"    "https://ns.flur.ee/ledger#"
+                                                    "fvg"  "https://ns.flur.ee/virtualgraph#"
+                                                    "fidx" "https://ns.flur.ee/index#"
+                                                    "ex"   "http://example.org/"},
+                                  "@id"            "ex:articleSearch"
+                                  "@type"          ["f:VirtualGraph" "fidx:BM25"]
+                                  "f:virtualGraph" "articleSearch"
+                                  "fidx:stemmer"   {"@id" "fidx:snowballStemmer-en"}
+                                  "fidx:stopwords" {"@id" "fidx:stopwords-en"}
+                                  "f:query"        {"@type"  "@json"
+                                                    "@value" {"@context" {"ex" "http://example.org/ns/"}
+                                                              "where"    [{"@id"       "?x"
+                                                                           "ex:author" "?author"}]
+                                                              "select"   {"?x" ["@id" "ex:author" "ex:title" "ex:summary"]}}}}})
+
+              db2-c           @(fluree/commit! ledger db2)
+              _               (Thread/sleep 1000) ;; wait for index to complete and write new NS record - ideally replace with a force load
+              db2-l           (db-with-index {:storage-path storage-path} ledger-name)
+              expected-result [["ex:hobby-article" 0.741011563872269 "This is an article about hobbies"]
+                               ["ex:food-article" 0.6510910594922633 "This is one title of a document about food"]]]
+          (is (= expected-result
+                 (full-text-search db2-c "Apples for snacks for John"))
+              "db returned from (fluree/commit! ...) had issues")
+          (is (= expected-result
+                 (full-text-search db2-l "Apples for snacks for John"))
+              "db returned from (fluree/load ...) had issues")))
+
+      (testing "Loading where an index was not written"
+        (let [conn            @(fluree/connect-file {:storage-path storage-path
+                                                     :defaults     {:indexing {:reindex-min-bytes 1e8 ;; be sure *not* to generate an index
+                                                                               :reindex-max-bytes 1e9}}})
+              ledger-name     "bm25-search-persist-no-idx"
+              ledger          @(fluree/create conn ledger-name)
+              db1             @(fluree/stage
+                                (fluree/db ledger)
+                                {"@context" {"ex" "http://example.org/ns/"}
+                                 "insert"
+                                 [{"@id"        "ex:food-article"
+                                   "ex:author"  "Jane Smith"
+                                   "ex:title"   "This is one title of a document about food"
+                                   "ex:summary" "This is a summary of the document about food including apples and oranges"}
+                                  {"@id"        "ex:hobby-article"
+                                   "ex:author"  "John Doe"
+                                   "ex:title"   "This is an article about hobbies"
+                                   "ex:summary" "Hobbies include reading and hiking"}]})
+
+              db2             @(fluree/stage
+                                db1
+                                {"insert"
+                                 {"@context"       {"f"    "https://ns.flur.ee/ledger#"
+                                                    "fvg"  "https://ns.flur.ee/virtualgraph#"
+                                                    "fidx" "https://ns.flur.ee/index#"
+                                                    "ex"   "http://example.org/"},
+                                  "@id"            "ex:articleSearch"
+                                  "@type"          ["f:VirtualGraph" "fidx:BM25"]
+                                  "f:virtualGraph" "articleSearch"
+                                  "fidx:stemmer"   {"@id" "fidx:snowballStemmer-en"}
+                                  "fidx:stopwords" {"@id" "fidx:stopwords-en"}
+                                  "f:query"        {"@type"  "@json"
+                                                    "@value" {"@context" {"ex" "http://example.org/ns/"}
+                                                              "where"    [{"@id"       "?x"
+                                                                           "ex:author" "?author"}]
+                                                              "select"   {"?x" ["@id" "ex:author" "ex:title" "ex:summary"]}}}}})
+
+              db2-c           @(fluree/commit! ledger db2)
+              conn2           @(fluree/connect-file {:storage-path storage-path})
+              loaded          @(fluree/load conn2 ledger-name)
+              db2-l           (fluree/db loaded)
+              expected-result [["ex:hobby-article" 0.741011563872269 "This is an article about hobbies"]
+                               ["ex:food-article" 0.6510910594922633 "This is one title of a document about food"]]]
+          (is (= expected-result
+                 (full-text-search db2-c "Apples for snacks for John"))
+              "db returned from (fluree/commit! ...) had issues")
+          (is (= expected-result
+                 (full-text-search db2-l "Apples for snacks for John"))
+              "db returned from (fluree/load ...) had issues"))))))