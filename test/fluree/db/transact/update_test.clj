(ns fluree.db.transact.update-test
  (:require [clojure.test :refer [deftest is testing]]
            [fluree.db.test-utils :as test-utils]
            [fluree.db.json-ld.api :as fluree]))

(deftest ^:integration deleting-data
  (testing "For ledgers with previously transacted data,"
    (let [conn   (test-utils/create-conn)
<<<<<<< HEAD
          ledger @(fluree/create conn "tx/delete"
                                 {:defaultContext
                                  ["" {:ex "http://example.org/ns/"}]})
          db     @(fluree/stage
                    (fluree/db ledger)
                    {"@context" "https://ns.flur.ee"
                     "insert"
                     {:graph [{:id           :ex/alice
                               :type         :ex/User
                               :schema/name  "Alice"
                               :schema/email "alice@flur.ee"
                               :schema/age   42}
                              {:id          :ex/bob
                               :type        :ex/User
                               :schema/name "Bob"
                               :schema/age  22}
                              {:id           :ex/jane
                               :type         :ex/User
                               :schema/name  "Jane"
                               :schema/email "jane@flur.ee"
                               :schema/age   30}]}})]

      (testing "issuing retractions"
        (testing "selecting any properties and values for a subject"
          (let [db-subj-delete @(fluree/stage db
                                              {"@context" "https://ns.flur.ee"
                                               "where"    '{:id :ex/alice, "?p" "?o"}
                                               "delete"   '{:id :ex/alice, "?p" "?o"}})]
            (is (= @(fluree/query db-subj-delete
                                  '{:select ?name
                                    :where  {:schema/name ?name}})
                   ["Bob" "Jane"])
                "removes the entire subject")))

        (testing "selecting any values for a specific property on a subject"
          (let [db-subj-pred-del @(fluree/stage db
                                                '{"@context" "https://ns.flur.ee"
                                                  "delete"   {:id :ex/bob, :schema/age "?o"}
                                                  "where"    {:id :ex/bob, :schema/age "?o"}})]
            (is (= @(fluree/query db-subj-pred-del
                                  '{:selectOne {:ex/bob [:*]}})
                   {:id          :ex/bob,
                    :type        :ex/User,
                    :schema/name "Bob"})
                "removes that property for that subject")))

        (testing "selecting any subject with a specified property"
          (let [db-all-preds @(fluree/stage db
                                            '{"@context" "https://ns.flur.ee"
                                              "delete"   {:id "?s", "?p" "?o"}
                                              "where"    {:id           "?s"
                                                          :schema/email "?x"
                                                          "?p"          "?o"}})]
            (is (= @(fluree/query db-all-preds
                                  '{:select ?name
                                    :where  {:schema/name ?name}})
                   ["Bob"])
                "deletes all subjects with that property")))

        (testing "selecting any subject with a specific value of a specified property"
          (let [db-age-delete @(fluree/stage db
                                             '{"@context" "https://ns.flur.ee"
                                               "delete"   {:id "?s", "?p" "?o"}
                                               "where"    {:id         "?s"
                                                           :schema/age 30
                                                           "?p"        "?o"}})]
            (is (= @(fluree/query db-age-delete
                                  '{:select ?name
                                    :where  {:schema/name ?name}})
                   ["Alice" "Bob"])
                "deletes all subjects with that value for the specified property."))))

      (testing "issuing updates"
        (testing "specifying a matching current property value"
          (let [db-update-bob @(fluree/stage db
                                             '{"@context" "https://ns.flur.ee"
                                               "delete"   {:id :ex/bob, :schema/age 22}
                                               "insert"   {:id :ex/bob, :schema/age 23}
                                               "where"    {:id :ex/bob, :schema/age 22}})]
            (is (= [{:id          :ex/bob,
                     :type        :ex/User,
                     :schema/name "Bob"
                     :schema/age  23}]
                   @(fluree/query db-update-bob
                                  '{:select {:ex/bob [:*]}}))
                "changes the matched property to the new value.")))

        (testing "specifying a property value that doesn't match"
          (let [db-update-bob2 @(fluree/stage db
                                              '{"@context" "https://ns.flur.ee"
                                                "delete"   {:id "?s" :schema/age 99}
                                                "insert"   {:id "?s" :schema/age 23}
                                                "where"    {:id "?s" :schema/age 99}})]
            (is (= [{:id          :ex/bob,
                     :type        :ex/User,
                     :schema/name "Bob"
                     :schema/age  22}]
                   @(fluree/query db-update-bob2
                                  '{:select {:ex/bob [:*]}}))
                "no changes are made")))

        (testing "selecting any value for a specific property on a specific subject"
          (let [db-update-jane @(fluree/stage db
                                              '{"@context" "https://ns.flur.ee"
                                                "delete"   {:id :ex/jane, :schema/age "?current-age"}
                                                "insert"   {:id :ex/jane, :schema/age 31}
                                                "where"    {:id :ex/jane, :schema/age "?current-age"}})]
            (is (= [{:id           :ex/jane,
                     :type         :ex/User,
                     :schema/name  "Jane"
                     :schema/email "jane@flur.ee"
                     :schema/age   31}]
                   @(fluree/query db-update-jane
                                  '{:select {:ex/jane [:*]}}))
                "changes the value of that subject to the new value")))))))
=======
          ledger @(fluree/create conn "tx/delete")
          db     @(fluree/stage (fluree/db ledger)
                                {"@context" ["https://ns.flur.ee"
                                             test-utils/default-context
                                             {:ex "http://example.org/ns/"}]
                                 "insert"
                                 {:graph [{:id           :ex/alice
                                           :type         :ex/User
                                           :schema/name  "Alice"
                                           :schema/email "alice@flur.ee"
                                           :schema/age   42}
                                          {:id          :ex/bob
                                           :type        :ex/User
                                           :schema/name "Bob"
                                           :schema/age  22}
                                          {:id           :ex/jane
                                           :type         :ex/User
                                           :schema/name  "Jane"
                                           :schema/email "jane@flur.ee"
                                           :schema/age   30}]}})

          ;; delete everything for :ex/alice
          db-subj-delete @(fluree/stage db
                                        {"@context" ["https://ns.flur.ee"
                                                     test-utils/default-context
                                                     {:ex "http://example.org/ns/"}]
                                         "where"    '{:id :ex/alice, "?p" "?o"}
                                         "delete"   '{:id :ex/alice, "?p" "?o"}})

          ;; delete any :schema/age values for :ex/bob
          db-subj-pred-del @(fluree/stage db
                                          {"@context" ["https://ns.flur.ee"
                                                       test-utils/default-context
                                                       {:ex "http://example.org/ns/"}]
                                           "delete"   {:id :ex/bob, :schema/age "?o"}
                                           "where"    {:id :ex/bob, :schema/age "?o"}})

          ;; delete all subjects with a :schema/email predicate
          db-all-preds @(fluree/stage db
                                      {"@context" ["https://ns.flur.ee"
                                                   test-utils/default-context
                                                   {:ex "http://example.org/ns/"}]
                                       "delete"   {:id "?s", "?p" "?o"}
                                       "where"    {:id           "?s"
                                                   :schema/email "?x"
                                                   "?p"          "?o"}})

          ;; delete all subjects where :schema/age = 30
          db-age-delete @(fluree/stage db
                                       {"@context" ["https://ns.flur.ee"
                                                    test-utils/default-context
                                                    {:ex "http://example.org/ns/"}]
                                        "delete"   {:id "?s", "?p" "?o"}
                                        "where"    {:id         "?s"
                                                    :schema/age 30
                                                    "?p"        "?o"}})

          ;; Change Bob's age - but only if his age is still 22
          db-update-bob @(fluree/stage db
                                       {"@context" ["https://ns.flur.ee"
                                                    test-utils/default-context
                                                    {:ex "http://example.org/ns/"}]
                                        "delete"   {:id :ex/bob, :schema/age 22}
                                        "insert"   {:id :ex/bob, :schema/age 23}
                                        "where"    {:id :ex/bob, :schema/age 22}})

          ;; Shouldn't change Bob's age as the current age is not a match
          db-update-bob2 @(fluree/stage db
                                        {"@context" ["https://ns.flur.ee"
                                                     test-utils/default-context
                                                     {:ex "http://example.org/ns/"}]
                                         "delete"   {:id "?s" :schema/age 99}
                                         "insert"   {:id "?s" :schema/age 23}
                                         "where"    {:id "?s" :schema/age 99}})

          ;; change Jane's age regardless of its current value
          db-update-jane @(fluree/stage db
                                        {"@context" ["https://ns.flur.ee"
                                                     test-utils/default-context
                                                     {:ex "http://example.org/ns/"}]
                                         "delete"   {:id :ex/jane, :schema/age "?current-age"}
                                         "insert"   {:id :ex/jane, :schema/age 31}
                                         "where"    {:id :ex/jane, :schema/age "?current-age"}})]

      (is (= @(fluree/query db-subj-delete
                            {:context [test-utils/default-context
                                       {:ex "http://example.org/ns/"}]
                             :select '?name
                             :where  {:schema/name '?name}})
             ["Bob" "Jane"])
          "Only Jane and Bob should be left in the db.")

      (is (= @(fluree/query db-subj-pred-del
                            {:context [test-utils/default-context
                                       {:ex "http://example.org/ns/"}]
                             :selectOne {:ex/bob [:*]}})
             {:id          :ex/bob,
              :type        :ex/User,
              :schema/name "Bob"})
          "Bob should no longer have an age property.")

      (is (= @(fluree/query db-all-preds
                            {:context [test-utils/default-context
                                       {:ex "http://example.org/ns/"}]
                             :select '?name
                             :where  {:schema/name '?name}})
             ["Bob"])
          "Only Bob should be left, as he is the only one without an email.")

      (is (= @(fluree/query db-age-delete
                            {:context [test-utils/default-context
                                       {:ex "http://example.org/ns/"}]
                             :select '?name
                             :where  {:schema/name '?name}})
             ["Alice" "Bob"])
          "Only Bob and Alice should be left in the db.")

      (testing "Updating property value only if its current value is a match."
        (is (= [{:id          :ex/bob,
                 :type        :ex/User,
                 :schema/name "Bob"
                 :schema/age  23}]
               @(fluree/query db-update-bob
                              {:context [test-utils/default-context
                                         {:ex "http://example.org/ns/"}]
                               :select {:ex/bob [:*]}}))
            "Bob's age should now be updated to 23 (from 22)."))

      (testing "No update should happen if there is no match."
        (is (= [{:id          :ex/bob,
                 :type        :ex/User,
                 :schema/name "Bob"
                 :schema/age  22}]
               @(fluree/query db-update-bob2
                              {:context [test-utils/default-context
                                         {:ex "http://example.org/ns/"}]
                               :select {:ex/bob [:*]}}))
            "Bob's age should have not been changed and still be 22."))

      (testing "Replacing existing property value with new property value."
        (is (= [{:id           :ex/jane,
                 :type         :ex/User,
                 :schema/name  "Jane"
                 :schema/email "jane@flur.ee"
                 :schema/age   31}]
               @(fluree/query db-update-jane
                              {:context [test-utils/default-context
                                         {:ex "http://example.org/ns/"}]
                               :select {:ex/jane [:*]}}))
            "Jane's age should now be updated to 31 (from 30).")))))
>>>>>>> c8ce1fdd

(deftest transaction-functions
  (let [conn   @(fluree/connect {:method :memory})
        ledger @(fluree/create conn "functions")
        db1    (fluree/db ledger)]

    (testing "hash functions"
      (with-redefs [fluree.db.query.exec.eval/now (fn [] "2023-06-13T19:53:57.234345Z")]
        (let [updated (-> @(fluree/stage db1 {"@context" ["https://ns.flur.ee"
                                                          test-utils/default-str-context
                                                          {"ex" "http://example.com/"}]
                                              "insert"   [{"id"     "ex:create-predicates"
                                                           "ex:md5" 0 "ex:sha1" 0 "ex:sha256" 0 "ex:sha384" 0 "ex:sha512" 0}
                                                          {"id"         "ex:hash-fns"
                                                           "ex:message" "abc"}]})
                          (fluree/stage {"@context" ["https://ns.flur.ee"
                                                     test-utils/default-str-context
                                                     {"ex" "http://example.com/"}]
                                         "delete"   []
                                         "where"    [{"id"         "ex:hash-fns"
                                                      "ex:message" "?message"}
                                                     ["bind"
                                                      "?sha256" "(sha256 ?message)"
                                                      "?sha512" "(sha512 ?message)"]]
                                         "insert"   {"id"        "ex:hash-fns"
                                                     "ex:sha256" "?sha256"
                                                     "ex:sha512" "?sha512"}}))]
          (is (= {"ex:sha512" "ddaf35a193617abacc417349ae20413112e6fa4e89a97ea20a9eeee64b55d39a2192992a274fc1a836ba3c23a3feebbd454d4423643ce80e2a9ac94fa54ca49f"
                  "ex:sha256" "ba7816bf8f01cfea414140de5dae2223b00361a396177a9cb410ff61f20015ad"}
                 @(fluree/query @updated {"@context"  [test-utils/default-str-context
                                                       {"ex" "http://example.com/"}]
                                          "selectOne" {"ex:hash-fns" ["ex:sha512" "ex:sha256"]}}))))))
    (testing "datetime functions"
      (with-redefs [fluree.db.query.exec.eval/now (fn [] "2023-06-13T19:53:57.234345Z")]
        (let [updated (-> @(fluree/stage db1 {"@context" ["https://ns.flur.ee"
                                                          test-utils/default-str-context
                                                          {"ex" "http://example.com/"}]
                                              "insert"
                                              [{"id"         "ex:create-predicates"
                                                "ex:now"     0 "ex:year"    0 "ex:month"    0 "ex:day" 0 "ex:hours" 0
                                                "ex:minutes" 0 "ex:seconds" 0 "ex:timezone" 0 "ex:tz"  0}
                                               {"id"                "ex:datetime-fns"
                                                "ex:localdatetime"  "2023-06-13T14:17:22.435"
                                                "ex:offsetdatetime" "2023-06-13T14:17:22.435-05:00"
                                                "ex:utcdatetime"    "2023-06-13T14:17:22.435Z"}]})
                          (fluree/stage {"@context" ["https://ns.flur.ee"
                                                     test-utils/default-str-context
                                                     {"ex" "http://example.com/"}]
                                         "where"    [{"id"                "?s"
                                                      "ex:localdatetime"  "?localdatetime"
                                                      "ex:offsetdatetime" "?offsetdatetime"
                                                      "ex:utcdatetime"    "?utcdatetime"}
                                                     ["bind"
                                                      "?now" "(now)"
                                                      "?year" "(year ?localdatetime)"
                                                      "?month" "(month ?localdatetime)"
                                                      "?day" "(day ?localdatetime)"
                                                      "?hours" "(hours ?localdatetime)"
                                                      "?minutes" "(minutes ?localdatetime)"
                                                      "?seconds" "(seconds ?localdatetime)"
                                                      "?tz1" "(tz ?utcdatetime)"
                                                      "?tz2" "(tz ?offsetdatetime)"]]
                                         "insert"   [{"id"         "?s"
                                                      "ex:now"     "?now"
                                                      "ex:year"    "?year"
                                                      "ex:month"   "?month"
                                                      "ex:day"     "?day"
                                                      "ex:hours"   "?hours"
                                                      "ex:minutes" "?minutes"
                                                      "ex:seconds" "?seconds"
                                                      "ex:tz"      ["?tz1" "?tz2"]}]
                                         "values"   ["?s" ["ex:datetime-fns"]]}))]
          (is (= {"ex:now"     "2023-06-13T19:53:57.234345Z"
                  "ex:year"    2023
                  "ex:month"   6
                  "ex:day"     13
                  "ex:hours"   14
                  "ex:minutes" 17
                  "ex:seconds" 22
                  "ex:tz"      ["-05:00" "Z"]}
                 @(fluree/query @updated
                                {"@context" [test-utils/default-str-context
                                             {"ex" "http://example.com/"}]
                                 "selectOne"
                                 {"ex:datetime-fns" ["ex:now" "ex:year"
                                                     "ex:month" "ex:day"
                                                     "ex:hours" "ex:minutes"
                                                     "ex:seconds" "ex:tz"]}}))))))

    (testing "numeric functions"
      (let [updated (-> @(fluree/stage db1 {"@context" ["https://ns.flur.ee"
                                                        test-utils/default-str-context
                                                        {"ex" "http://example.com/"}]
                                            "insert"   [{"id"     "ex:create-predicates"
                                                         "ex:abs" 0 "ex:round" 0 "ex:ceil" 0 "ex:floor" 0 "ex:rand" 0}
                                                        {"id"         "ex:numeric-fns"
                                                         "ex:pos-int" 2
                                                         "ex:neg-int" -2
                                                         "ex:decimal" 1.4}]})
                        (fluree/stage {"@context" ["https://ns.flur.ee"
                                                   test-utils/default-str-context
                                                   {"ex" "http://example.com/"}]
                                       "where"    [{"id"         "?s"
                                                    "ex:pos-int" "?pos-int"
                                                    "ex:neg-int" "?neg-int"
                                                    "ex:decimal" "?decimal"}
                                                   ["bind"
                                                    "?abs" "(abs ?neg-int)"
                                                    "?round" "(round ?decimal)"
                                                    "?ceil" "(ceil ?decimal)"
                                                    "?floor" "(floor ?decimal)"
                                                    "?rand" "(rand)"]]
                                       "insert"   {"id"       "?s"
                                                   "ex:abs"   "?abs"
                                                   "ex:round" "?round"
                                                   "ex:ceil"  "?ceil"
                                                   "ex:floor" "?floor"
                                                   "ex:rand"  "?rand"}
                                       "values"   ["?s" ["ex:numeric-fns"]]}))]
        (is (= {"ex:abs"   2
                "ex:round" 1
                "ex:ceil"  2
                "ex:floor" 1}
               @(fluree/query @updated
                              {"@context" [test-utils/default-str-context
                                           {"ex" "http://example.com/"}]
                               "selectOne"
                               {"ex:numeric-fns" ["ex:abs" "ex:round" "ex:ceil"
                                                  "ex:floor"]}})))
        (is (pos? @(fluree/query @updated {"@context"  [test-utils/default-str-context
                                                        {"ex" "http://example.com/"}]
                                           "where"     {"id"      "ex:numeric-fns"
                                                        "ex:rand" "?rand"}
                                           "selectOne" "?rand"})))))

    (testing "string functions"
      (let [updated (-> @(fluree/stage db1 {"@context" ["https://ns.flur.ee"
                                                        test-utils/default-str-context
                                                        {"ex" "http://example.com/"}]
                                            "insert"   [{"id"              "ex:create-predicates"
                                                         "ex:strLen"       0 "ex:subStr"    0 "ex:ucase"    0
                                                         "ex:lcase"        0 "ex:strStarts" 0 "ex:strEnds"  0
                                                         "ex:contains"     0 "ex:strBefore" 0 "ex:strAfter" 0
                                                         "ex:encodeForUri" 0 "ex:concat"    0
                                                         "ex:langMatches"  0 "ex:regex"     0 "ex:replace"  0}
                                                        {"id"      "ex:string-fns"
                                                         "ex:text" "Abcdefg"}]})
                        (fluree/stage {"@context" ["https://ns.flur.ee"
                                                   test-utils/default-str-context
                                                   {"ex" "http://example.com/"}]
                                       "where"    [{"id"      "?s"
                                                    "ex:text" "?text"}
                                                   ["bind"
                                                    "?strlen" "(strLen ?text)"
                                                    "?sub1" "(subStr ?text 5)"
                                                    "?sub2" "(subStr ?text 1 4)"
                                                    "?upcased" "(ucase ?text)"
                                                    "?downcased" "(lcase ?text)"
                                                    "?a-start" "(strStarts ?text \"x\")"
                                                    "?a-end" "(strEnds ?text \"x\")"
                                                    "?contains" "(contains ?text \"x\")"
                                                    "?strBefore" "(strBefore ?text \"bcd\")"
                                                    "?strAfter" "(strAfter ?text \"bcd\")"
                                                    "?concatted" "(concat ?text \" \" \"STR1 \" \"STR2\")"
                                                    "?matched" "(regex ?text \"^Abc\")"]]
                                       "insert"   [{"id"           "?s"
                                                    "ex:strStarts" "?a-start"
                                                    "ex:strEnds"   "?a-end"
                                                    "ex:subStr"    ["?sub1" "?sub2"]
                                                    "ex:strLen"    "?strlen"
                                                    "ex:ucase"     "?upcased"
                                                    "ex:lcase"     "?downcased"
                                                    "ex:contains"  "?contains"
                                                    "ex:strBefore" "?strBefore"
                                                    "ex:strAfter"  "?strAfter"
                                                    "ex:concat"    "?concatted"
                                                    "ex:regex"     "?matched"}]
                                       "values"   ["?s" ["ex:string-fns"]]}))]
        (is (= {"ex:strEnds"   false
                "ex:strStarts" false
                "ex:contains"  false
                "ex:regex"     true
                "ex:subStr"    ["Abcd" "efg"]
                "ex:strLen"    7
                "ex:ucase"     "ABCDEFG"
                "ex:lcase"     "abcdefg"
                "ex:strBefore" "A"
                "ex:strAfter"  "efg"
                "ex:concat"    "Abcdefg STR1 STR2"}
               @(fluree/query
                 @updated
                 {"@context" [test-utils/default-str-context
                              {"ex" "http://example.com/"}]
                  "selectOne"
                  {"ex:string-fns"
                   ["ex:strLen" "ex:subStr" "ex:ucase" "ex:lcase" "ex:strStarts"
                    "ex:strEnds" "ex:contains" "ex:strBefore" "ex:strAfter"
                    "ex:encodeForUri" "ex:concat" "ex:langMatches" "ex:regex"
                    "ex:replace"]}})))))

    (testing "rdf term functions"
      (with-redefs [fluree.db.query.exec.eval/uuid    (fn [] "urn:uuid:34bdb25f-9fae-419b-9c50-203b5f306e47")
                    fluree.db.query.exec.eval/struuid (fn [] "34bdb25f-9fae-419b-9c50-203b5f306e47")]
        (let [updated (-> @(fluree/stage db1 {"@context" ["https://ns.flur.ee"
                                                          test-utils/default-str-context
                                                          {"ex" "http://example.com/"}]
                                              "insert"   [{"id"         "ex:create-predicates"
                                                           "ex:isBlank" 0 "ex:isNumeric"    0 "ex:str"        0 "ex:uuid" 0
                                                           "ex:struuid" 0 "ex:isNotNumeric" 0 "ex:isNotBlank" 0}
                                                          ;; "ex:isIRI" 0 "ex:isURI" 0 "ex:isLiteral" 0 "ex:lang" 0
                                                          ;; "ex:IRI" 0
                                                          ;; "ex:datatype" 0 "ex:bnode" 0 "ex:strdt" 0 "ex:strLang" 0

                                                          {"id"        "ex:rdf-term-fns"
                                                           "ex:text"   "Abcdefg"
                                                           "ex:number" 1
                                                           "ex:ref"    {"ex:bool" false}}
                                                          {"ex:foo" "bar"}]})
                          (fluree/stage {"@context" ["https://ns.flur.ee"
                                                     test-utils/default-str-context
                                                     {"ex" "http://example.com/"}]
                                         "where"    [{"id"        "?s"
                                                      "ex:text"   "?text"
                                                      "ex:number" "?num"
                                                      "ex:ref"    "?r"}
                                                     ["bind"
                                                      "?str" "(str ?num)"
                                                      "?str2" "(str ?text)"
                                                      "?uuid" "(uuid)"
                                                      "?struuid" "(struuid)"
                                                      "?isBlank" "(isBlank ?s)"
                                                      "?isNotBlank" "(isBlank ?num)"
                                                      "?isnum" "(isNumeric ?num)"
                                                      "?isNotNum" "(isNumeric ?text)"]]
                                         "insert"   [{"id"              "?s"
                                                      "ex:uuid"         "?uuid"
                                                      "ex:struuid"      "?struuid"
                                                      "ex:str"          ["?str" "?str2"]
                                                      "ex:isNumeric"    "?isnum"
                                                      "ex:isNotNumeric" "?isNotNum"
                                                      "ex:isBlank"      "?isBlank"
                                                      "ex:isNotBlank"   "?isNotBlank"}]
                                         "values"   ["?s" ["ex:rdf-term-fns"]]}))]
          (is (= {"ex:str"          ["1" "Abcdefg"]
                  "ex:uuid"         "urn:uuid:34bdb25f-9fae-419b-9c50-203b5f306e47"
                  "ex:struuid"      "34bdb25f-9fae-419b-9c50-203b5f306e47",
                  "ex:isBlank"      false
                  "ex:isNotBlank"   false
                  "ex:isNumeric"    true
                  "ex:isNotNumeric" false}
                 @(fluree/query @updated {"@context"  [test-utils/default-str-context
                                                       {"ex" "http://example.com/"}]
                                          "selectOne" {"ex:rdf-term-fns" ["ex:isIRI" "ex:isURI" "ex:isLiteral"
                                                                          "ex:lang" "ex:datatype" "ex:IRI" "ex:bnode" "ex:strdt" "ex:strLang"
                                                                          "ex:isBlank"
                                                                          "ex:isNotBlank"
                                                                          "ex:isNumeric"
                                                                          "ex:isNotNumeric"
                                                                          "ex:str"
                                                                          "ex:uuid"
                                                                          "ex:struuid"]}}))))))

    (testing "functional forms"
      (let [updated (-> @(fluree/stage db1 {"@context" ["https://ns.flur.ee"
                                                        test-utils/default-str-context
                                                        {"ex" "http://example.com/"}]
                                            "insert"   [{"id"               "ex:create-predicates"
                                                         "ex:bound"         0
                                                         "ex:if"            0
                                                         "ex:coalesce"      0
                                                         "ex:not-exists"    0
                                                         "ex:exists"        0
                                                         "ex:logical-or"    0
                                                         "ex:logical-and"   0
                                                         "ex:rdfterm-equal" 0
                                                         "ex:sameTerm"      0
                                                         "ex:in"            0
                                                         "ex:not-in"        0}
                                                        {"id"      "ex:functional-fns"
                                                         "ex:text" "Abcdefg"}]})
                        (fluree/stage {"@context" ["https://ns.flur.ee"
                                                   test-utils/default-str-context
                                                   {"ex" "http://example.com/"}]
                                       "where"    [{"id" "?s", "ex:text" "?text"}
                                                   ["bind" "?bound" "(bound ?text)"]]
                                       "insert"   {"id" "?s", "ex:bound" "?bound"}
                                       "values"   ["?s" ["ex:functional-fns"]]}))]
        (is (= {"ex:bound" true}
               @(fluree/query @updated {"@context"  [test-utils/default-str-context
                                                     {"ex" "http://example.com/"}]
                                        "selectOne" {"ex:functional-fns" ["ex:bound"
                                                                          "ex:if"
                                                                          "ex:coalesce"
                                                                          "ex:not-exists"
                                                                          "ex:exists"
                                                                          "ex:logical-or"
                                                                          "ex:logical-and"
                                                                          "ex:rdfterm-equal"
                                                                          "ex:sameTerm"
                                                                          "ex:in"
                                                                          "ex:not-in"]}})))))
    (testing "error handling"
      (let [db2       @(fluree/stage db1 {"@context" ["https://ns.flur.ee"
                                                      test-utils/default-str-context
                                                      {"ex" "http://example.com/"}]
                                          "insert"   [{"id"       "ex:create-predicates"
                                                       "ex:text"  0
                                                       "ex:error" 0}
                                                      {"id"      "ex:error"
                                                       "ex:text" "Abcdefg"}]})
            parse-err @(fluree/stage db2 {"@context" ["https://ns.flur.ee"
                                                      test-utils/default-str-context
                                                      {"ex" "http://example.com/"}]
                                          "where"    [{"id" "?s", "ex:text" "?text"}
                                                      ["bind" "?err" "(foo ?text)"]]
                                          "insert"   {"id" "?s", "ex:text" "?err"}
                                          "values"   ["?s" ["ex:error"]]})

            run-err @(fluree/stage db2 {"@context" ["https://ns.flur.ee"
                                                    test-utils/default-str-context
                                                    {"ex" "http://example.com/"}]
                                        "where"    [{"id" "?s", "ex:text" "?text"}
                                                    ["bind" "?err" "(abs ?text)"]]
                                        "insert"   {"id" "?s", "ex:error" "?err"}
                                        "values"   ["?s" ["ex:error"]]})]
        (is (= "Query function references illegal symbol: foo"
               (-> parse-err
                   Throwable->map
                   :cause))
            "mdfn parse error")
        (is (= "Query function references illegal symbol: foo"
               (-> @(fluree/query db2 {"@context" [test-utils/default-str-context
                                                   {"ex" "http://example.com/"}]
                                       "where"    [{"id"      "ex:error"
                                                    "ex:text" "?text"}
                                                   ["bind" "?err" "(foo ?text)"]]
                                       "select"   "?err"})
                   Throwable->map
                   :cause))
            "query parse error")))))

(deftest ^:integration subject-object-scan-deletions
  (let [conn      @(fluree/connect {:method :memory})
        ledger-id "test/love"
        ledger    @(fluree/create conn ledger-id)
        context   {"id"     "@id",
                   "type"   "@type",
                   "ex"     "http://example.org/",
                   "f"      "https://ns.flur.ee/ledger#",
                   "rdf"    "http://www.w3.org/1999/02/22-rdf-syntax-ns#",
                   "rdfs"   "http://www.w3.org/2000/01/rdf-schema#",
                   "schema" "http://schema.org/",
                   "xsd"    "http://www.w3.org/2001/XMLSchema#"}
        love      @(fluree/stage (fluree/db ledger)
                                 {"@context" ["https://ns.flur.ee" context]
                                  "insert"
                                  [{"@id"                "ex:fluree",
                                    "@type"              "schema:Organization",
                                    "schema:description" "We ❤️ Data"}
                                   {"@id"                "ex:w3c",
                                    "@type"              "schema:Organization",
                                    "schema:description" "We ❤️ Internet"}
                                   {"@id"                "ex:mosquitos",
                                    "@type"              "ex:Monster",
                                    "schema:description" "We ❤️ Human Blood"}]}
                                 {})
        db1       @(fluree/commit! ledger love)]
    (testing "before deletion"
      (let [q       {:context context
                     :select  '[?s ?p ?o]
                     :where   '{"@id"                ?s
                                "schema:description" ?o
                                ?p                   ?o}}
            subject @(fluree/query db1 q)]
        (is (= [["ex:fluree" "schema:description" "We ❤️ Data"]
                ["ex:mosquitos" "schema:description" "We ❤️ Human Blood"]
                ["ex:w3c" "schema:description" "We ❤️ Internet"]]
               subject)
            "returns all results")))
    (testing "after deletion"
      @(fluree/transact! conn
                         {"@context" ["https://ns.flur.ee"
                                      context
                                      {:id "@id", :graph "@graph",
                                       :f  "https://ns.flur.ee/ledger#"}]
                          "ledger"   ledger-id
                          "where"    '{"id"                 ?s
                                       "schema:description" ?o
                                       ?p                   ?o}
                          "delete"   '{"id" "?s", "?p" "?o"}})
      (let [db2     (fluree/db @(fluree/load conn ledger-id))
            q       {:context context
                     :select '[?s ?p ?o]
                     :where  '{"id"                 ?s
                               "schema:description" ?o
                               ?p                   ?o}}
            subject @(fluree/query db2 q)]
        (is (= []
               subject)
            "returns no results")))))

(deftest ^:integration issue-core-49-transaction-test
  (testing "issue https://github.com/fluree/core/issues/49 stays fixed"
    (let [conn        (test-utils/create-conn)
          ledger-name "rando-txn"
          ledger      @(fluree/create conn "rando-txn")
          db0         (fluree/db ledger)
          db1         @(fluree/stage
                         db0
                         {"@context" ["https://ns.flur.ee"
                                      test-utils/default-str-context]
                          "ledger"   ledger-name
                          "insert"
                          [{"@id"                "ex:fluree"
                            "@type"              "schema:Organization"
                            "schema:description" "We ❤️ Data"}
                           {"@id"                "ex:w3c"
                            "@type"              "schema:Organization"
                            "schema:description" "We ❤️ Internet"}
                           {"@id"                "ex:mosquitos"
                            "@type"              "ex:Monster"
                            "schema:description" "We ❤️ Human Blood"}]})
          db2         @(fluree/stage
                         db1
                         {"@context" ["https://ns.flur.ee"
                                      test-utils/default-str-context]
                          "ledger"   ledger-name
                          "where"    {"@id"                "ex:mosquitos"
                                      "schema:description" "?o"}
                          "delete"   {"@id"                "ex:mosquitos"
                                      "schema:description" "?o"}
                          "insert"   {"@id"                "ex:mosquitos"
                                      "schema:description" "We ❤️ All Blood"}})]
      (is (= [{"id"                 "ex:mosquitos"
               "type"               "ex:Monster"
               "schema:description" "We ❤️ All Blood"}]
             @(fluree/query db2 {"@context" test-utils/default-str-context
                                 :select    {"ex:mosquitos" ["*"]}}))))))<|MERGE_RESOLUTION|>--- conflicted
+++ resolved
@@ -4,125 +4,8 @@
             [fluree.db.json-ld.api :as fluree]))
 
 (deftest ^:integration deleting-data
-  (testing "For ledgers with previously transacted data,"
+  (testing "Deletions of entire subjects."
     (let [conn   (test-utils/create-conn)
-<<<<<<< HEAD
-          ledger @(fluree/create conn "tx/delete"
-                                 {:defaultContext
-                                  ["" {:ex "http://example.org/ns/"}]})
-          db     @(fluree/stage
-                    (fluree/db ledger)
-                    {"@context" "https://ns.flur.ee"
-                     "insert"
-                     {:graph [{:id           :ex/alice
-                               :type         :ex/User
-                               :schema/name  "Alice"
-                               :schema/email "alice@flur.ee"
-                               :schema/age   42}
-                              {:id          :ex/bob
-                               :type        :ex/User
-                               :schema/name "Bob"
-                               :schema/age  22}
-                              {:id           :ex/jane
-                               :type         :ex/User
-                               :schema/name  "Jane"
-                               :schema/email "jane@flur.ee"
-                               :schema/age   30}]}})]
-
-      (testing "issuing retractions"
-        (testing "selecting any properties and values for a subject"
-          (let [db-subj-delete @(fluree/stage db
-                                              {"@context" "https://ns.flur.ee"
-                                               "where"    '{:id :ex/alice, "?p" "?o"}
-                                               "delete"   '{:id :ex/alice, "?p" "?o"}})]
-            (is (= @(fluree/query db-subj-delete
-                                  '{:select ?name
-                                    :where  {:schema/name ?name}})
-                   ["Bob" "Jane"])
-                "removes the entire subject")))
-
-        (testing "selecting any values for a specific property on a subject"
-          (let [db-subj-pred-del @(fluree/stage db
-                                                '{"@context" "https://ns.flur.ee"
-                                                  "delete"   {:id :ex/bob, :schema/age "?o"}
-                                                  "where"    {:id :ex/bob, :schema/age "?o"}})]
-            (is (= @(fluree/query db-subj-pred-del
-                                  '{:selectOne {:ex/bob [:*]}})
-                   {:id          :ex/bob,
-                    :type        :ex/User,
-                    :schema/name "Bob"})
-                "removes that property for that subject")))
-
-        (testing "selecting any subject with a specified property"
-          (let [db-all-preds @(fluree/stage db
-                                            '{"@context" "https://ns.flur.ee"
-                                              "delete"   {:id "?s", "?p" "?o"}
-                                              "where"    {:id           "?s"
-                                                          :schema/email "?x"
-                                                          "?p"          "?o"}})]
-            (is (= @(fluree/query db-all-preds
-                                  '{:select ?name
-                                    :where  {:schema/name ?name}})
-                   ["Bob"])
-                "deletes all subjects with that property")))
-
-        (testing "selecting any subject with a specific value of a specified property"
-          (let [db-age-delete @(fluree/stage db
-                                             '{"@context" "https://ns.flur.ee"
-                                               "delete"   {:id "?s", "?p" "?o"}
-                                               "where"    {:id         "?s"
-                                                           :schema/age 30
-                                                           "?p"        "?o"}})]
-            (is (= @(fluree/query db-age-delete
-                                  '{:select ?name
-                                    :where  {:schema/name ?name}})
-                   ["Alice" "Bob"])
-                "deletes all subjects with that value for the specified property."))))
-
-      (testing "issuing updates"
-        (testing "specifying a matching current property value"
-          (let [db-update-bob @(fluree/stage db
-                                             '{"@context" "https://ns.flur.ee"
-                                               "delete"   {:id :ex/bob, :schema/age 22}
-                                               "insert"   {:id :ex/bob, :schema/age 23}
-                                               "where"    {:id :ex/bob, :schema/age 22}})]
-            (is (= [{:id          :ex/bob,
-                     :type        :ex/User,
-                     :schema/name "Bob"
-                     :schema/age  23}]
-                   @(fluree/query db-update-bob
-                                  '{:select {:ex/bob [:*]}}))
-                "changes the matched property to the new value.")))
-
-        (testing "specifying a property value that doesn't match"
-          (let [db-update-bob2 @(fluree/stage db
-                                              '{"@context" "https://ns.flur.ee"
-                                                "delete"   {:id "?s" :schema/age 99}
-                                                "insert"   {:id "?s" :schema/age 23}
-                                                "where"    {:id "?s" :schema/age 99}})]
-            (is (= [{:id          :ex/bob,
-                     :type        :ex/User,
-                     :schema/name "Bob"
-                     :schema/age  22}]
-                   @(fluree/query db-update-bob2
-                                  '{:select {:ex/bob [:*]}}))
-                "no changes are made")))
-
-        (testing "selecting any value for a specific property on a specific subject"
-          (let [db-update-jane @(fluree/stage db
-                                              '{"@context" "https://ns.flur.ee"
-                                                "delete"   {:id :ex/jane, :schema/age "?current-age"}
-                                                "insert"   {:id :ex/jane, :schema/age 31}
-                                                "where"    {:id :ex/jane, :schema/age "?current-age"}})]
-            (is (= [{:id           :ex/jane,
-                     :type         :ex/User,
-                     :schema/name  "Jane"
-                     :schema/email "jane@flur.ee"
-                     :schema/age   31}]
-                   @(fluree/query db-update-jane
-                                  '{:select {:ex/jane [:*]}}))
-                "changes the value of that subject to the new value")))))))
-=======
           ledger @(fluree/create conn "tx/delete")
           db     @(fluree/stage (fluree/db ledger)
                                 {"@context" ["https://ns.flur.ee"
@@ -273,7 +156,6 @@
                                          {:ex "http://example.org/ns/"}]
                                :select {:ex/jane [:*]}}))
             "Jane's age should now be updated to 31 (from 30).")))))
->>>>>>> c8ce1fdd
 
 (deftest transaction-functions
   (let [conn   @(fluree/connect {:method :memory})
