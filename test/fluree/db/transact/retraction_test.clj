--- conflicted
+++ resolved
@@ -1,41 +1,13 @@
 (ns fluree.db.transact.retraction-test
   (:require [clojure.test :refer [deftest is testing]]
-            [fluree.db.api :as fluree]
-            [fluree.db.test-utils :as test-utils]))
+            [fluree.db.test-utils :as test-utils]
+            [fluree.db.api :as fluree]))
 
 (deftest ^:integration retracting-data
   (testing "Retractions of individual properties and entire subjects."
     (let [conn           (test-utils/create-conn)
           ledger         @(fluree/create conn "tx/retract")
           db             @(fluree/stage
-<<<<<<< HEAD
-                           (fluree/db ledger)
-                           {"@context" ["https://ns.flur.ee"]
-                            "insert"
-                            {:context [test-utils/default-context
-                                       {:ex "http://example.org/ns/"}]
-                             :graph   [{:id          :ex/alice,
-                                        :type        :ex/User,
-                                        :schema/name "Alice"
-                                        :schema/age  42}
-                                       {:id          :ex/bob,
-                                        :type        :ex/User,
-                                        :schema/name "Bob"
-                                        :schema/age  22}
-                                       {:id          :ex/jane,
-                                        :type        :ex/User,
-                                        :schema/name "Jane"
-                                        :schema/age  30}]}})
-          ;; retract Alice's age attribute
-          db-age-retract @(fluree/stage
-                           db
-                           {"@context" "https://ns.flur.ee"
-                            "delete"
-                            {:context    [test-utils/default-context
-                                          {:ex "http://example.org/ns/"}]
-                             :id         :ex/alice,
-                             :schema/age 42}})]
-=======
                             (fluree/db ledger)
                             {"insert"
                              {:context [test-utils/default-context
@@ -60,7 +32,6 @@
                                            {:ex "http://example.org/ns/"}]
                               :id         :ex/alice,
                               :schema/age 42}})]
->>>>>>> b4f6c360
       (is (= [{:id           :ex/alice,
                :type     :ex/User,
                :schema/name  "Alice"}]
