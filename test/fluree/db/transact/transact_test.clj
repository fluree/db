(ns fluree.db.transact.transact-test
  (:require [babashka.fs :refer [with-temp-dir]]
            [clojure.java.io :as io]
            [clojure.test :refer [deftest is testing]]
            [fluree.db.api :as fluree]
            [fluree.db.did :as did]
            [fluree.db.test-utils :as test-utils]
<<<<<<< HEAD
            [fluree.db.util :as util]
            [fluree.db.util.json :as json]
            [test-with-files.tools :refer [with-tmp-dir]]))
=======
            [fluree.db.util.core :as util]
            [fluree.db.util.json :as json]))
>>>>>>> 9591ca6f

(deftest ^:integration staging-data
  (testing "Disallow staging invalid transactions"
    (let [conn   (test-utils/create-conn)
          ledger @(fluree/create conn "tx/disallow")
          db0    (fluree/db ledger)

          stage-id-only    @(fluree/stage
                             db0
                             {"@context" [test-utils/default-context
                                          {:ex "http://example.org/ns/"}]
                              "insert"   {:id :ex/alice}})
          stage-empty-txn  @(fluree/stage
                             db0
                             {"@context" [test-utils/default-context
                                          {:ex "http://example.org/ns/"}]
                              "insert"   {}})
          stage-empty-node @(fluree/stage
                             db0
                             {"@context" [test-utils/default-context
                                          {:ex "http://example.org/ns/"}]
                              "insert"
                              [{:id         :ex/alice
                                :schema/age 42}
                               {}]})
          db-ok            @(fluree/stage
                             db0
                             {"@context" [test-utils/default-context
                                          {:ex "http://example.org/ns/"}]
                              "insert"
                              {:id         :ex/alice
                               :schema/age 42}})]
      (is (= "Invalid transaction, insert or delete clause must contain nodes with objects."
             (ex-message stage-id-only)))
      (is (= "Invalid transaction, insert or delete clause must contain nodes with objects."
             (ex-message stage-empty-txn)))
      (is (= {:flakes 1, :size 106, :indexed 0}
             (:stats stage-empty-node))
          "empty nodes are allowed as long as there is other data, they are just noops")
      (is (= [[:ex/alice :schema/age 42]]
             @(fluree/query db-ok {:context [test-utils/default-context
                                             {:ex "http://example.org/ns/"}]
                                   :select  '[?s ?p ?o]
                                   :where   '{:id ?s
                                              ?p  ?o}})))))

  (testing "Allow transacting `false` values"
    (let [conn    (test-utils/create-conn)
          ledger  @(fluree/create conn "tx/bools")
          db-bool @(fluree/stage
                    (fluree/db ledger)
                    {"@context" [test-utils/default-context
                                 {:ex "http://example.org/ns/"}]
                     "insert"
                     {:id        :ex/alice
                      :ex/isCool false}})]
      (is (= [[:ex/alice :ex/isCool false]]
             @(fluree/query db-bool {:context [test-utils/default-context
                                               {:ex "http://example.org/ns/"}]
                                     :select  '[?s ?p ?o]
                                     :where   '{:id ?s, ?p ?o}})))))

  (testing "mixed data types (ref & string) are handled correctly"
    (let [conn   (test-utils/create-conn)
          ledger @(fluree/create conn "tx/mixed-dts")
          db     @(fluree/stage (fluree/db ledger)
                                {"@context" [test-utils/default-context
                                             {:ex "http://example.org/ns/"}]
                                 "insert"
                                 {:id               :ex/brian
                                  :ex/favCoffeeShop [:wiki/Q37158
                                                     "Clemmons Coffee"]}})
          _db    @(fluree/commit! ledger db)
          loaded (test-utils/retry-load conn "tx/mixed-dts" 100)
          db     (fluree/db loaded)
          query  {:context [test-utils/default-context
                            {:ex "http://example.org/ns/"}]
                  :select  {:ex/brian [:*]}}]
      (is (= [{:id               :ex/brian
               :ex/favCoffeeShop [{:id :wiki/Q37158} "Clemmons Coffee"]}]
             @(fluree/query db query)))))

  (testing "mixed data types (num & string) are handled correctly"
    (let [conn   (test-utils/create-conn)
          ledger @(fluree/create conn "tx/mixed-dts")
          db     @(fluree/stage (fluree/db ledger)
                                {"@context" [test-utils/default-context
                                             {:ex "http://example.org/ns/"}]
                                 "insert"
                                 {:id :ex/wes
                                  :ex/aFewOfMyFavoriteThings
                                  {"@list" [2011 "jabalí"]}}})
          _db    @(fluree/commit! ledger db)
          loaded (test-utils/retry-load conn "tx/mixed-dts" 100)
          db     (fluree/db loaded)
          query  {:context [test-utils/default-context
                            {:ex "http://example.org/ns/"}]
                  :select  {:ex/wes [:*]}}]
      (is (= [{:id                        :ex/wes
               :ex/aFewOfMyFavoriteThings [2011 "jabalí"]}]
             @(fluree/query db query)))))

  (testing "mixed data types (ref & string) are handled correctly"
    (let [conn   (test-utils/create-conn)
          ledger @(fluree/create conn "tx/mixed-dts")
          db     @(fluree/stage (fluree/db ledger)
                                {"@context" [test-utils/default-context
                                             {:ex "http://example.org/ns/"}]
                                 "insert"
                                 {:id               :ex/brian
                                  :ex/favCoffeeShop [:wiki/Q37158
                                                     "Clemmons Coffee"]}})
          _db    @(fluree/commit! ledger db)
          loaded (test-utils/retry-load conn "tx/mixed-dts" 100)
          db     (fluree/db loaded)
          query  {:context [test-utils/default-context
                            {:ex "http://example.org/ns/"}]
                  :select  {:ex/brian [:*]}}]
      (is (= [{:id               :ex/brian
               :ex/favCoffeeShop [{:id :wiki/Q37158} "Clemmons Coffee"]}]
             @(fluree/query db query)))))

  (testing "mixed data types (num & string) are handled correctly"
    (let [conn   (test-utils/create-conn)
          ledger @(fluree/create conn "tx/mixed-dts")
          db     @(fluree/stage (fluree/db ledger)
                                {"@context" [test-utils/default-context
                                             {:ex "http://example.org/ns/"}]
                                 "insert"
                                 {:id :ex/wes
                                  :ex/aFewOfMyFavoriteThings
                                  {"@list" [2011 "jabalí"]}}})
          _db    @(fluree/commit! ledger db)
          loaded (test-utils/retry-load conn "tx/mixed-dts" 100)
          db     (fluree/db loaded)
          query  {:context [test-utils/default-context
                            {:ex "http://example.org/ns/"}]
                  :select  {:ex/wes [:*]}}]
      (is (= [{:id                        :ex/wes
               :ex/aFewOfMyFavoriteThings [2011 "jabalí"]}]
             @(fluree/query db query)))))
  (testing "iri value maps are handled correctly"
    (let [conn @(fluree/connect-memory)
          ledger @(fluree/create conn "any-iri")
          db0 (fluree/db ledger)

          db1 @(fluree/stage db0 {"@context" {"ex" "http://example.com/"}
                                  "insert" [{"@id" "ex:foo"
                                             "ex:bar" {"@type" "@id"
                                                       "@value" "ex:baz"}}]})]
      (is (= [{"@id" "http://example.com/foo"
               "http://example.com/bar" {"@id" "http://example.com/baz"}}]
             @(fluree/query db1 {"@context" nil
                                 "select" {"http://example.com/foo" ["*"]}}))
          "ex:baz is properly expanded and wrapped in an id-map"))))

(deftest object-var-test
  (testing "var in object position works"
    (let [conn   (test-utils/create-conn)
          ledger @(fluree/create conn "var-in-obj")
          db1    @(fluree/stage
                   (fluree/db ledger)
                   {"@context" {"ex" "http://example.org/"}
                    "insert"   {"@id"       "ex:jane"
                                "ex:friend" {"@id"           "ex:alice"
                                             "ex:bestFriend" {"@id" "ex:bob"}}}})
          db2    @(fluree/stage
                   db1
                   {"@context" {"ex" "http://example.org/"}
                    "where"    {"@id"       "?s"
                                "ex:friend" {"ex:bestFriend" "?bestFriend"}}
                    "insert"   {"@id"          "?s"
                                "ex:friendBFF" {"@id" "?bestFriend"}}})]
      (is (= [{"@id"          "ex:jane"
               "ex:friend"    {"@id" "ex:alice", "ex:bestFriend" {"@id" "ex:bob"}}
               "ex:friendBFF" {"@id" "ex:bob"}}]
             @(fluree/query
               db2
               {"@context" {"ex" "http://example.org/"}
                "select"   {"ex:jane" ["*"]}
                "depth"    3}))))))

(deftest policy-ordering-test
  (testing "transaction order does not affect query results"
    (let [conn            (test-utils/create-conn)
          ledger          @(fluree/create conn "tx/policy-order")
          alice-did       (:id (did/private->did-map "c0459840c334ca9f20c257bed971da88bd9b1b5d4fca69d4e3f4b8504f981c07"))
          data            [{:id          :ex/alice,
                            :type        :ex/User,
                            :schema/name "Alice"}
                           {:id          :ex/john,
                            :type        :ex/User,
                            :schema/name "John"}
                           {:id      alice-did
                            :ex/user :ex/alice
                            :f/role  :ex/userRole}]
          policy          [{:id            :ex/UserPolicy,
                            :type          [:f/Policy],
                            :f/targetClass :ex/User
                            :f/allow       [{:id           :ex/globalViewAllow
                                             :f/targetRole :ex/userRole
                                             :f/action     [:f/view]}]}]
          db-data-first   @(fluree/stage
                            (fluree/db ledger)
                            {"@context" [test-utils/default-context
                                         {:ex "http://example.org/ns/"}]
                             "insert"   (into data policy)})
          db-policy-first @(fluree/stage
                            (fluree/db ledger)
                            {"@context" [test-utils/default-context
                                         {:ex "http://example.org/ns/"}]
                             "insert"   (into policy data)})
          user-query      {:context [test-utils/default-context
                                     {:ex "http://example.org/ns/"}]
                           :select  '{?s [:*]}
                           :where   '{:id ?s, :type :ex/User}}
          users           #{{:id :ex/john, :type :ex/User, :schema/name "John"}
                            {:id :ex/alice, :type :ex/User, :schema/name "Alice"}}]
      (is (= users
             (set @(fluree/query db-data-first user-query))))
      (is (= users
             (set @(fluree/query db-policy-first user-query)))))))

(deftest ^:integration transact-large-dataset-test
  (with-temp-dir [storage-path {}]
    (testing "can transact a big movies dataset w/ SHACL constraints"
      (let [shacl   (-> "movies2-schema.json" io/resource slurp (json/parse false))
            movies  (-> "movies2.json" io/resource slurp (json/parse false))
            ;; TODO: Once :method :memory supports indexing, switch to that.
            conn    @(fluree/connect-file {:storage-path (str storage-path)})
            ledger  @(fluree/create conn "movies2")
            db      (fluree/db ledger)
            db0     @(fluree/stage db {"@context" [test-utils/default-str-context
                                                   {"ex" "https://example.com/"}]
                                       "insert"   shacl})
            _       (assert (not (util/exception? db0)))
            db1     @(fluree/commit! ledger db0)
            _       (assert (not (util/exception? db1)))
            db2     @(fluree/stage db0 {"@context" [test-utils/default-str-context
                                                    {"ex"        "https://example.com/"
                                                     "ex:rating" {"@type" "xsd:float"}}]
                                        "insert"   movies})
            _       (assert (not (util/exception? db2)))
            query   {"@context" [test-utils/default-str-context
                                 {"ex" "https://example.com/"}]
                     "select"   "?title"
                     "where"    {"@id"      "?m"
                                 "type"     "ex:Movie"
                                 "ex:title" "?title"}}
            results @(fluree/query db2 query)]
        (is (= 100 (count results)))
        (is (every? (set results)
                    ["Interstellar" "Wreck-It Ralph" "The Jungle Book" "WALL·E"
                     "Iron Man" "Avatar"]))))))

(deftest ^:integration transact-api-test
  (let [conn        (test-utils/create-conn)
        ledger-name "example-ledger"
        ledger      @(fluree/create conn ledger-name)
        context     (dissoc test-utils/default-context :f)
        ;; can't `transact!` until ledger can be loaded (ie has at least one commit)
        db          @(fluree/stage (fluree/db ledger)
                                   {"@context" [context {:ex "http://example.org/ns/"}]
                                    "insert"
                                    {:id   :ex/firstTransaction
                                     :type :ex/Nothing}})
        _           @(fluree/commit! ledger db)
        user-query  {:context [context {:ex "http://example.org/ns/"}]
                     :select  '{?s [:*]}
                     :where   '{:id ?s, :type :ex/User}}]
    (testing "Top-level context is used for transaction nodes"
      (let [txn {"@context" [context
                             {:ex "http://example.org/ns/"}
                             {:f   "https://ns.flur.ee/ledger#"
                              :foo "http://foo.com/"
                              :id  "@id"}]
                 "ledger"   ledger-name
                 "insert"   [{:id          :ex/alice
                              :type        :ex/User
                              :foo/bar     "foo"
                              :schema/name "Alice"}
                             {:id          :ex/bob
                              :type        :ex/User
                              :foo/baz     "baz"
                              :schema/name "Bob"}]}
            db  @(fluree/transact! conn txn)]
        (is (= #{{:id          :ex/bob,
                  :type        :ex/User,
                  :schema/name "Bob",
                  :foo/baz     "baz"}
                 {:id          :ex/alice,
                  :type        :ex/User,
                  :foo/bar     "foo",
                  :schema/name "Alice"}}
               (set @(fluree/query db (assoc user-query
                                             :context [context
                                                       {:ex "http://example.org/ns/"}
                                                       {:foo "http://foo.com/"}])))))))
    (testing "Aliased @id are correctly identified"
      (let [txn {"@context" [context
                             {:ex "http://example.org/ns/"}
                             {:id-alias "@id"}]
                 "ledger"   ledger-name
                 "insert"   {:id-alias         :ex/alice
                             :schema/givenName "Alicia"}}
            db  @(fluree/transact! conn txn)]
        (is (= #{{:id          :ex/bob,
                  :type        :ex/User,
                  :schema/name "Bob",
                  :foo/baz     "baz"}
                 {:id               :ex/alice,
                  :type             :ex/User,
                  :schema/name      "Alice",
                  :foo/bar          "foo",
                  :schema/givenName "Alicia"}}
               (set @(fluree/query db (assoc user-query
                                             :context [context
                                                       {:ex "http://example.org/ns/"}
                                                       {:foo "http://foo.com/"
                                                        :bar "http://bar.com/"}])))))))
    (testing "@context inside node is correctly handled"
      (let [txn {"@context" {:f "https://ns.flur.ee/ledger#"}
                 "ledger"   ledger-name
                 "insert"   [{:context    [context
                                           {:ex "http://example.org/ns/"}
                                           {:quux "http://quux.com/"}]
                              :id         :ex/alice
                              :quux/corge "grault"}]}
            db  @(fluree/transact! conn txn)]
        (is (= #{{:id          :ex/bob
                  :type        :ex/User
                  :schema/name "Bob"
                  :foo/baz     "baz"}
                 {:id               :ex/alice
                  :type             :ex/User
                  :schema/name      "Alice"
                  :schema/givenName "Alicia"
                  :quux/corge       "grault"
                  :foo/bar          "foo"}}
               (set @(fluree/query db (assoc user-query
                                             :context [context
                                                       {:ex "http://example.org/ns/"}
                                                       {:foo  "http://foo.com/"
                                                        :bar  "http://bar.com/"
                                                        :quux "http://quux.com/"}])))))))
    (testing "fuel tracking works on transactions"
      (let [txn {"@context" {:f "https://ns.flur.ee/ledger#"}
                 "ledger"   ledger-name
                 "insert"   [{:context    [context
                                           {:ex "http://example.org/ns/"}
                                           {:quux "http://quux.com/"}]
                              :id         :ex/alice
                              :quux/corge "grault"}]}
            committed  @(fluree/transact! conn txn {:meta true})]
        (is (= #{:address :db :fuel :hash :ledger-id :size :status :t :time :policy}
               (set (keys committed))))))

    (testing "Throws on invalid txn"
      (let [txn {"@context" ["" {:quux "http://quux.com/"}]
                 "insert"   {:id :ex/cam :quux/corge "grault"}}]
        (is (= "Invalid transaction, missing required key: ledger."
               (ex-message @(fluree/transact! conn txn))))))))

(deftest ^:integration base-and-vocab-test
  (testing "@base & @vocab work w/ stage"
    (let [conn        @(fluree/connect-memory)
          ctx         {"@base"  "http://example.org/"
                       "@vocab" "http://example.org/terms/"
                       "f"      "https://ns.flur.ee/ledger#"}
          ledger-name "cookbook/base"
          txn         {"@context" ctx
                       "f:ledger" ledger-name
                       "@graph"   [{"@id"     "nessie"
                                    "@type"   "SeaMonster"
                                    "isScary" false}]}
          ledger      @(fluree/create conn ledger-name)
          db0         (fluree/db ledger)
          db1         @(fluree/stage db0 {"@context" ctx
                                          "insert"   txn})]
      (is (= [{"@id"                              "http://example.org/nessie"
               "@type"                            "http://example.org/terms/SeaMonster"
               "http://example.org/terms/isScary" false}]
             @(fluree/query db1 {"select"   '{?m ["*"]}
                                 "where"    '{"@id"   ?m
                                              "@type" "http://example.org/terms/SeaMonster"}})))))
  (testing "@base & @vocab work w/ stage"
    (let [conn        @(fluree/connect-memory)
          ctx         {"@base"  "http://example.org/"
                       "@vocab" "http://example.org/terms/"}
          ledger-name "cookbook/base"
          txn         {"@context" ctx
                       "ledger"   ledger-name
                       "insert"   {"@id"     "nessie"
                                   "@type"   "SeaMonster"
                                   "isScary" false}}
          ledger      @(fluree/create conn ledger-name)
          db0         (fluree/db ledger)
          db1         @(fluree/stage db0 txn)]
      (is (= [{"@id"                              "http://example.org/nessie"
               "@type"                            "http://example.org/terms/SeaMonster"
               "http://example.org/terms/isScary" false}]

             @(fluree/query db1 '{"select"   {?m ["*"]}
                                  "where"    {"@id"   ?m
                                              "@type" "http://example.org/terms/SeaMonster"}}))))))

(deftest json-objects
  (testing "Allow transacting `json` values"
    (let [conn   @(fluree/connect-memory)
          ledger @(fluree/create conn "jsonpls")
          db0    (fluree/db ledger)
          db1    @(fluree/stage
                   db0
                   {"@context" [test-utils/default-str-context
                                {"ex" "http://example.org/ns/"}]
                    "insert"
                    [{"@id"     "ex:alice"
                      "@type"   "ex:Person"
                      "ex:json" {"@type"  "@json"
                                 "@value" {"json" "data"
                                           "is"   ["cool" "right?" 1 false 1.0]}}}
                     {"@id"     "ex:bob"
                      "@type"   "ex:Person"
                      "ex:json" {"@type"  "@json"
                                 "@value" {:edn "data"
                                           :is  ["cool" "right?" 1 false 1.0]}}}]})]
      (is (= [{"id"     "ex:alice",
               "type"   "ex:Person",
               "ex:json" {"json" "data", "is" ["cool" "right?" 1 false 1]}}
              {"id"     "ex:bob",
               "type"   "ex:Person",
               "ex:json" {":edn" "data", ":is" ["cool" "right?" 1 false 1]}}]
             @(fluree/query db1 {"@context" [test-utils/default-str-context
                                             {"ex" "http://example.org/ns/"}]
                                 "where"  {"@id" "?s" "@type" "ex:Person"}
                                 "select" {"?s" ["*"]}}))
          "comes out as data from subject crawl")
      (is (= [{":edn" "data", ":is" ["cool" "right?" 1 false 1]}
              {"json" "data", "is" ["cool" "right?" 1 false 1]}]
             @(fluree/query db1 {"@context" {"ex" "http://example.org/ns/"}
                                 "select"   "?json"
                                 "where"  {"@id" "?s" "ex:json" "?json"}}))
          "comes out as data from select clause"))))

(deftest ^:integration no-where-solutions
  (let [conn    @(fluree/connect-memory)
        ledger  @(fluree/create conn "insert-delete")
        context {"ex"     "http://example.org/ns/"
                 "schema" "http://schema.org/"}
        db0     (fluree/db ledger)

        db1 @(fluree/stage db0 {"@context" context
                                "insert"   [{"@id" "ex:andrew" "schema:name" "Andrew"}]})

        db2 @(fluree/stage db1 {"@context" context
                                "where"    {"@id"                "ex:andrew"
                                            "schema:description" "?o"}
                                "delete"   {"@id"                "ex:andrew"
                                            "schema:description" "?o"}
                                "insert"   {"@id"                "ex:andrew"
                                            "schema:description" "He's great!"}})]
    (is (= {"@id"                "ex:andrew"
            "schema:name"        "Andrew"
            "schema:description" "He's great!"}
           @(fluree/query db2 {"@context"  context
                               "selectOne" {"ex:andrew" ["*"]}})))))

(deftest ^:integration shacl-datatype-coercion
  (let [conn      @(fluree/connect-memory)
        context   {"ex"     "http://example.org/",
                   "f"      "https://ns.flur.ee/ledger#",
                   "rdf"    "http://www.w3.org/1999/02/22-rdf-syntax-ns#",
                   "rdfs"   "http://www.w3.org/2000/01/rdf-schema#",
                   "schema" "http://schema.org/",
                   "sh"     "http://www.w3.org/ns/shacl#",
                   "xsd"    "http://www.w3.org/2001/XMLSchema#"}
        ledger-id "sh-datatype"
        ledger    @(fluree/create conn ledger-id)

        db0 (fluree/db ledger)
        db1 @(fluree/stage db0 {"@context" context,
                                "ledger"   ledger-id
                                "insert"   {"@id"            "ex:NodeShape/Yeti",
                                            "@type"          "sh:NodeShape",
                                            "sh:targetClass" {"@id" "ex:Yeti"},
                                            "sh:property"    [{"@id"         "ex:PropertyShape/age",
                                                               "sh:path"     {"@id" "schema:age"},
                                                               "sh:datatype" {"@id" "xsd:integer"}}]}})

        db2 @(fluree/stage db1 {"@context" context,
                                "ledger"   ledger-id
                                "insert"   {"@id"         "ex:freddy",
                                            "@type"       "ex:Yeti",
                                            "schema:name" "Freddy",
                                            "schema:age"  8}})

        _      @(fluree/commit! ledger db2)
        loaded @(fluree/load conn ledger-id)

        db3 @(fluree/stage (fluree/db loaded) {"@context" context,
                                               "ledger"   ledger-id
                                               "insert"   {"@id"         "ex:letti",
                                                           "@type"       "ex:Yeti",
                                                           "schema:name" "Letti",
                                                           "schema:age"  "alot"}})]
    (is (= {"schema:age" 8}
           @(fluree/query db2 {"@context"  context
                               "selectOne" {"ex:freddy" ["schema:age"]}}))
        "8 is converted from a long to an int.")
    (is (test-utils/shacl-error? db3)
        "datatype constraint is restored after a load")))

(deftest ^:integration ^:json transaction-iri-special-char
  (testing "transaction with special iri characters in @id"
    (let [conn      @(fluree/connect-memory)
          ledger-id "transaction-iri-special-char"
          ledger    @(fluree/create conn ledger-id)
          db0       (fluree/db ledger)
          db1a      @(fluree/stage db0 {"@context" {"ex" "http://example.org/"}
                                        "ledger"   ledger-id
                                        "insert"   [{"@id"     "ex:aஃ",
                                                     "@type"   "ex:Foo"
                                                     "ex:desc" "try special ஃ as second iri char"}]})

          db1b      @(fluree/stage db0 {"@context" {"ex" "http://example.org/"}
                                        "ledger"   ledger-id
                                        "insert"   [{"@id"     "ex:ஃb",
                                                     "@type"   "ex:Foo"
                                                     "ex:desc" "try special ஃ as first iri char"}]})
          q1a       {"@context" {"ex" "http://example.org/"}
                     "from"     ledger-id
                     "select"   {"ex:aஃ" ["*"]}}
          q1b       {"@context" {"ex" "http://example.org/"}
                     "from"     ledger-id
                     "select"   {"ex:ஃb" ["*"]}}]
      (is (= [{"@id"     "ex:aஃ",
               "@type"   "ex:Foo"
               "ex:desc" "try special ஃ as second iri char"}]
             @(fluree/query db1a q1a)))
      (is (= [{"@id"     "ex:ஃb",
               "@type"   "ex:Foo"
               "ex:desc" "try special ஃ as first iri char"}]
             @(fluree/query db1b q1b))))))<|MERGE_RESOLUTION|>--- conflicted
+++ resolved
@@ -5,14 +5,8 @@
             [fluree.db.api :as fluree]
             [fluree.db.did :as did]
             [fluree.db.test-utils :as test-utils]
-<<<<<<< HEAD
             [fluree.db.util :as util]
-            [fluree.db.util.json :as json]
-            [test-with-files.tools :refer [with-tmp-dir]]))
-=======
-            [fluree.db.util.core :as util]
             [fluree.db.util.json :as json]))
->>>>>>> 9591ca6f
 
 (deftest ^:integration staging-data
   (testing "Disallow staging invalid transactions"
