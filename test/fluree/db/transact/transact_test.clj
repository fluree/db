(ns fluree.db.transact.transact-test
  (:require [clojure.java.io :as io]
            [clojure.test :refer [deftest is testing]]
            [fluree.db.did :as did]
            [fluree.db.json-ld.api :as fluree]
            [fluree.db.test-utils :as test-utils]
            [fluree.db.util.core :as util]
            [jsonista.core :as json]
            [test-with-files.tools :refer [with-tmp-dir]]))

(deftest ^:integration staging-data
  (testing "Disallow staging invalid transactions"
    (let [conn   (test-utils/create-conn)
          ledger @(fluree/create conn "tx/disallow")
          db0    (fluree/db ledger)

          stage-id-only    @(fluree/stage
                              db0
                              {"@context" ["https://ns.flur.ee"
                                           test-utils/default-context
                                           {:ex "http://example.org/ns/"}]
                               "insert"   {:id :ex/alice}})
          stage-empty-txn  @(fluree/stage
                              db0
                              {"@context" ["https://ns.flur.ee"
                                           test-utils/default-context
                                           {:ex "http://example.org/ns/"}]
                               "insert"   {}})
          stage-empty-node @(fluree/stage
                              db0
                              {"@context" ["https://ns.flur.ee"
                                           test-utils/default-context
                                           {:ex "http://example.org/ns/"}]
                               "insert"
                               [{:id         :ex/alice
                                 :schema/age 42}
                                {}]})
          db-ok            @(fluree/stage
                              db0
                              {"@context" ["https://ns.flur.ee"
                                           test-utils/default-context
                                           {:ex "http://example.org/ns/"}]
                               "insert"
                               {:id         :ex/alice
                                :schema/age 42}})]
      (is (= "Invalid transaction, insert or delete clause must contain nodes with objects."
             (ex-message stage-id-only)))
      (is (= "Invalid transaction, insert or delete clause must contain nodes with objects."
             (ex-message stage-empty-txn)))
      (is (= {:flakes 1, :size 50, :indexed 0}
             (:stats stage-empty-node))
          "empty nodes are allowed as long as there is other data, they are just noops")
<<<<<<< HEAD
      (is (= [[:ex/alice :schema/age 42]]
             @(fluree/query db-ok '{:select [?s ?p ?o]
                                    :where  {:id ?s
                                             ?p  ?o}})))))
=======
      (is (= #{[:ex/alice :id "http://example.org/ns/alice"]
               [:ex/alice :schema/age 42]
               [:schema/age :id "http://schema.org/age"]
               [:id :id "@id"]
               [:type :id "@type"]}
             (set @(fluree/query db-ok {:context [test-utils/default-context
                                                  {:ex "http://example.org/ns/"}]
                                        :select  '[?s ?p ?o]
                                        :where   '{:id ?s
                                                   ?p  ?o}}))))))
>>>>>>> c8ce1fdd

  (testing "Allow transacting `false` values"
    (let [conn    (test-utils/create-conn)
          ledger  @(fluree/create conn "tx/bools")
          db-bool @(fluree/stage
                     (fluree/db ledger)
                     {"@context" ["https://ns.flur.ee"
                                  test-utils/default-context
                                  {:ex "http://example.org/ns/"}]
                      "insert"
                      {:id        :ex/alice
                       :ex/isCool false}})]
<<<<<<< HEAD
      (is (= [[:ex/alice :ex/isCool false]]
             @(fluree/query db-bool '{:select [?s ?p ?o]
                                      :where  {:id ?s, ?p ?o}})))))
=======
      (is (= #{[:ex/alice :id "http://example.org/ns/alice"]
               [:ex/alice :ex/isCool false]
               [:ex/isCool :id "http://example.org/ns/isCool"]
               [:id :id "@id"]
               [:type :id "@type"]}
             (set @(fluree/query db-bool {:context [test-utils/default-context
                                                    {:ex "http://example.org/ns/"}]
                                          :select  '[?s ?p ?o]
                                          :where   '{:id ?s, ?p ?o}}))))))
>>>>>>> c8ce1fdd

  (testing "mixed data types (ref & string) are handled correctly"
    (let [conn   (test-utils/create-conn)
          ledger @(fluree/create conn "tx/mixed-dts")
          db     @(fluree/stage (fluree/db ledger)
                                {"@context" ["https://ns.flur.ee"
                                             test-utils/default-context
                                             {:ex "http://example.org/ns/"}]
                                 "insert"
                                 {:id               :ex/brian
                                  :ex/favCoffeeShop [:wiki/Q37158
                                                     "Clemmons Coffee"]}})
          _db    @(fluree/commit! ledger db)
          loaded (test-utils/retry-load conn "tx/mixed-dts" 100)
          db     (fluree/db loaded)
          query  {:context [test-utils/default-context
                            {:ex "http://example.org/ns/"}]
                  :select  {:ex/brian [:*]}}]
      (is (= [{:id               :ex/brian
               :ex/favCoffeeShop [{:id :wiki/Q37158} "Clemmons Coffee"]}]
             @(fluree/query db query)))))

  (testing "mixed data types (num & string) are handled correctly"
    (let [conn   (test-utils/create-conn)
          ledger @(fluree/create conn "tx/mixed-dts")
          db     @(fluree/stage (fluree/db ledger)
                                {"@context" ["https://ns.flur.ee"
                                             test-utils/default-context
                                             {:ex "http://example.org/ns/"}]
                                 "insert"
                                 {:id :ex/wes
                                  :ex/aFewOfMyFavoriteThings
                                  {"@list" [2011 "jabalí"]}}})
          _db    @(fluree/commit! ledger db)
          loaded (test-utils/retry-load conn "tx/mixed-dts" 100)
          db     (fluree/db loaded)
          query  {:context [test-utils/default-context
                            {:ex "http://example.org/ns/"}]
                  :select  {:ex/wes [:*]}}]
      (is (= [{:id                        :ex/wes
               :ex/aFewOfMyFavoriteThings [2011 "jabalí"]}]
             @(fluree/query db query)))))

  (testing "mixed data types (ref & string) are handled correctly"
    (let [conn   (test-utils/create-conn)
          ledger @(fluree/create conn "tx/mixed-dts")
          db     @(fluree/stage (fluree/db ledger)
                                {"@context" ["https://ns.flur.ee"
                                             test-utils/default-context
                                             {:ex "http://example.org/ns/"}]
                                 "insert"
                                 {:id               :ex/brian
                                  :ex/favCoffeeShop [:wiki/Q37158
                                                     "Clemmons Coffee"]}})
          _db    @(fluree/commit! ledger db)
          loaded (test-utils/retry-load conn "tx/mixed-dts" 100)
          db     (fluree/db loaded)
          query  {:context [test-utils/default-context
                            {:ex "http://example.org/ns/"}]
                  :select  {:ex/brian [:*]}}]
      (is (= [{:id               :ex/brian
               :ex/favCoffeeShop [{:id :wiki/Q37158} "Clemmons Coffee"]}]
             @(fluree/query db query)))))

  (testing "mixed data types (num & string) are handled correctly"
    (let [conn   (test-utils/create-conn)
          ledger @(fluree/create conn "tx/mixed-dts")
          db     @(fluree/stage (fluree/db ledger)
                                {"@context" ["https://ns.flur.ee"
                                             test-utils/default-context
                                             {:ex "http://example.org/ns/"}]
                                 "insert"
                                 {:id :ex/wes
                                  :ex/aFewOfMyFavoriteThings
                                  {"@list" [2011 "jabalí"]}}})
          _db    @(fluree/commit! ledger db)
          loaded (test-utils/retry-load conn "tx/mixed-dts" 100)
          db     (fluree/db loaded)
          query  {:context [test-utils/default-context
                            {:ex "http://example.org/ns/"}]
                  :select  {:ex/wes [:*]}}]
      (is (= [{:id                        :ex/wes
               :ex/aFewOfMyFavoriteThings [2011 "jabalí"]}]
             @(fluree/query db query))))))

(deftest object-var-test
  (testing "var in object position works"
    (let [conn   (test-utils/create-conn)
          ledger @(fluree/create conn "var-in-obj")
          db1    @(fluree/stage
                   (fluree/db ledger)
                   {"@context" ["https://ns.flur.ee" {"ex" "http://example.org/"}]
                    "insert"   {"@id"       "ex:jane"
                                "ex:friend" {"@id"           "ex:alice"
                                             "ex:bestFriend" {"@id" "ex:bob"}}}})
          db2    @(fluree/stage
                   db1
                   {"@context" ["https://ns.flur.ee" {"ex" "http://example.org/"}]
                    "where"    {"@id"       "?s"
                                "ex:friend" {"ex:bestFriend" "?bestFriend"}}
                    "insert"   {"@id"          "?s"
                                "ex:friendBFF" {"@id" "?bestFriend"}}})]
      (is (= [{"@id"          "ex:jane"
               "ex:friend"    {"@id" "ex:alice", "ex:bestFriend" {"@id" "ex:bob"}}
               "ex:friendBFF" {"@id" "ex:bob"}}]
             @(fluree/query
               db2
               {"@context" {"ex" "http://example.org/"}
                "select"   {"ex:jane" ["*"]}
                "depth"    3}))))))

(deftest policy-ordering-test
  (testing "transaction order does not affect query results"
    (let [conn            (test-utils/create-conn)
          ledger          @(fluree/create conn "tx/policy-order")
          alice-did       (:id (did/private->did-map "c0459840c334ca9f20c257bed971da88bd9b1b5d4fca69d4e3f4b8504f981c07"))
          data            [{:id          :ex/alice,
                            :type        :ex/User,
                            :schema/name "Alice"}
                           {:id          :ex/john,
                            :type        :ex/User,
                            :schema/name "John"}
                           {:id      alice-did
                            :ex/user :ex/alice
                            :f/role  :ex/userRole}]
          policy          [{:id            :ex/UserPolicy,
                            :type          [:f/Policy],
                            :f/targetClass :ex/User
                            :f/allow       [{:id           :ex/globalViewAllow
                                             :f/targetRole :ex/userRole
                                             :f/action     [:f/view]}]}]
          db-data-first   @(fluree/stage
                             (fluree/db ledger)
                             {"@context" ["https://ns.flur.ee"
                                          test-utils/default-context
                                          {:ex "http://example.org/ns/"}]
                              "insert"   (into data policy)})
          db-policy-first @(fluree/stage
                             (fluree/db ledger)
                             {"@context" ["https://ns.flur.ee"
                                          test-utils/default-context
                                          {:ex "http://example.org/ns/"}]
                              "insert"   (into policy data)})
          user-query      {:context [test-utils/default-context
                                     {:ex "http://example.org/ns/"}]
                           :select  '{?s [:*]}
                           :where   '{:id ?s, :type :ex/User}}]
      (let [users #{{:id :ex/john, :type :ex/User, :schema/name "John"}
                    {:id :ex/alice, :type :ex/User, :schema/name "Alice"}}]
        (is (= users
               (set @(fluree/query db-data-first user-query))))
        (is (= users
               (set @(fluree/query db-policy-first user-query))))))))

(deftest ^:integration transact-large-dataset-test
  (with-tmp-dir storage-path
    (testing "can transact a big movies dataset w/ SHACL constraints"
      (let [shacl   (-> "movies2-schema.json" io/resource json/read-value)
            movies  (-> "movies2.json" io/resource json/read-value)
            ;; TODO: Once :method :memory supports indexing, switch to that.
            conn    @(fluree/connect {:method       :file
                                      :storage-path storage-path})
            ledger  @(fluree/create conn "movies2")
            db      (fluree/db ledger)
            db0     @(fluree/stage db {"@context" ["https://ns.flur.ee"
                                                   test-utils/default-str-context
                                                   {"ex" "https://example.com/"}]
                                       "insert"   shacl})
            _       (assert (not (util/exception? db0)))
            db1     @(fluree/commit! ledger db0)
            _       (assert (not (util/exception? db1)))
            db2     @(fluree/stage db0 {"@context" ["https://ns.flur.ee"
                                                    test-utils/default-str-context
                                                    {"ex" "https://example.com/"}]
                                        "insert"   movies})
            _       (assert (not (util/exception? db2)))
            query   {"@context" [test-utils/default-str-context
                                 {"ex" "https://example.com/"}]
                     "select"   "?title"
                     "where"    {"@id"      "?m"
                                 "type"     "ex:Movie"
                                 "ex:title" "?title"}}
            results @(fluree/query db2 query)]
        (is (= 100 (count results)))
        (is (every? (set results)
                    ["Interstellar" "Wreck-It Ralph" "The Jungle Book" "WALL·E"
                     "Iron Man" "Avatar"]))))))

(deftest ^:integration transact-api-test
  (let [conn        (test-utils/create-conn)
        ledger-name "example-ledger"
        ledger      @(fluree/create conn ledger-name)
        context     (dissoc test-utils/default-context :f)
        ;; can't `transact!` until ledger can be loaded (ie has at least one commit)
        db          @(fluree/stage (fluree/db ledger)
                                   {"@context" ["https://ns.flur.ee"
                                                context
                                                {:ex "http://example.org/ns/"}]
                                    "insert"
                                    {:id   :ex/firstTransaction
                                     :type :ex/Nothing}})
        _           @(fluree/commit! ledger db)
        user-query  {:context [context {:ex "http://example.org/ns/"}]
                     :select  '{?s [:*]}
                     :where   '{:id ?s, :type :ex/User}}]
    (testing "Top-level context is used for transaction nodes"
      (let [txn {"@context" ["https://ns.flur.ee"
                             context
                             {:ex "http://example.org/ns/"}
                             {:f   "https://ns.flur.ee/ledger#"
                              :foo "http://foo.com/"
                              :id  "@id"}]
                 "ledger"   ledger-name
                 "insert"   [{:id          :ex/alice
                              :type        :ex/User
                              :foo/bar     "foo"
                              :schema/name "Alice"}
                             {:id          :ex/bob
                              :type        :ex/User
                              :foo/baz     "baz"
                              :schema/name "Bob"}]}
            db  @(fluree/transact! conn txn)]
        (is (= #{{:id          :ex/bob,
                  :type        :ex/User,
                  :schema/name "Bob",
                  :foo/baz     "baz"}
                 {:id          :ex/alice,
                  :type        :ex/User,
                  :foo/bar     "foo",
                  :schema/name "Alice"}}
               (set @(fluree/query db (assoc user-query
                                             :context [context
                                                       {:ex "http://example.org/ns/"}
                                                       {:foo "http://foo.com/"}])))))))
    (testing "Aliased @id are correctly identified"
      (let [txn {"@context" ["https://ns.flur.ee"
                             context
                             {:ex "http://example.org/ns/"}
                             {:id-alias "@id"}]
                 "ledger"   ledger-name
                 "insert"   {:id-alias         :ex/alice
                             :schema/givenName "Alicia"}}
            db  @(fluree/transact! conn txn)]
        (is (= #{{:id          :ex/bob,
                  :type        :ex/User,
                  :schema/name "Bob",
                  :foo/baz     "baz"}
                 {:id               :ex/alice,
                  :type             :ex/User,
                  :schema/name      "Alice",
                  :foo/bar          "foo",
                  :schema/givenName "Alicia"}}
               (set @(fluree/query db (assoc user-query
                                             :context [context
                                                       {:ex "http://example.org/ns/"}
                                                       {:foo "http://foo.com/"
                                                        :bar "http://bar.com/"}])))))))
    (testing "@context inside node is correctly handled"
      (let [txn {"@context" ["https://ns.flur.ee"
                             {:f "https://ns.flur.ee/ledger#"}]
                 "ledger"   ledger-name
                 "insert"   [{:context    [context
                                           {:ex "http://example.org/ns/"}
                                           {:quux "http://quux.com/"}]
                              :id         :ex/alice
                              :quux/corge "grault"}]}
            db  @(fluree/transact! conn txn)]
        (is (= #{{:id          :ex/bob
                  :type        :ex/User
                  :schema/name "Bob"
                  :foo/baz     "baz"}
                 {:id               :ex/alice
                  :type             :ex/User
                  :schema/name      "Alice"
                  :schema/givenName "Alicia"
                  :quux/corge       "grault"
                  :foo/bar          "foo"}}
               (set @(fluree/query db (assoc user-query
                                             :context [context
                                                       {:ex "http://example.org/ns/"}
                                                       {:foo  "http://foo.com/"
                                                        :bar  "http://bar.com/"
                                                        :quux "http://quux.com/"}])))))))

    (testing "Throws on invalid txn"
      (let [txn {"@context" ["https://ns.flur.ee" "" {:quux "http://quux.com/"}]
                 "insert"   {:id :ex/cam :quux/corge "grault"}}]
        (is (= "Invalid transaction, missing required key: ledger."
               (ex-message @(fluree/transact! conn txn))))))))


(deftest ^:integration base-and-vocab-test
  (testing "@base & @vocab work w/ stage"
    (let [conn        @(fluree/connect {:method :memory})
          ctx         {"@base"  "http://example.org/"
                       "@vocab" "http://example.org/terms/"
                       "f"      "https://ns.flur.ee/ledger#"}
          ledger-name "cookbook/base"
          txn         {"@context" ctx
                       "f:ledger" ledger-name
                       "@graph"   [{"@id"     "nessie"
                                    "@type"   "SeaMonster"
                                    "isScary" false}]}
          ledger      @(fluree/create conn ledger-name)
          db0         (fluree/db ledger)
          db1         @(fluree/stage db0 {"@context" ["https://ns.flur.ee"
                                                      ctx]
                                          "insert"   txn})]
      (is (= [{"@id"                              "http://example.org/nessie"
               "@type"                            "http://example.org/terms/SeaMonster"
               "http://example.org/terms/isScary" false}]
             @(fluree/query db1 {"select"   '{?m ["*"]}
                                 "where"    '{"@id"   ?m
                                              "@type" "http://example.org/terms/SeaMonster"}})))))
  (testing "@base & @vocab work w/ stage"
    (let [conn        @(fluree/connect {:method :memory})
          ctx         ["https://ns.flur.ee"
                       {"@base"  "http://example.org/"
                        "@vocab" "http://example.org/terms/"}]
          ledger-name "cookbook/base"
          txn         {"@context" ctx
                       "ledger"   ledger-name
                       "insert"   {"@id"     "nessie"
                                   "@type"   "SeaMonster"
                                   "isScary" false}}
          ledger      @(fluree/create conn ledger-name)
          db0         (fluree/db ledger)
          db1         @(fluree/stage db0 txn)]
      (is (= [{"@id"                              "http://example.org/nessie"
               "@type"                            "http://example.org/terms/SeaMonster"
               "http://example.org/terms/isScary" false}]

             @(fluree/query db1 '{"select"   {?m ["*"]}
                                  "where"    {"@id"   ?m
                                              "@type" "http://example.org/terms/SeaMonster"}}))))))

(deftest json-objects
  (testing "Allow transacting `json` values"
    (let [conn   @(fluree/connect {:method :memory})
          ledger @(fluree/create conn "jsonpls")
          db0    (fluree/db ledger)
          db1    @(fluree/stage
                    db0
                    {"@context" ["https://ns.flur.ee"
                                 test-utils/default-str-context
                                 {"ex" "http://example.org/ns/"}]
                     "insert"
                     [{"@id"     "ex:alice"
                       "@type"   "ex:Person"
                       "ex:json" {"@type"  "@json"
                                  "@value" {"json" "data"
                                            "is"   ["cool" "right?" 1 false 1.0]}}}
                      {"@id"     "ex:bob"
                       "@type"   "ex:Person"
                       "ex:json" {"@type"  "@json"
                                  "@value" {:edn "data"
                                            :is  ["cool" "right?" 1 false 1.0]}}}]})]
      (is (= #{{"id"     "ex:bob",
                "type"   "ex:Person",
                "ex:json" {":edn" "data", ":is" ["cool" "right?" 1 false 1]}}
               {"id"     "ex:alice",
                "type"   "ex:Person",
                "ex:json" {"json" "data", "is" ["cool" "right?" 1 false 1]}}}
             (into #{} @(fluree/query db1 {"@context" [test-utils/default-str-context
                                                       {"ex" "http://example.org/ns/"}]
                                           "where"  {"@id" "?s" "@type" "ex:Person"}
                                           "select" {"?s" ["*"]}})))
          "comes out as data from subject crawl")
      (is (= #{{":edn" "data", ":is" ["cool" "right?" 1 false 1]}
               {"json" "data", "is" ["cool" "right?" 1 false 1]}}
             (into #{} @(fluree/query db1 {"@context" {"ex" "http://example.org/ns/"}
                                           "select"   "?json"
                                           "where"  {"@id" "?s" "ex:json" "?json"}})))
          "comes out as data from select clause"))))

(deftest ^:integration no-where-solutions
  (let [conn    @(fluree/connect {:method :memory})
        ledger  @(fluree/create conn "insert-delete")
        context {"ex"     "http://example.org/ns/"
                 "schema" "http://schema.org/"}
        db0     (fluree/db ledger)

        db1 @(fluree/stage db0 {"@context" ["https://ns.flur.ee" context]
                                "insert"   [{"@id" "ex:andrew" "schema:name" "Andrew"}]})

        db2 @(fluree/stage db1 {"@context" ["https://ns.flur.ee" context]
                                "where"    {"@id"                "ex:andrew"
                                            "schema:description" "?o"}
                                "delete"   {"@id"                "ex:andrew"
                                            "schema:description" "?o"}
                                "insert"   {"@id"                "ex:andrew"
                                            "schema:description" "He's great!"}})]
    (is (= {"@id"                "ex:andrew"
            "schema:name"        "Andrew"
            "schema:description" "He's great!"}
           @(fluree/query db2 {"@context"  context
                               "selectOne" {"ex:andrew" ["*"]}})))))

(deftest ^:integration shacl-datatype-coercion
  (let [conn      @(fluree/connect {:method :memory})
        context   {"ex"     "http://example.org/",
                   "f"      "https://ns.flur.ee/ledger#",
                   "rdf"    "http://www.w3.org/1999/02/22-rdf-syntax-ns#",
                   "rdfs"   "http://www.w3.org/2000/01/rdf-schema#",
                   "schema" "http://schema.org/",
                   "sh"     "http://www.w3.org/ns/shacl#",
                   "xsd"    "http://www.w3.org/2001/XMLSchema#"}
        ledger-id "sh-datatype"
        ledger    @(fluree/create conn ledger-id)

        db0 (fluree/db ledger)
        db1 @(fluree/stage db0 {"@context" ["https://ns.flur.ee"
                                            context],
                                "ledger"   ledger-id
                                "insert"   {"@id"            "ex:NodeShape/Yeti",
                                            "@type"          "sh:NodeShape",
                                            "sh:targetClass" {"@id" "ex:Yeti"},
                                            "sh:property"    [{"@id"         "ex:PropertyShape/age",
                                                               "sh:path"     {"@id" "schema:age"},
                                                               "sh:datatype" {"@id" "xsd:integer"}}]}})


        db2 @(fluree/stage db1 {"@context" ["https://ns.flur.ee"
                                            context],
                                "ledger"   ledger-id
                                "insert"   {"@id"         "ex:freddy",
                                            "@type"       "ex:Yeti",
                                            "schema:name" "Freddy",
                                            "schema:age"  8}})

        _      @(fluree/commit! ledger db2)
        loaded @(fluree/load conn ledger-id)

        db3 @(fluree/stage (fluree/db loaded) {"@context" ["https://ns.flur.ee"
                                                           context],
                                               "ledger"   ledger-id
                                               "insert"   {"@id"         "ex:letti",
                                                           "@type"       "ex:Yeti",
                                                           "schema:name" "Letti",
                                                           "schema:age"  "alot"}})]
    (is (= {"schema:age" 8}
           @(fluree/query db2 {"@context"  context
                               "selectOne" {"ex:freddy" ["schema:age"]}}))
        "8 is converted from a long to an int.")
    (is (= "Value alot cannot be coerced to provided datatype: 7."
           (ex-message db3))
        "datatype constraint is restored after a load")))<|MERGE_RESOLUTION|>--- conflicted
+++ resolved
@@ -47,15 +47,9 @@
              (ex-message stage-id-only)))
       (is (= "Invalid transaction, insert or delete clause must contain nodes with objects."
              (ex-message stage-empty-txn)))
-      (is (= {:flakes 1, :size 50, :indexed 0}
+      (is (= {:flakes 5, :size 330, :indexed 0}
              (:stats stage-empty-node))
           "empty nodes are allowed as long as there is other data, they are just noops")
-<<<<<<< HEAD
-      (is (= [[:ex/alice :schema/age 42]]
-             @(fluree/query db-ok '{:select [?s ?p ?o]
-                                    :where  {:id ?s
-                                             ?p  ?o}})))))
-=======
       (is (= #{[:ex/alice :id "http://example.org/ns/alice"]
                [:ex/alice :schema/age 42]
                [:schema/age :id "http://schema.org/age"]
@@ -66,7 +60,6 @@
                                         :select  '[?s ?p ?o]
                                         :where   '{:id ?s
                                                    ?p  ?o}}))))))
->>>>>>> c8ce1fdd
 
   (testing "Allow transacting `false` values"
     (let [conn    (test-utils/create-conn)
@@ -79,11 +72,6 @@
                       "insert"
                       {:id        :ex/alice
                        :ex/isCool false}})]
-<<<<<<< HEAD
-      (is (= [[:ex/alice :ex/isCool false]]
-             @(fluree/query db-bool '{:select [?s ?p ?o]
-                                      :where  {:id ?s, ?p ?o}})))))
-=======
       (is (= #{[:ex/alice :id "http://example.org/ns/alice"]
                [:ex/alice :ex/isCool false]
                [:ex/isCool :id "http://example.org/ns/isCool"]
@@ -93,7 +81,6 @@
                                                     {:ex "http://example.org/ns/"}]
                                           :select  '[?s ?p ?o]
                                           :where   '{:id ?s, ?p ?o}}))))))
->>>>>>> c8ce1fdd
 
   (testing "mixed data types (ref & string) are handled correctly"
     (let [conn   (test-utils/create-conn)
