(ns fluree.db.reasoner.owl2rl-test
  (:require [clojure.test :refer :all]
            [fluree.db.api :as fluree]
            [fluree.db.test-utils :as test-utils]))

;; base set of data for reasoning tests
(def reasoning-db-data
  {"@context" {"ex" "http://example.org/"}
   "insert"   [{"@id"         "ex:brian"
                "ex:name"     "Brian"
                "ex:uncle"    {"@id" "ex:jim"}
                "ex:siblings"  [{"@id" "ex:laura"} {"@id" "ex:bob"}]
                "ex:children" [{"@id" "ex:alice"}]
                "ex:address"  {"ex:country" {"@id" "ex:Canada"}}
                "ex:age"      42
                "ex:parents"  [{"@id"        "ex:carol"
                                "ex:name"    "Carol"
                                "ex:age"     72
                                "ex:address" {"ex:country" {"@id" "ex:Singapore"}}
                                "ex:brother" {"@id" "ex:mike"}
                                "ex:parents" [{"@id"     "ex:cheryl"
                                               "ex:name" "Cheryl"}]}]}
               {"@id"     "ex:laura"
                "ex:name" "Laura"}
               {"@id"       "ex:bob"
                "ex:name"   "Bob"
                "ex:gender" {"@id" "ex:Male"}}
               {"@id"       "ex:jim"
                "ex:name"   "Jim"
                "ex:spouse" {"@id" "ex:janine"}}
               {"@id"       "ex:janine"
                "ex:name"   "Janine"
                "ex:gender" {"@id" "ex:Female"}}
               {"@id"       "ex:mike"
                "ex:name"   "Mike"
                "ex:spouse" {"@id" "ex:holly"}}
               {"@id"       "ex:holly"
                "ex:name"   "Holly"
                "ex:gender" {"@id" "ex:Female"}}]})

(deftest ^:integration equality-tests
  (testing "owl equality semantics tests eq-sym and eq-trans"
    (let [conn    (test-utils/create-conn)
          ledger  @(fluree/create conn "reasoner/basic-owl" nil)
          db-base @(fluree/stage (fluree/db ledger)
                                 {"@context" {"ex" "http://example.org/"}
                                  "insert"   [{"@id"        "ex:carol"
                                               "ex:zipCode" 60657}
                                              {"@id"        "ex:carol-lynn"
                                               "ex:zipCode" 12345}]})]
      (testing "Testing explicit owl:sameAs declaration"
        (let [db-same     @(fluree/stage db-base
                                         {"@context" {"ex"   "http://example.org/"
                                                      "owl"  "http://www.w3.org/2002/07/owl#"
                                                      "rdfs" "http://www.w3.org/2000/01/rdf-schema#"}
                                          "insert"   {"@id"        "ex:carol"
                                                      "owl:sameAs" {"@id" "ex:carol-lynn"}}})

              db-reasoned @(fluree/reason db-same :owl2rl)]

          (is (= (list "ex:carol" "ex:carol-lynn")
                 (sort
                   @(fluree/query db-reasoned
                                  {:context {"ex"  "http://example.org/"
                                             "owl" "http://www.w3.org/2002/07/owl#"}
                                   :select  "?same"
                                   :where   {"@id"        "ex:carol-lynn"
                                             "owl:sameAs" "?same"}})))
              "ex:carol-lynn should be deemed the same as ex:carol")))

      (testing "Testing owl:sameAs passed along as a reasoned rule"
        (let [db-reasoned @(fluree/reason db-base :owl2rl
                                          [{"@context"   {"ex"  "http://example.org/"
                                                          "owl" "http://www.w3.org/2002/07/owl#"}
                                            "@id"        "ex:carol"
                                            "owl:sameAs" {"@id" "ex:carol-lynn"}}])]
          
          (is (= (list "ex:carol" "ex:carol-lynn")
                 (sort
                   @(fluree/query db-reasoned
                                  {:context {"ex"  "http://example.org/"
                                             "owl" "http://www.w3.org/2002/07/owl#"}
                                   :select  "?same"
                                   :where   {"@id"        "ex:carol-lynn"
                                             "owl:sameAs" "?same"}})))
              "ex:carol-lynn should be deemed the same as ex:carol")))


      (testing "Testing owl:sameAs transitivity (eq-trans)"
        (let [ledger      @(fluree/create conn "reasoner/eq-trans" nil)
              db-same     @(fluree/stage (fluree/db ledger)
                                         {"@context" {"ex"   "http://example.org/"
                                                      "owl"  "http://www.w3.org/2002/07/owl#"
                                                      "rdfs" "http://www.w3.org/2000/01/rdf-schema#"}
                                          "insert"   [{"@id"        "ex:carol1"
                                                       "owl:sameAs" {"@id" "ex:carol2"}}
                                                      {"@id"        "ex:carol2"
                                                       "owl:sameAs" {"@id" "ex:carol3"}}
                                                      {"@id"        "ex:carol3"
                                                       "owl:sameAs" {"@id" "ex:carol4"}}]})
              db-reasoned @(fluree/reason db-same :owl2rl)]

          (is (= (list "ex:carol1" "ex:carol2" "ex:carol3" "ex:carol4")
                 (sort
                   @(fluree/query db-reasoned
                                  {:context {"ex"  "http://example.org/"
                                             "owl" "http://www.w3.org/2002/07/owl#"}
                                   :select  "?same"
                                   :where   {"@id"        "ex:carol1"
                                             "owl:sameAs" "?same"}})))
              "ex:carol1 should be sameAs all other carols")

          (is (= (list "ex:carol1" "ex:carol2" "ex:carol3" "ex:carol4")
                 (sort
                   @(fluree/query db-reasoned
                                  {:context {"ex"  "http://example.org/"
                                             "owl" "http://www.w3.org/2002/07/owl#"}
                                   :select  "?same"
                                   :where   {"@id"        "ex:carol2"
                                             "owl:sameAs" "?same"}})))
              "ex:carol2 should be sameAs all other carols")))

      ;; Most documentation recommends not using owl:sameAs for properties
      ;; and for now eq-rep-p is not supported. It would act like owl:equivalentProperty
      (testing "Testing owl:sameAs (eq-rep-s, eq-rep-o)"
        (let [ledger        @(fluree/create conn "reasoner/eq-rep" nil)
              db-same       @(fluree/stage (fluree/db ledger)
                                           {"@context" {"ex"   "http://example.org/"
                                                        "owl"  "http://www.w3.org/2002/07/owl#"
                                                        "rdfs" "http://www.w3.org/2000/01/rdf-schema#"}
                                            "insert"   [{"@id"        "ex:carol1"
                                                         "ex:name"    "Carol1"
                                                         "ex:age"     72
                                                         ;; make ex:carol1 sameAs ex:carol2, ex:carol2 sameAs ex:carol1
                                                         "owl:sameAs" {"@id" "ex:carol2"}
                                                         ;; note ex:friend is one of sameAs values, so will expand
                                                         "ex:friend"  {"@id" "ex:carol3"}}
                                                        {"@id"        "ex:carol2"
                                                         "ex:name"    "Carol2"
                                                         "ex:favFood" {"@id" "ex:pizza"}
                                                         ;; make ex:carol2 sameAs ex:carol3, ex:carol3 sameAs ex:carol2
                                                         "owl:sameAs" {"@id" "ex:carol3"}}
                                                        {"@id"        "ex:carol3"
                                                         "ex:name"    "Carol3"
                                                         "ex:favFood" {"@id" "ex:pizza"}
                                                         ;; make ex:carol3 sameAs ex:carol4, ex:carol4 sameAs ex:carol3
                                                         "owl:sameAs" {"@id" "ex:carol4"}}
                                                        {"@id"       "ex:carol4"
                                                         "ex:name"   "Carol4"
                                                         "ex:favNum" 42}]})
              db-reasoned   @(fluree/reason db-same :owl2rl)
              merged-result {"@id"        nil
                             "ex:name"    ["Carol1" "Carol2" "Carol3" "Carol4"]
                             "ex:age"     72
                             "ex:favFood" {"@id" "ex:pizza"}
                             "ex:friend"  [{"@id" "ex:carol1"}
                                           {"@id" "ex:carol2"}
                                           {"@id" "ex:carol3"}
                                           {"@id" "ex:carol4"}]
                             "ex:favNum"  42
                             "owl:sameAs" [{"@id" "ex:carol1"} {"@id" "ex:carol2"} {"@id" "ex:carol3"} {"@id" "ex:carol4"}]}]

          (is (= [(merge merged-result {"@id" "ex:carol1"})]
                 @(fluree/query db-reasoned
                                {:context {"ex"  "http://example.org/"
                                           "owl" "http://www.w3.org/2002/07/owl#"}
                                 :select  {"ex:carol1" ["*"]}}))
              "ex:carol1 have all other carols' properties and values")

          (is (= [(merge merged-result {"@id" "ex:carol2"})]
                 @(fluree/query db-reasoned
                                {:context {"ex"  "http://example.org/"
                                           "owl" "http://www.w3.org/2002/07/owl#"}
                                 :select  {"ex:carol2" ["*"]}}))
              "ex:carol2 have all other carols' properties and values")

          (is (= [(merge merged-result {"@id" "ex:carol3"})]
                 @(fluree/query db-reasoned
                                {:context {"ex"  "http://example.org/"
                                           "owl" "http://www.w3.org/2002/07/owl#"}
                                 :select  {"ex:carol3" ["*"]}}))
              "ex:carol3 have all other carols' properties and values")

          (is (= [(merge merged-result {"@id" "ex:carol4"})]
                 @(fluree/query db-reasoned
                                {:context {"ex"  "http://example.org/"
                                           "owl" "http://www.w3.org/2002/07/owl#"}
                                 :select  {"ex:carol4" ["*"]}}))
              "ex:carol4 have all other carols' properties and values"))))))

(deftest ^:integration domain-and-range
  (testing "rdfs:domain and rdfs:range tests"
    (let [conn    (test-utils/create-conn)
          ledger  @(fluree/create conn "reasoner/basic-owl" nil)
          db-base @(fluree/stage (fluree/db ledger) reasoning-db-data)]

      (testing "Testing rdfs:domain - rule: prp-dom"
        (let [db-prp-dom @(fluree/reason
<<<<<<< HEAD
                           db-base :owl2rl
                           [{"@context"    {"ex"   "http://example.org/"
                                            "owl"  "http://www.w3.org/2002/07/owl#"
                                            "rdfs" "http://www.w3.org/2000/01/rdf-schema#"}
                             "@id"         "ex:parents"
                             "@type"       ["owl:ObjectProperty"]
                             "rdfs:domain" [{"@id" "ex:Person"} {"@id" "ex:Child"}]}])]
=======
                            db-base :owl2rl
                            [{"@context"    {"ex"   "http://example.org/"
                                             "owl"  "http://www.w3.org/2002/07/owl#"
                                             "rdfs" "http://www.w3.org/2000/01/rdf-schema#"}
                              "@id"         "ex:parents"
                              "@type"       ["owl:ObjectProperty"]
                              "rdfs:domain" [{"@id" "ex:Person"} {"@id" "ex:Child"}]}])]
>>>>>>> 88d62dfb

          (is (= (list "ex:Child" "ex:Person")
                 (sort
                  @(fluree/query db-prp-dom
                                 {:context {"ex" "http://example.org/"}
                                  :select  "?t"
                                  :where   {"@id"   "ex:brian"
                                            "@type" "?t"}})))
              "ex:brian should be of type ex:Person and ex:Child")

          (is (= ["ex:brian" "ex:carol"]
                 @(fluree/query db-prp-dom
                                {:context {"ex" "http://example.org/"}
                                 :select  "?s"
                                 :where   {"@id"   "?s"
                                           "@type" "ex:Child"}}))
              "ex:brian and ex:carol should be the only subjects of type ex:Child")))

      (testing "Testing rdfs:range - rule: prp-rng"
        (let [db-prp-rng @(fluree/reason
<<<<<<< HEAD
                           db-base :owl2rl
                           [{"@context"   {"ex"   "http://example.org/"
                                           "owl"  "http://www.w3.org/2002/07/owl#"
                                           "rdfs" "http://www.w3.org/2000/01/rdf-schema#"}
                             "@id"        "ex:parents"
                             "@type"      ["owl:ObjectProperty"]
                             "rdfs:range" [{"@id" "ex:Person"} {"@id" "ex:parents"}]}])]

          (is (= (list "ex:Person" "ex:parents")
                 (sort
                  @(fluree/query db-prp-rng
                                 {:context {"ex" "http://example.org/"}
                                  :select  "?t"
                                  :where   {"@id"   "ex:carol"
                                            "@type" "?t"}})))
=======
                            db-base :owl2rl
                            [{"@context"   {"ex"   "http://example.org/"
                                            "owl"  "http://www.w3.org/2002/07/owl#"
                                            "rdfs" "http://www.w3.org/2000/01/rdf-schema#"}
                              "@id"        "ex:parents"
                              "@type"      ["owl:ObjectProperty"]
                              "rdfs:range" [{"@id" "ex:Person"} {"@id" "ex:parents"}]}])]

          (is (= (list "ex:Person" "ex:parents")
                 (sort
                   @(fluree/query db-prp-rng
                                  {:context {"ex" "http://example.org/"}
                                   :select  "?t"
                                   :where   {"@id"   "ex:carol"
                                             "@type" "?t"}})))
>>>>>>> 88d62dfb
              "ex:carol should be of type ex:Person and ex:parents")

          (is (= ["ex:carol" "ex:cheryl"]
                 @(fluree/query db-prp-rng
                                {:context {"ex" "http://example.org/"}
                                 :select  "?s"
                                 :where   {"@id"   "?s"
                                           "@type" "ex:parents"}}))
              "ex:carol and ex:cheryl should be the only subjects of type ex:parents")))


      (testing "Testing multiple rules rdfs:domain + rdfs:range - rules: prp-dom & prp-rng"
        (let [db-prp-dom+rng @(fluree/reason
<<<<<<< HEAD
                               db-base :owl2rl
                               [{"@context"    {"ex"   "http://example.org/"
                                                "owl"  "http://www.w3.org/2002/07/owl#"
                                                "rdfs" "http://www.w3.org/2000/01/rdf-schema#"}
                                 "@id"         "ex:parents"
                                 "@type"       ["owl:ObjectProperty"]
                                 "rdfs:domain" [{"@id" "ex:Person"} {"@id" "ex:Child"} {"@id" "ex:Human"}]
                                 "rdfs:range"  [{"@id" "ex:Person"} {"@id" "ex:parents"}]}])]
=======
                                db-base :owl2rl
                                [{"@context"    {"ex"   "http://example.org/"
                                                 "owl"  "http://www.w3.org/2002/07/owl#"
                                                 "rdfs" "http://www.w3.org/2000/01/rdf-schema#"}
                                  "@id"         "ex:parents"
                                  "@type"       ["owl:ObjectProperty"]
                                  "rdfs:domain" [{"@id" "ex:Person"} {"@id" "ex:Child"} {"@id" "ex:Human"}]
                                  "rdfs:range"  [{"@id" "ex:Person"} {"@id" "ex:parents"}]}])]
>>>>>>> 88d62dfb

          (is (= ["ex:brian" "ex:carol"]
                 @(fluree/query db-prp-dom+rng
                                {:context {"ex" "http://example.org/"}
                                 :select  "?s"
                                 :where   {"@id"   "?s"
                                           "@type" "ex:Child"}}))
              "ex:brian and ex:carol should be the only subjects of type ex:Child")

          (is (= ["ex:carol" "ex:cheryl"]
                 @(fluree/query db-prp-dom+rng
                                {:context {"ex" "http://example.org/"}
                                 :select  "?s"
                                 :where   {"@id"   "?s"
                                           "@type" "ex:parents"}}))
              "ex:carol and ex:cheryl should be the only subjects of type ex:parents")

          (is (= (list "ex:brian" "ex:carol" "ex:cheryl")
                 (sort
<<<<<<< HEAD
                  @(fluree/query db-prp-dom+rng
                                 {:context {"ex" "http://example.org/"}
                                  :select  "?s"
                                  :where   {"@id"   "?s"
                                            "@type" "ex:Person"}})))
              "ex:brian, ex:carol, and ex:cheryl should be of type ex:Person")))

      (testing "Testing multiple rules from multiple db sources rdfs:domain + rdfs:range - rules: prp-dom & prp-rng"
        (let [domain-rule {"@context"    {"ex"   "http://example.org/"
                                          "owl"  "http://www.w3.org/2002/07/owl#"
                                          "rdfs" "http://www.w3.org/2000/01/rdf-schema#"}
                           "@id"         "ex:parents"
                           "@type"       ["owl:ObjectProperty"]
                           "rdfs:domain" [{"@id" "ex:Person"} {"@id" "ex:Child"} {"@id" "ex:Human"}]}
              range-rule {"@context"    {"ex"   "http://example.org/"
                                         "owl"  "http://www.w3.org/2002/07/owl#"
                                         "rdfs" "http://www.w3.org/2000/01/rdf-schema#"}
                          "@id"         "ex:parents"
                          "@type"       ["owl:ObjectProperty"]
                          "rdfs:range"  [{"@id" "ex:Person"} {"@id" "ex:parents"}]}

              domain-rule-ledger @(fluree/create conn "reasoner/domain-rule")
              domain-rule-db     @(fluree/stage (fluree/db domain-rule-ledger) {"insert" [domain-rule]})

              range-rule-ledger @(fluree/create conn "reasoner/range-rule")
              range-rule-db     @(fluree/stage (fluree/db range-rule-ledger) {"insert" [range-rule]})
              
              db-prp-dom+rng @(fluree/reason
                               db-base :owl2rl
                               [domain-rule-db range-rule-db])]

          (is (= ["ex:brian" "ex:carol"]
                 @(fluree/query db-prp-dom+rng
                                {:context {"ex" "http://example.org/"}
                                 :select  "?s"
                                 :where   {"@id"   "?s"
                                           "@type" "ex:Child"}}))
              "ex:brian and ex:carol should be the only subjects of type ex:Child")

          (is (= ["ex:carol" "ex:cheryl"]
                 @(fluree/query db-prp-dom+rng
                                {:context {"ex" "http://example.org/"}
                                 :select  "?s"
                                 :where   {"@id"   "?s"
                                           "@type" "ex:parents"}}))
              "ex:carol and ex:cheryl should be the only subjects of type ex:parents")

          (is (= (list "ex:brian" "ex:carol" "ex:cheryl")
                 (sort
                  @(fluree/query db-prp-dom+rng
                                 {:context {"ex" "http://example.org/"}
                                  :select  "?s"
                                  :where   {"@id"   "?s"
                                            "@type" "ex:Person"}})))
              "ex:brian, ex:carol, and ex:cheryl should be of type ex:Person")))

      (testing "Testing multiple rules from multiple graph sources rdfs:domain + rdfs:range - rules: prp-dom & prp-rng"
        (let [domain-rule {"@context"    {"ex"   "http://example.org/"
                                          "owl"  "http://www.w3.org/2002/07/owl#"
                                          "rdfs" "http://www.w3.org/2000/01/rdf-schema#"}
                           "@id"         "ex:parents"
                           "@type"       ["owl:ObjectProperty"]
                           "rdfs:domain" [{"@id" "ex:Person"} {"@id" "ex:Child"} {"@id" "ex:Human"}]}
              range-rule {"@context"    {"ex"   "http://example.org/"
                                         "owl"  "http://www.w3.org/2002/07/owl#"
                                         "rdfs" "http://www.w3.org/2000/01/rdf-schema#"}
                          "@id"         "ex:parents"
                          "@type"       ["owl:ObjectProperty"]
                          "rdfs:range"  [{"@id" "ex:Person"} {"@id" "ex:parents"}]}

              db-prp-dom+rng @(fluree/reason
                               db-base :owl2rl
                               [domain-rule range-rule])]

          (is (= ["ex:brian" "ex:carol"]
                 @(fluree/query db-prp-dom+rng
                                {:context {"ex" "http://example.org/"}
                                 :select  "?s"
                                 :where   {"@id"   "?s"
                                           "@type" "ex:Child"}}))
              "ex:brian and ex:carol should be the only subjects of type ex:Child")

          (is (= ["ex:carol" "ex:cheryl"]
                 @(fluree/query db-prp-dom+rng
                                {:context {"ex" "http://example.org/"}
                                 :select  "?s"
                                 :where   {"@id"   "?s"
                                           "@type" "ex:parents"}}))
              "ex:carol and ex:cheryl should be the only subjects of type ex:parents")

          (is (= (list "ex:brian" "ex:carol" "ex:cheryl")
                 (sort
                  @(fluree/query db-prp-dom+rng
                                 {:context {"ex" "http://example.org/"}
                                  :select  "?s"
                                  :where   {"@id"   "?s"
                                            "@type" "ex:Person"}})))
              "ex:brian, ex:carol, and ex:cheryl should be of type ex:Person")))

      (testing "Testing multiple rules from multiple types of sources rdfs:domain + rdfs:range - rules: prp-dom & prp-rng"
        (let [domain-rule {"@context"    {"ex"   "http://example.org/"
                                          "owl"  "http://www.w3.org/2002/07/owl#"
                                          "rdfs" "http://www.w3.org/2000/01/rdf-schema#"}
                           "@id"         "ex:parents"
                           "@type"       ["owl:ObjectProperty"]
                           "rdfs:domain" [{"@id" "ex:Person"} {"@id" "ex:Child"} {"@id" "ex:Human"}]}
              range-rule {"@context"    {"ex"   "http://example.org/"
                                         "owl"  "http://www.w3.org/2002/07/owl#"
                                         "rdfs" "http://www.w3.org/2000/01/rdf-schema#"}
                          "@id"         "ex:parents"
                          "@type"       ["owl:ObjectProperty"]
                          "rdfs:range"  [{"@id" "ex:Person"} {"@id" "ex:parents"}]}

              domain-rule-ledger @(fluree/create conn "reasoner/domain-rule-mixed")
              domain-rule-db     @(fluree/stage (fluree/db domain-rule-ledger) {"insert" [domain-rule]})

              db-prp-dom+rng @(fluree/reason
                               db-base :owl2rl
                               [domain-rule-db range-rule])]

          (is (= ["ex:brian" "ex:carol"]
                 @(fluree/query db-prp-dom+rng
                                {:context {"ex" "http://example.org/"}
                                 :select  "?s"
                                 :where   {"@id"   "?s"
                                           "@type" "ex:Child"}}))
              "ex:brian and ex:carol should be the only subjects of type ex:Child")

          (is (= ["ex:carol" "ex:cheryl"]
                 @(fluree/query db-prp-dom+rng
                                {:context {"ex" "http://example.org/"}
                                 :select  "?s"
                                 :where   {"@id"   "?s"
                                           "@type" "ex:parents"}}))
              "ex:carol and ex:cheryl should be the only subjects of type ex:parents")

          (is (= (list "ex:brian" "ex:carol" "ex:cheryl")
                 (sort
                  @(fluree/query db-prp-dom+rng
                                 {:context {"ex" "http://example.org/"}
                                  :select  "?s"
                                  :where   {"@id"   "?s"
                                            "@type" "ex:Person"}})))
=======
                   @(fluree/query db-prp-dom+rng
                                  {:context {"ex" "http://example.org/"}
                                   :select  "?s"
                                   :where   {"@id"   "?s"
                                             "@type" "ex:Person"}})))
>>>>>>> 88d62dfb
              "ex:brian, ex:carol, and ex:cheryl should be of type ex:Person"))))))

(deftest ^:integration functional-properties
  (testing "owl:FunctionalProperty tests"
    (let [conn        (test-utils/create-conn)
          ledger      @(fluree/create conn "reasoner/basic-owl" nil)
          db-base     @(fluree/stage (fluree/db ledger)
                                     {"@context" {"ex" "http://example.org/"}
                                      "insert"   [{"@id"       "ex:brian"
                                                   "ex:mother" [{"@id" "ex:carol"} {"@id" "ex:carol2"}]}
                                                  {"@id"       "ex:ralph"
                                                   "ex:mother" [{"@id" "ex:anne"} {"@id" "ex:anne2"}]}]})
          db-reasoned @(fluree/reason
                         db-base :owl2rl
                         [{"@context" {"ex"  "http://example.org/"
                                       "owl" "http://www.w3.org/2002/07/owl#"}
                           "@id"      "ex:mother"
                           "@type"    ["owl:ObjectProperty" "owl:FunctionalProperty"]}])]
      
      (is (= (list "ex:carol" "ex:carol2")
             (sort
               @(fluree/query db-reasoned
                              {:context {"ex"  "http://example.org/"
                                         "owl" "http://www.w3.org/2002/07/owl#"}
                               :select  "?same"
                               :where   {"@id"        "ex:carol"
                                         "owl:sameAs" "?same"}})))
          "ex:carol should be deemed the same as ex:carol2")

      (is (= (list "ex:carol" "ex:carol2")
             (sort
               @(fluree/query db-reasoned
                              {:context {"ex"  "http://example.org/"
                                         "owl" "http://www.w3.org/2002/07/owl#"}
                               :select  "?same"
                               :where   {"@id"        "ex:carol2"
                                         "owl:sameAs" "?same"}})))
          "ex:carol2 should be deemed the same as ex:carol")

      (is (= (list "ex:anne" "ex:anne2")
             (sort
               @(fluree/query db-reasoned
                              {:context {"ex"  "http://example.org/"
                                         "owl" "http://www.w3.org/2002/07/owl#"}
                               :select  "?same"
                               :where   {"@id"        "ex:anne"
                                         "owl:sameAs" "?same"}})))
          "ex:anne2 should be deemed the same as ex:anne")

      (is (= (list "ex:anne" "ex:anne2")
             (sort
               @(fluree/query db-reasoned
                              {:context {"ex"  "http://example.org/"
                                         "owl" "http://www.w3.org/2002/07/owl#"}
                               :select  "?same"
                               :where   {"@id"        "ex:anne2"
                                         "owl:sameAs" "?same"}})))
          "ex:anne should be deemed the same as ex:anne2"))))

(deftest ^:integration inverse-functional-properties
  (testing "owl:InverseFunctionalProperty tests"
    (let [conn        (test-utils/create-conn)
          ledger      @(fluree/create conn "reasoner/basic-owl" nil)
          db-base     @(fluree/stage (fluree/db ledger)
                                     {"@context" {"ex" "http://example.org/"}
                                      "insert"   [{"@id"      "ex:brian"
                                                   "ex:email" "brian@example.org"}
                                                  {"@id"      "ex:brian2"
                                                   "ex:email" "brian@example.org"}
                                                  {"@id"      "ex:ralph"
                                                   "ex:email" "ralph@example.org"}
                                                  {"@id"      "ex:ralph2"
                                                   "ex:email" "ralph@example.org"}]})
          db-reasoned @(fluree/reason
                         db-base :owl2rl
                         [{"@context" {"ex"  "http://example.org/"
                                       "owl" "http://www.w3.org/2002/07/owl#"}
                           "@id"      "ex:email"
                           "@type"    ["owl:ObjectProperty" "owl:InverseFunctionalProperty"]}])]
      
      (is (= (list "ex:brian" "ex:brian2")
             (sort
               @(fluree/query db-reasoned
                              {:context {"ex"  "http://example.org/"
                                         "owl" "http://www.w3.org/2002/07/owl#"}
                               :select  "?same"
                               :where   {"@id"        "ex:brian"
                                         "owl:sameAs" "?same"}})))
          "ex:carol should be deemed the same as ex:carol2")

      (is (= (list "ex:ralph" "ex:ralph2")
             (sort
               @(fluree/query db-reasoned
                              {:context {"ex"  "http://example.org/"
                                         "owl" "http://www.w3.org/2002/07/owl#"}
                               :select  "?same"
                               :where   {"@id"        "ex:ralph"
                                         "owl:sameAs" "?same"}})))
          "ex:carol2 should be deemed the same as ex:carol"))))

(deftest ^:integration symetric-properties
  (testing "owl:SymetricProperty tests"
    (let [conn    (test-utils/create-conn)
          ledger  @(fluree/create conn "reasoner/basic-owl" nil)
          db-base @(fluree/stage (fluree/db ledger) reasoning-db-data)]

      (testing "Testing owl:SymetricProperty - rule: prp-symp"
        (let [db-livesWith @(fluree/stage db-base
                                          {"@context" {"ex"   "http://example.org/"
                                                       "owl"  "http://www.w3.org/2002/07/owl#"
                                                       "rdfs" "http://www.w3.org/2000/01/rdf-schema#"}
                                           "insert"   {"@id"          "ex:person-a"
                                                       "ex:livesWith" {"@id" "ex:person-b"}}})

              db-prp-symp  @(fluree/reason
                              db-livesWith :owl2rl
                              [{"@context" {"ex"   "http://example.org/"
                                            "owl"  "http://www.w3.org/2002/07/owl#"
                                            "rdfs" "http://www.w3.org/2000/01/rdf-schema#"}
                                "@id"      "ex:livesWith"
                                "@type"    ["owl:ObjectProperty" "owl:SymetricProperty"]}])]
          
          (is (= ["ex:person-a"]
                 @(fluree/query db-prp-symp
                                {:context {"ex" "http://example.org/"}
                                 :select  "?x"
                                 :where   {"@id"          "ex:person-b"
                                           "ex:livesWith" "?x"}}))
              "ex:person-b should also live with ex:person-a"))))))

(deftest ^:integration transitive-properties
  (testing "owl:TransitiveProperty tests  - rule: prp-trp"
    (let [conn         (test-utils/create-conn)
          ledger       @(fluree/create conn "reasoner/basic-owl" nil)
          db-base      @(fluree/stage (fluree/db ledger) reasoning-db-data)
          db-livesWith @(fluree/stage db-base
                                      {"@context" {"ex"   "http://example.org/"
                                                   "owl"  "http://www.w3.org/2002/07/owl#"
                                                   "rdfs" "http://www.w3.org/2000/01/rdf-schema#"}
                                       "insert"   [{"@id"          "ex:person-a"
                                                    "ex:livesWith" {"@id" "ex:person-b"}}
                                                   {"@id"          "ex:person-b"
                                                    "ex:livesWith" {"@id" "ex:person-c"}}
                                                   {"@id"          "ex:person-c"
                                                    "ex:livesWith" {"@id" "ex:person-d"}}]})

          db-prp-trp   @(fluree/reason
                          db-livesWith :owl2rl
                          [{"@context" {"ex"   "http://example.org/"
                                        "owl"  "http://www.w3.org/2002/07/owl#"
                                        "rdfs" "http://www.w3.org/2000/01/rdf-schema#"}
                            "@id"      "ex:livesWith"
                            "@type"    ["owl:ObjectProperty" "owl:TransitiveProperty"]}])]
      
      (is (= (list "ex:person-b" "ex:person-c" "ex:person-d")
             (sort
               @(fluree/query db-prp-trp
                              {:context {"ex" "http://example.org/"}
                               :select  "?people"
                               :where   {"@id"          "ex:person-a"
                                         "ex:livesWith" "?people"}})))
          "ex:person-a should also live with ex:person-c and d (transitive)"))))

(deftest ^:integration owl2rl-rdfs-subPropertyOf
  (testing "rdfs:subPropertyOf tests  - rule: prp-spo1"
    (let [conn        (test-utils/create-conn)
          ledger      @(fluree/create conn "reasoner/owl2rl-rdfs-subPropertyOf" nil)
          db-base     @(fluree/stage (fluree/db ledger)
                                     {"@context" {"ex" "http://example.org/"}
                                      "insert"   [{"@id"       "ex:bob"
                                                   "ex:mother" {"@id" "ex:alice-mom"}
                                                   "ex:father" {"@id" "ex:greg-dad"}}]})
          db-reasoned @(fluree/reason
                         db-base :owl2rl
                         [{"@context"           {"ex"   "http://example.org/"
                                                 "rdfs" "http://www.w3.org/2000/01/rdf-schema#"
                                                 "owl"  "http://www.w3.org/2002/07/owl#"}
                           "@id"                "ex:mother"
                           "@type"              ["owl:ObjectProperty"]
                           "rdfs:subPropertyOf" {"@id" "ex:parents"}}
                          {"@context"           {"ex"   "http://example.org/"
                                                 "rdfs" "http://www.w3.org/2000/01/rdf-schema#"
                                                 "owl"  "http://www.w3.org/2002/07/owl#"}
                           "@id"                "ex:father"
                           "@type"              ["owl:ObjectProperty"]
                           "rdfs:subPropertyOf" {"@id" "ex:parents"}}])]

      (is (= (list "ex:alice-mom" "ex:greg-dad")
             (sort
               @(fluree/query db-reasoned
                              {:context {"ex" "http://example.org/"}
                               :select  "?parents"
                               :where   {"@id"       "ex:bob"
                                         "ex:parents" "?parents"}})))
          "all values from ex:mother and ex:father are now show for ex:parents"))))

(deftest ^:integration prop-chain-axiom
  (testing "owl:propertyChainAxiom tests  - rule: prp-spo2"
    (let [conn        (test-utils/create-conn)
          ledger      @(fluree/create conn "reasoner/basic-owl" nil)
          db-base     @(fluree/stage (fluree/db ledger)
                                     {"@context" {"ex" "http://example.org/"}
                                      "insert"   [{"@id"       "ex:person-a"
                                                   "ex:parents" [{"@id" "ex:mom"} {"@id" "ex:dad"}]}
                                                  {"@id"       "ex:mom"
                                                   "ex:parents" [{"@id" "ex:mom-mom"} {"@id" "ex:mom-dad"}]}
                                                  {"@id"       "ex:dad"
                                                   "ex:parents" [{"@id" "ex:dad-mom"} {"@id" "ex:dad-dad"}]}
                                                  {"@id"       "ex:mom-mom"
                                                   "ex:parents" [{"@id" "ex:mom-mom-mom"} {"@id" "ex:mom-mom-dad"}]}]})
          db-reasoned @(fluree/reason
                         db-base :owl2rl
                         [{"@context"               {"ex"  "http://example.org/"
                                                     "owl" "http://www.w3.org/2002/07/owl#"}
                           "@id"                    "ex:grandparent"
                           "@type"                  ["owl:ObjectProperty"]
                           "owl:propertyChainAxiom" {"@list" [{"@id" "ex:parents"} {"@id" "ex:parents"}]}}
                          {"@context"               {"ex"  "http://example.org/"
                                                     "owl" "http://www.w3.org/2002/07/owl#"}
                           "@id"                    "ex:greatGrandparent"
                           "@type"                  ["owl:ObjectProperty"]
                           "owl:propertyChainAxiom" {"@list" [{"@id" "ex:parents"} {"@id" "ex:parents"} {"@id" "ex:parents"}]}}])]
      
      (is (= (list "ex:dad-dad" "ex:dad-mom" "ex:mom-dad" "ex:mom-mom")
             (sort
               @(fluree/query db-reasoned
                              {:context {"ex" "http://example.org/"}
                               :select  "?people"
                               :where   {"@id"            "ex:person-a"
                                         "ex:grandparent" "?people"}})))
          "all four of ex:person-a's grandparents should be found")

      (is (= (list "ex:mom-mom-dad" "ex:mom-mom-mom")
             (sort
               @(fluree/query db-reasoned
                              {:context {"ex" "http://example.org/"}
                               :select  "?people"
                               :where   {"@id"            "ex:mom"
                                         "ex:grandparent" "?people"}})))
          "all two of ex:mom's grandparents should be found")

      (is (= (list "ex:mom-mom-dad" "ex:mom-mom-mom")
             (sort @(fluree/query db-reasoned
                                  {:context {"ex" "http://example.org/"}
                                   :select  "?people"
                                   :where   {"@id"                 "ex:person-a"
                                             "ex:greatGrandparent" "?people"}})))
          "all two of ex:person-a's great grandparents should be found"))))

(deftest ^:integration inverseOf-properties
  (testing "owl:inverseOf tests"
    (let [conn        (test-utils/create-conn)
          ledger      @(fluree/create conn "reasoner/basic-owl" nil)
          db-base     @(fluree/stage (fluree/db ledger)
                                     {"@context" {"ex" "http://example.org/"}
                                      "insert"   [{"@id"       "ex:son"
                                                   "ex:parents" [{"@id" "ex:mom"} {"@id" "ex:dad"}]}
                                                  {"@id"       "ex:mom"
                                                   "ex:parents" [{"@id" "ex:mom-mom"} {"@id" "ex:mom-dad"}]}
                                                  {"@id"      "ex:alice"
                                                   "ex:child" {"@id" "ex:bob"}}]})

          db-reasoned @(fluree/reason db-base :owl2rl
                                      [{"@context"      {"ex"   "http://example.org/"
                                                         "owl"  "http://www.w3.org/2002/07/owl#"
                                                         "rdfs" "http://www.w3.org/2000/01/rdf-schema#"}
                                        "@id"           "ex:child"
                                        "@type"         ["owl:ObjectProperty"]
                                        "owl:inverseOf" {"@id" "ex:parents"}}])]

     (println "JMR" (fluree/query db-reasoned
                            {:context {"ex" "http://example.org/"}
                             :select  "?x"
                             :where   {"@id"      "ex:mom"
                                       "ex:child" "?x"}})) 
      (is (= ["ex:son"]
             @(fluree/query db-reasoned
                            {:context {"ex" "http://example.org/"}
                             :select  "?x"
                             :where   {"@id"      "ex:mom"
                                       "ex:child" "?x"}}))
          "ex:son should be the child of ex:mom")

      (is (= ["ex:mom"]
             @(fluree/query db-reasoned
                            {:context {"ex" "http://example.org/"}
                             :select  "?x"
                             :where   {"@id"      "ex:mom-mom"
                                       "ex:child" "?x"}}))
          "ex:mom should be the child of ex:mom-mom")

      (is (= ["ex:alice"]
             @(fluree/query db-reasoned
                            {:context {"ex" "http://example.org/"}
                             :select  "?x"
                             :where   {"@id"       "ex:bob"
                                       "ex:parents" "?x"}}))
          "ex:alice should be the parent of ex:bob"))))

(deftest ^:integration hasKey-properties
  (testing "owl:hasKey tests"
    (let [conn        (test-utils/create-conn)
          ledger      @(fluree/create conn "reasoner/basic-owl" nil)
          db-base     @(fluree/stage (fluree/db ledger)
                                     {"@context" {"ex" "http://example.org/"}
                                      "insert"   [{"@id"                "ex:brian"
                                                   "@type"              ["ex:RegisteredPatient"]
                                                   "ex:hasWaitingListN" "123-45-6789"}
                                                  {"@id"                "ex:brian2"
                                                   "@type"              ["ex:RegisteredPatient"]
                                                   "ex:hasWaitingListN" "123-45-6789"}
                                                  {"@id"                "ex:bob"
                                                   "@type"              ["ex:RegisteredPatient"]
                                                   "ex:hasWaitingListN" "444-44-4444"}

                                                  {"@id"            "ex:t1"
                                                   "@type"          ["ex:Transplantation"]
                                                   "ex:donorId"     {"@id" "ex:brian"}
                                                   "ex:recipientId" {"@id" "ex:alice"}
                                                   "ex:ofOrgan"     "liver"}
                                                  {"@id"            "ex:t2"
                                                   "@type"          ["ex:Transplantation"]
                                                   "ex:donorId"     {"@id" "ex:brian"}
                                                   "ex:recipientId" {"@id" "ex:alice"}
                                                   "ex:ofOrgan"     "liver"}
                                                  {"@id"            "ex:t3"
                                                   "@type"          ["ex:Transplantation"]
                                                   "ex:donorId"     {"@id" "ex:brian"}
                                                   "ex:recipientId" {"@id" "ex:alice"}
                                                   "ex:ofOrgan"     "heart"}
                                                  {"@id"            "ex:t4"
                                                   "@type"          ["ex:Transplantation"]
                                                   "ex:donorId"     {"@id" "ex:bob"}
                                                   "ex:recipientId" {"@id" "ex:alice"}
                                                   "ex:ofOrgan"     "liver"}]})

          db-reasoned @(fluree/reason db-base :owl2rl
                                      [{"@context"   {"ex"  "http://example.org/"
                                                      "owl" "http://www.w3.org/2002/07/owl#"}
                                        "@id"        "ex:RegisteredPatient"
                                        "@type"      ["owl:ObjectProperty"]
                                        "owl:hasKey" {"@id" "ex:hasWaitingListN"}} ;; single value
                                       {"@context"   {"ex"  "http://example.org/"
                                                      "owl" "http://www.w3.org/2002/07/owl#"}
                                        "@id"        "ex:Transplantation"
                                        "@type"      ["owl:ObjectProperty"]
                                        "owl:hasKey" [{"@list" [{"@id" "ex:donorId"} ;; multi as @list
                                                                {"@id" "ex:recipientId"}
                                                                {"@id" "ex:ofOrgan"}]}]}])]

      (is (= (list "ex:brian" "ex:brian2")
             (sort
               @(fluree/query db-reasoned
                              {:context {"ex"  "http://example.org/"
                                         "owl" "http://www.w3.org/2002/07/owl#"}
                               :select  "?x"
                               :where   {"@id"        "ex:brian"
                                         "owl:sameAs" "?x"}})))
          "ex:brian should be the same as ex:brian2 because ex:hasWaitingListN is identical")

      (is (= (list "ex:t1" "ex:t2")
             (sort
               @(fluree/query db-reasoned
                              {:context {"ex"  "http://example.org/"
                                         "owl" "http://www.w3.org/2002/07/owl#"}
                               :select  "?x"
                               :where   {"@id"        "ex:t1"
                                         "owl:sameAs" "?x"}})))
          "ex:t1 should be same as ex:t2 because ex:donorId, ex:recipientId, and ex:ofOrgan are identical"))))<|MERGE_RESOLUTION|>--- conflicted
+++ resolved
@@ -196,7 +196,6 @@
 
       (testing "Testing rdfs:domain - rule: prp-dom"
         (let [db-prp-dom @(fluree/reason
-<<<<<<< HEAD
                            db-base :owl2rl
                            [{"@context"    {"ex"   "http://example.org/"
                                             "owl"  "http://www.w3.org/2002/07/owl#"
@@ -204,15 +203,6 @@
                              "@id"         "ex:parents"
                              "@type"       ["owl:ObjectProperty"]
                              "rdfs:domain" [{"@id" "ex:Person"} {"@id" "ex:Child"}]}])]
-=======
-                            db-base :owl2rl
-                            [{"@context"    {"ex"   "http://example.org/"
-                                             "owl"  "http://www.w3.org/2002/07/owl#"
-                                             "rdfs" "http://www.w3.org/2000/01/rdf-schema#"}
-                              "@id"         "ex:parents"
-                              "@type"       ["owl:ObjectProperty"]
-                              "rdfs:domain" [{"@id" "ex:Person"} {"@id" "ex:Child"}]}])]
->>>>>>> 88d62dfb
 
           (is (= (list "ex:Child" "ex:Person")
                  (sort
@@ -233,7 +223,6 @@
 
       (testing "Testing rdfs:range - rule: prp-rng"
         (let [db-prp-rng @(fluree/reason
-<<<<<<< HEAD
                            db-base :owl2rl
                            [{"@context"   {"ex"   "http://example.org/"
                                            "owl"  "http://www.w3.org/2002/07/owl#"
@@ -249,23 +238,6 @@
                                   :select  "?t"
                                   :where   {"@id"   "ex:carol"
                                             "@type" "?t"}})))
-=======
-                            db-base :owl2rl
-                            [{"@context"   {"ex"   "http://example.org/"
-                                            "owl"  "http://www.w3.org/2002/07/owl#"
-                                            "rdfs" "http://www.w3.org/2000/01/rdf-schema#"}
-                              "@id"        "ex:parents"
-                              "@type"      ["owl:ObjectProperty"]
-                              "rdfs:range" [{"@id" "ex:Person"} {"@id" "ex:parents"}]}])]
-
-          (is (= (list "ex:Person" "ex:parents")
-                 (sort
-                   @(fluree/query db-prp-rng
-                                  {:context {"ex" "http://example.org/"}
-                                   :select  "?t"
-                                   :where   {"@id"   "ex:carol"
-                                             "@type" "?t"}})))
->>>>>>> 88d62dfb
               "ex:carol should be of type ex:Person and ex:parents")
 
           (is (= ["ex:carol" "ex:cheryl"]
@@ -279,7 +251,6 @@
 
       (testing "Testing multiple rules rdfs:domain + rdfs:range - rules: prp-dom & prp-rng"
         (let [db-prp-dom+rng @(fluree/reason
-<<<<<<< HEAD
                                db-base :owl2rl
                                [{"@context"    {"ex"   "http://example.org/"
                                                 "owl"  "http://www.w3.org/2002/07/owl#"
@@ -288,16 +259,6 @@
                                  "@type"       ["owl:ObjectProperty"]
                                  "rdfs:domain" [{"@id" "ex:Person"} {"@id" "ex:Child"} {"@id" "ex:Human"}]
                                  "rdfs:range"  [{"@id" "ex:Person"} {"@id" "ex:parents"}]}])]
-=======
-                                db-base :owl2rl
-                                [{"@context"    {"ex"   "http://example.org/"
-                                                 "owl"  "http://www.w3.org/2002/07/owl#"
-                                                 "rdfs" "http://www.w3.org/2000/01/rdf-schema#"}
-                                  "@id"         "ex:parents"
-                                  "@type"       ["owl:ObjectProperty"]
-                                  "rdfs:domain" [{"@id" "ex:Person"} {"@id" "ex:Child"} {"@id" "ex:Human"}]
-                                  "rdfs:range"  [{"@id" "ex:Person"} {"@id" "ex:parents"}]}])]
->>>>>>> 88d62dfb
 
           (is (= ["ex:brian" "ex:carol"]
                  @(fluree/query db-prp-dom+rng
@@ -317,7 +278,6 @@
 
           (is (= (list "ex:brian" "ex:carol" "ex:cheryl")
                  (sort
-<<<<<<< HEAD
                   @(fluree/query db-prp-dom+rng
                                  {:context {"ex" "http://example.org/"}
                                   :select  "?s"
@@ -461,13 +421,6 @@
                                   :select  "?s"
                                   :where   {"@id"   "?s"
                                             "@type" "ex:Person"}})))
-=======
-                   @(fluree/query db-prp-dom+rng
-                                  {:context {"ex" "http://example.org/"}
-                                   :select  "?s"
-                                   :where   {"@id"   "?s"
-                                             "@type" "ex:Person"}})))
->>>>>>> 88d62dfb
               "ex:brian, ex:carol, and ex:cheryl should be of type ex:Person"))))))
 
 (deftest ^:integration functional-properties
