--- conflicted
+++ resolved
@@ -273,20 +273,6 @@
       (testing "multiple sources targeting identical nodes"
         (let [alt-rule-first-reasoned-db @(fluree/reason db0 :datalog [alt-grandparent-rule grandparent-rule])
               alt-rule-last-reasoned-db @(fluree/reason db0 :datalog [grandparent-rule alt-grandparent-rule])]
-<<<<<<< HEAD
-          (is (= [["ex:alice" "ex:carol"]]
-                 @(fluree/query alt-rule-first-reasoned-db {:context {"ex" "http://example.org/"}
-                                                            :select  ["?s" "?grandParent"]
-                                                            :where   {"@id"            "?s",
-                                                                      "ex:grandParent" "?grandParent"}}))
-              "Normal rule is overwritten and not used in reasoning")
-          (is (= [["ex:brian" "ex:cheryl"]]
-                 @(fluree/query alt-rule-last-reasoned-db {:context {"ex" "http://example.org/"}
-                                                           :select  ["?s" "?grandParent"]
-                                                           :where   {"@id"            "?s",
-                                                                     "ex:grandParent" "?grandParent"}}))
-              "Alternative rule is overwritten and not used in reasoning"))))))
-=======
           (is (and (= [["ex:alice" "ex:carol"]]
                       @(fluree/query alt-rule-first-reasoned-db {:context {"ex" "http://example.org/"}
                                                                  :select  ["?s" "?grandParent"]
@@ -298,7 +284,6 @@
                                                                  :where   {"@id"            "?s",
                                                                            "ex:grandParent" "?grandParent"}})))
               "Rules are deduplicated and used in reasoning"))))))
->>>>>>> 88d62dfb
 
 
 (def has-subtask-rule
