(ns fluree.db.shacl.shacl-basic-test
  (:require [clojure.test :refer :all]
            [fluree.db.test-utils :as test-utils]
            [fluree.db.json-ld.api :as fluree]
            [fluree.db.util.log :as log]
            [fluree.db.util.core :as util]
            [clojure.string :as str]))

(deftest ^:integration using-pre-defined-types-as-classes
  (testing "Class not used as class initially can still be used as one."
    (let [conn      (test-utils/create-conn)
          ledger    @(fluree/create conn "class/testing" {:defaultContext ["" {:ex "http://example.org/ns/"}]})
          db1       @(fluree/stage
                      (fluree/db ledger)
                      {:id                 :ex/MyClass
                       :schema/description "Just a basic object not used as a class"})
          db2       @(fluree/stage
                      db1
                      {:id                 :ex/myClassInstance
                       :type               [:ex/MyClass]
                       :schema/description "Now a new subject uses MyClass as a Class"})
          query-res @(fluree/query db2 '{:select {?s [:*]}
                                         :where  [[?s :id :ex/myClassInstance]]})]
      (is (= query-res
             [{:id                 :ex/myClassInstance
               :rdf/type           [:ex/MyClass]
               :schema/description "Now a new subject uses MyClass as a Class"}])))))


(deftest ^:integration shacl-cardinality-constraints
  (testing "shacl minimum and maximum cardinality"
    (let [conn         (test-utils/create-conn)
          ledger       @(fluree/create conn "shacl/a" {:defaultContext ["" {:ex "http://example.org/ns/"}]})
          user-query   {:select {'?s [:*]}
                        :where  [['?s :rdf/type :ex/User]]}
          db           @(fluree/stage
                         (fluree/db ledger)
                         {:id             :ex/UserShape
                          :type           [:sh/NodeShape]
                          :sh/targetClass :ex/User
                          :sh/property    [{:sh/path     :schema/name
                                            :sh/minCount 1
                                            :sh/maxCount 1
                                            :sh/datatype :xsd/string}]})
          db-ok        @(fluree/stage
                         db
                         {:id              :ex/john
                          :type            [:ex/User]
                          :schema/name     "John"
                          :schema/callSign "j-rock"})
          ; no :schema/name
          db-no-names  (try
                         @(fluree/stage
                           db
                           {:id              :ex/john
                            :type            [:ex/User]
                            :schema/callSign "j-rock"})
                         (catch Exception e e))
          db-two-names (try
                         @(fluree/stage
                           db
                           {:id              :ex/john
                            :type            [:ex/User]
                            :schema/name     ["John", "Johnny"]
                            :schema/callSign "j-rock"})
                         (catch Exception e e))]
      (is (util/exception? db-no-names)
          "Exception, because :schema/name requires at least 1 value.")
      (is (= "SHACL PropertyShape exception - sh:minCount of 1 higher than actual count of 0."
             (ex-message db-no-names)))
      (is (util/exception? db-two-names)
          "Exception, because :schema/name can have at most 1 value.")
<<<<<<< HEAD
      (is (= "SHACL PropertyShape exception - sh:maxCount of 1 lower than actual count of 2."
             (ex-message db-two-names)))
      (is (= [{:id              :ex/john,
               :rdf/type        [:ex/User],
               :schema/name     "John",
               :schema/callSign "j-rock"}]
             @(fluree/query db-ok user-query))
=======
      (is (= (ex-message db-two-names)
             "SHACL PropertyShape exception - sh:maxCount of 1 lower than actual count of 2."))
      (is (= @(fluree/query db-ok user-query)
             [{:id              :ex/john
               :rdf/type        [:ex/User]
               :schema/name     "John"
               :schema/callSign "j-rock"}])
>>>>>>> cc2d4bd7
          "basic rdf:type query response not correct"))))


(deftest ^:integration shacl-datatype-constraints
  (testing "shacl datatype errors"
    (let [conn         (test-utils/create-conn)
          ledger       @(fluree/create conn "shacl/b" {:defaultContext ["" {:ex "http://example.org/ns/"}]})
          user-query   {:select {'?s [:*]}
                        :where  [['?s :rdf/type :ex/User]]}
          db           @(fluree/stage
                         (fluree/db ledger)
                         {:id             :ex/UserShape
                          :type           [:sh/NodeShape]
                          :sh/targetClass :ex/User
                          :sh/property    [{:sh/path     :schema/name
                                            :sh/datatype :xsd/string}]})
          db-ok        @(fluree/stage
                         db
                         {:id          :ex/john
                          :type        [:ex/User]
                          :schema/name "John"})
          ; no :schema/name
          db-int-name  (try
                         @(fluree/stage
                           db
                           {:id          :ex/john
                            :type        [:ex/User]
                            :schema/name 42})
                         (catch Exception e e))
          db-bool-name (try
                         @(fluree/stage
                           db
                           {:id          :ex/john
                            :type        [:ex/User]
                            :schema/name true})
                         (catch Exception e e))]
      (is (util/exception? db-int-name)
          "Exception, because :schema/name is an integer and not a string.")
      (is (str/starts-with? (ex-message db-int-name)
                            "Required data type"))
      (is (util/exception? db-bool-name)
          "Exception, because :schema/name is a boolean and not a string.")
      (is (str/starts-with? (ex-message db-bool-name)
                            "Required data type"))
      (is (= @(fluree/query db-ok user-query)
             [{:id          :ex/john
               :rdf/type    [:ex/User]
               :schema/name "John"}])
          "basic rdf:type query response not correct"))))


(deftest ^:integration shacl-closed-shape
  (testing "shacl closed shape"
    (let [conn          (test-utils/create-conn)
          ledger        @(fluree/create conn "shacl/c" {:defaultContext ["" {:ex "http://example.org/ns/"}]})
          user-query    {:select {'?s [:*]}
                         :where  [['?s :rdf/type :ex/User]]}
          db            @(fluree/stage
                          (fluree/db ledger)
                          {:id                   :ex/UserShape
                           :type                 [:sh/NodeShape]
                           :sh/targetClass       :ex/User
                           :sh/property          [{:sh/path     :schema/name
                                                   :sh/datatype :xsd/string}]
                           :sh/ignoredProperties [:rdf/type]
                           :sh/closed            true})
          db-ok         @(fluree/stage
                          db
                          {:id          :ex/john
                           :type        [:ex/User]
                           :schema/name "John"})
          ; no :schema/name
          db-extra-prop (try
                          @(fluree/stage
                            db
                            {:id           :ex/john
                             :type         [:ex/User]
                             :schema/name  "John"
                             :schema/email "john@flur.ee"})
                          (catch Exception e e))]
      (is (util/exception? db-extra-prop))
      (is (str/starts-with? (ex-message db-extra-prop)
                            "SHACL shape is closed"))

      (is (= @(fluree/query db-ok user-query)
             [{:id          :ex/john
               :rdf/type    [:ex/User]
               :schema/name "John"}])
          "basic rdf:type query response not correct"))))

(deftest ^:integration shacl-property-pairs
  (testing "shacl property pairs"
    (let [conn       (test-utils/create-conn)
          ledger     @(fluree/create conn "shacl/pairs" {:defaultContext ["" {:ex "http://example.org/ns/"}]})
          user-query {:select {'?s [:*]}
                      :where  [['?s :rdf/type :ex/User]]}]
      (testing "single-cardinality equals"
        (let [db           @(fluree/stage
                             (fluree/db ledger)
                             {:id             :ex/EqualNamesShape
                              :type           [:sh/NodeShape]
                              :sh/targetClass :ex/User
                              :sh/property    [{:sh/path   :schema/name
                                                :sh/equals :ex/firstName}]})
              db-ok        @(fluree/stage
                             db
                             {:id           :ex/alice
                              :type         [:ex/User]
                              :schema/name  "Alice"
                              :ex/firstName "Alice"})

              db-not-equal (try
                             @(fluree/stage
                               db
                               {:id           :ex/john
                                :type         [:ex/User]
                                :schema/name  "John"
                                :ex/firstName "Jack"})
                             (catch Exception e e))]
          (is (util/exception? db-not-equal)
              "Exception, because :schema/name does not equal :ex/firstName")
          (is (str/starts-with? (ex-message db-not-equal)
                                "SHACL PropertyShape exception - sh:equals"))

          (is (= [{:id           :ex/alice
                   :rdf/type     [:ex/User]
                   :schema/name  "Alice"
                   :ex/firstName "Alice"}]
                 @(fluree/query db-ok user-query)))))
      (testing "multi-cardinality equals"
        (let [db            @(fluree/stage
                              (fluree/db ledger)
                              {:id             :ex/EqualNamesShape
                               :type           [:sh/NodeShape]
                               :sh/targetClass :ex/User
                               :sh/property    [{:sh/path   :ex/favNums
                                                 :sh/equals :ex/luckyNums}]})
              db-ok         @(fluree/stage
                              db
                              {:id           :ex/alice
                               :type         [:ex/User]
                               :schema/name  "Alice"
                               :ex/favNums   [11 17]
                               :ex/luckyNums [11 17]})

              db-ok2        @(fluree/stage
                              db
                              {:id           :ex/alice
                               :type         [:ex/User]
                               :schema/name  "Alice"
                               :ex/favNums   [11 17]
                               :ex/luckyNums [17 11]})

              db-not-equal1 (try
                              @(fluree/stage
                                db
                                {:id           :ex/brian
                                 :type         [:ex/User]
                                 :schema/name  "Brian"
                                 :ex/favNums   [11 17]
                                 :ex/luckyNums [13 18]})
                              (catch Exception e e))
              db-not-equal2 (try
                              @(fluree/stage
                                db
                                {:id           :ex/brian
                                 :type         [:ex/User]
                                 :schema/name  "Brian"
                                 :ex/favNums   [11 17]
                                 :ex/luckyNums [11]})
                              (catch Exception e e))
              db-not-equal3 (try
                              @(fluree/stage
                                db
                                {:id           :ex/brian
                                 :type         [:ex/User]
                                 :schema/name  "Brian"
                                 :ex/favNums   [11 17]
                                 :ex/luckyNums [11 17 18]})
                              (catch Exception e e))
              db-not-equal4 (try
                              @(fluree/stage
                                db
                                {:id           :ex/brian
                                 :type         [:ex/User]
                                 :schema/name  "Brian"
                                 :ex/favNums   [11 17]
                                 :ex/luckyNums ["11" "17"]})
                              (catch Exception e e))]
          (is (util/exception? db-not-equal1)
              "Exception, because :ex/favNums does not equal :ex/luckyNums")
          (is (str/starts-with? (ex-message db-not-equal1)
                                "SHACL PropertyShape exception - sh:equals"))
          (is (util/exception? db-not-equal2)
              "Exception, because :ex/favNums does not equal :ex/luckyNums")
          (is (str/starts-with? (ex-message db-not-equal2)
                                "SHACL PropertyShape exception - sh:equals"))
          (is (util/exception? db-not-equal3)
              "Exception, because :ex/favNums does not equal :ex/luckyNums")
          (is (str/starts-with? (ex-message db-not-equal3)
                                "SHACL PropertyShape exception - sh:equals"))
          (is (util/exception? db-not-equal4)
              "Exception, because :ex/favNums does not equal :ex/luckyNums")
          (is (str/starts-with? (ex-message db-not-equal4)
                                "SHACL PropertyShape exception - sh:equals"))
          (is (= [{:id           :ex/alice
                   :rdf/type     [:ex/User]
                   :schema/name  "Alice"
                   :ex/favNums   [11 17]
                   :ex/luckyNums [11 17]}]
                 @(fluree/query db-ok user-query)))
          (is (= [{:id           :ex/alice
                   :rdf/type     [:ex/User]
                   :schema/name  "Alice"
                   :ex/favNums   [11 17]
                   :ex/luckyNums [11 17]}]
                 @(fluree/query db-ok2 user-query)))))
      (testing "disjoint"
        (let [db               @(fluree/stage
                                 (fluree/db ledger)
                                 {:id             :ex/DisjointShape
                                  :type           [:sh/NodeShape]
                                  :sh/targetClass :ex/User
                                  :sh/property    [{:sh/path     :ex/favNums
                                                    :sh/disjoint :ex/luckyNums}]})
              db-ok            @(fluree/stage
                                 db
                                 {:id           :ex/alice
                                  :type         [:ex/User]
                                  :schema/name  "Alice"
                                  :ex/favNums   [11 17]
                                  :ex/luckyNums 1})

              db-not-disjoint1 (try
                                 @(fluree/stage
                                   db
                                   {:id           :ex/brian
                                    :type         [:ex/User]
                                    :schema/name  "Brian"
                                    :ex/favNums   11
                                    :ex/luckyNums 11})
                                 (catch Exception e e))
              db-not-disjoint2 (try
                                 @(fluree/stage
                                   db
                                   {:id           :ex/brian
                                    :type         [:ex/User]
                                    :schema/name  "Brian"
                                    :ex/favNums   [11 17 31]
                                    :ex/luckyNums 11})
                                 (catch Exception e e))

              db-not-disjoint3 (try
                                 @(fluree/stage
                                   db
                                   {:id           :ex/brian
                                    :type         [:ex/User]
                                    :schema/name  "Brian"
                                    :ex/favNums   [11 17 31]
                                    :ex/luckyNums [13 18 11]})
                                 (catch Exception e e))]
          (is (util/exception? db-not-disjoint1)
              "Exception, because :ex/favNums is not disjoint from :ex/luckyNums")
          (is (str/starts-with? (ex-message db-not-disjoint1)
                                "SHACL PropertyShape exception - sh:disjoint"))

          (is (util/exception? db-not-disjoint2)
              "Exception, because :ex/favNums is not disjoint from :ex/luckyNums")
          (is (str/starts-with? (ex-message db-not-disjoint2)
                                "SHACL PropertyShape exception - sh:disjoint"))


          (is (util/exception? db-not-disjoint3)
              "Exception, because :ex/favNums is not disjoint from :ex/luckyNums")
          (is (str/starts-with? (ex-message db-not-disjoint3)
                                "SHACL PropertyShape exception - sh:disjoint"))

          (is (= [{:id           :ex/alice
                   :rdf/type     [:ex/User]
                   :schema/name  "Alice"
                   :ex/favNums   [11 17]
                   :ex/luckyNums 1}]
                 @(fluree/query db-ok user-query)))))
      (testing "lessThan"
        (let [db       @(fluree/stage
                         (fluree/db ledger)
                         {:id             :ex/LessThanShape
                          :type           [:sh/NodeShape]
                          :sh/targetClass :ex/User
                          :sh/property    [{:sh/path     :ex/p1
                                            :sh/lessThan :ex/p2}]})
              db-ok1   @(fluree/stage
                         db
                         {:id          :ex/alice
                          :type        [:ex/User]
                          :schema/name "Alice"
                          :ex/p1       [11 17]
                          :ex/p2       [18 19]})


              db-ok2   @(fluree/stage
                         db
                         {:id          :ex/alice
                          :type        [:ex/User]
                          :schema/name "Alice"
                          :ex/p1       [11 17]
                          :ex/p2       [18]})

              db-fail1 (try
                         @(fluree/stage
                           db
                           {:id          :ex/alice
                            :type        [:ex/User]
                            :schema/name "Alice"
                            :ex/p1       [11 17]
                            :ex/p2       17})
                         (catch Exception e e))

              db-fail2 (try
                         @(fluree/stage
                           db
                           {:id          :ex/alice
                            :type        [:ex/User]
                            :schema/name "Alice"
                            :ex/p1       [11 17]
                            :ex/p2       ["18" "19"]})
                         (catch Exception e e))


              db-fail3 (try
                         @(fluree/stage
                           db
                           {:id          :ex/alice
                            :type        [:ex/User]
                            :schema/name "Alice"
                            :ex/p1       [12 17]
                            :ex/p2       [10 18]})
                         (catch Exception e e))

              db-fail4 (try
                         @(fluree/stage
                           db
                           {:id          :ex/alice
                            :type        [:ex/User]
                            :schema/name "Alice"
                            :ex/p1       [11 17]
                            :ex/p2       [12 16]})
                         (catch Exception e e))
              db-iris  (try @(fluree/stage
                              db
                              {:id          :ex/alice
                               :type        [:ex/User]
                               :schema/name "Alice"
                               :ex/p1       :ex/brian
                               :ex/p2       :ex/john})
                            (catch Exception e e))]
          (is (util/exception? db-fail1)
              "Exception, because :ex/p1 is not less than :ex/p2")
          (is (str/starts-with? (ex-message db-fail1)
                                "SHACL PropertyShape exception - sh:lessThan"))


          (is (util/exception? db-fail2)
              "Exception, because :ex/p1 is not less than :ex/p2")
          (is (str/starts-with? (ex-message db-fail2)
                                "SHACL PropertyShape exception - sh:lessThan"))

          (is (util/exception? db-fail3)
              "Exception, because :ex/p1 is not less than :ex/p2")
          (is (str/starts-with? (ex-message db-fail3)
                                "SHACL PropertyShape exception - sh:lessThan"))

          (is (util/exception? db-fail4)
              "Exception, because :ex/p1 is not less than :ex/p2")
          (is (str/starts-with? (ex-message db-fail4)
                                "SHACL PropertyShape exception - sh:lessThan"))

          (is (util/exception? db-iris)
              "Exception, because :ex/p1 and :ex/p2 are iris, and not valid for comparison")
          (is (str/starts-with? (ex-message db-iris)
                                "SHACL PropertyShape exception - sh:lessThan"))

          (is (= [{:id          :ex/alice
                   :rdf/type    [:ex/User]
                   :schema/name "Alice"
                   :ex/p1       [11 17]
                   :ex/p2       [18 19]}]
                 @(fluree/query db-ok1 user-query)))
          (is (= [{:id          :ex/alice
                   :rdf/type    [:ex/User]
                   :schema/name "Alice"
                   :ex/p1       [11 17]
                   :ex/p2       18}]
                 @(fluree/query db-ok2 user-query)))))
      (testing "lessThanOrEquals"
        (let [db       @(fluree/stage
                         (fluree/db ledger)
                         {:id             :ex/LessThanOrEqualsShape
                          :type           [:sh/NodeShape]
                          :sh/targetClass :ex/User
                          :sh/property    [{:sh/path             :ex/p1
                                            :sh/lessThanOrEquals :ex/p2}]})
              db-ok1   @(fluree/stage
                         db
                         {:id          :ex/alice
                          :type        [:ex/User]
                          :schema/name "Alice"
                          :ex/p1       [11 17]
                          :ex/p2       [17 19]})


              db-ok2   @(fluree/stage
                         db
                         {:id          :ex/alice
                          :type        [:ex/User]
                          :schema/name "Alice"
                          :ex/p1       [11 17]
                          :ex/p2       17})

              db-fail1 (try
                         @(fluree/stage
                           db
                           {:id          :ex/alice
                            :type        [:ex/User]
                            :schema/name "Alice"
                            :ex/p1       [11 17]
                            :ex/p2       10})
                         (catch Exception e e))

              db-fail2 (try
                         @(fluree/stage
                           db
                           {:id          :ex/alice
                            :type        [:ex/User]
                            :schema/name "Alice"
                            :ex/p1       [11 17]
                            :ex/p2       ["17" "19"]})
                         (catch Exception e e))

              db-fail3 (try
                         @(fluree/stage
                           db
                           {:id          :ex/alice
                            :type        [:ex/User]
                            :schema/name "Alice"
                            :ex/p1       [12 17]
                            :ex/p2       [10 17]})
                         (catch Exception e e))

              db-fail4 (try
                         @(fluree/stage
                           db
                           {:id          :ex/alice
                            :type        [:ex/User]
                            :schema/name "Alice"
                            :ex/p1       [11 17]
                            :ex/p2       [12 16]})
                         (catch Exception e e))]

          (is (util/exception? db-fail1)
              "Exception, because :ex/p1 is not less than or equal to :ex/p2")
          (is (str/starts-with? (ex-message db-fail1)
                                "SHACL PropertyShape exception - sh:lessThanOrEquals"))


          (is (util/exception? db-fail2)
              "Exception, because :ex/p1 is not less than or equal to :ex/p2")
          (is (str/starts-with? (ex-message db-fail2)
                                "SHACL PropertyShape exception - sh:lessThanOrEquals"))

          (is (util/exception? db-fail3)
              "Exception, because :ex/p1 is not less than or equal to :ex/p2")
          (is (str/starts-with? (ex-message db-fail3)
                                "SHACL PropertyShape exception - sh:lessThanOrEquals"))

          (is (util/exception? db-fail4)
              "Exception, because :ex/p1 is not less than or equal to :ex/p2")
          (is (str/starts-with? (ex-message db-fail4)
                                "SHACL PropertyShape exception - sh:lessThanOrEquals"))
          (is (= [{:id          :ex/alice
                   :rdf/type    [:ex/User]
                   :schema/name "Alice"
                   :ex/p1       [11 17]
                   :ex/p2       [17 19]}]
                 @(fluree/query db-ok1 user-query)))
          (is (= [{:id          :ex/alice
                   :rdf/type    [:ex/User]
                   :schema/name "Alice"
                   :ex/p1       [11 17]
                   :ex/p2       17}]
                 @(fluree/query db-ok2 user-query))))))))

(deftest ^:integration shacl-value-range
  (testing "shacl value range constraints"
    (let [conn       (test-utils/create-conn)
          ledger     @(fluree/create conn "shacl/value-range" {:defaultContext ["" {:ex "http://example.org/ns/"}]})
          user-query {:select {'?s [:*]}
                      :where  [['?s :rdf/type :ex/User]]}]
      (testing "exclusive constraints"
        (let [db          @(fluree/stage
                            (fluree/db ledger)
                            {:id             :ex/ExclusiveNumRangeShape
                             :type           [:sh/NodeShape]
                             :sh/targetClass :ex/User
                             :sh/property    [{:sh/path         :schema/age
                                               :sh/minExclusive 1
                                               :sh/maxExclusive 100}]})
              db-ok       @(fluree/stage
                            db
                            {:id         :ex/john
                             :type       [:ex/User]
                             :schema/age 2})
              db-too-low  (try @(fluree/stage
                                 db
                                 {:id         :ex/john
                                  :type       [:ex/User]
                                  :schema/age 1})
                               (catch Exception e e))
              db-too-high (try @(fluree/stage
                                 db
                                 {:id         :ex/john
                                  :type       [:ex/User]
                                  :schema/age 100})
                               (catch Exception e e))]
          (is (util/exception? db-too-low)
              "Exception, because :schema/age is below the minimum")
          (is (str/starts-with? (ex-message db-too-low)
                                "SHACL PropertyShape exception - sh:minExclusive: value 1"))

          (is (util/exception? db-too-high)
              "Exception, because :schema/age is above the maximum")
          (is (str/starts-with? (ex-message db-too-high)
                                "SHACL PropertyShape exception - sh:maxExclusive: value 100"))

          (is (= @(fluree/query db-ok user-query)
                 [{:id         :ex/john
                   :rdf/type   [:ex/User]
                   :schema/age 2}]))))
      (testing "inclusive constraints"
        (let [db          @(fluree/stage
                            (fluree/db ledger)
                            {:id             :ex/InclusiveNumRangeShape
                             :type           [:sh/NodeShape]
                             :sh/targetClass :ex/User
                             :sh/property    [{:sh/path         :schema/age
                                               :sh/minInclusive 1
                                               :sh/maxInclusive 100}]})
              db-ok       @(fluree/stage
                            db
                            {:id         :ex/brian
                             :type       [:ex/User]
                             :schema/age 1})
              db-ok2      @(fluree/stage
                            db-ok
                            {:id         :ex/alice
                             :type       [:ex/User]
                             :schema/age 100})
              db-too-low  @(fluree/stage
                            db
                            {:id         :ex/alice
                             :type       [:ex/User]
                             :schema/age 0})
              db-too-high @(fluree/stage
                            db
                            {:id         :ex/alice
                             :type       [:ex/User]
                             :schema/age 101})]
          (is (util/exception? db-too-low)
              "Exception, because :schema/age is below the minimum")
          (is (str/starts-with? (ex-message db-too-low)
                                "SHACL PropertyShape exception - sh:minInclusive: value 0"))

          (is (util/exception? db-too-high)
              "Exception, because :schema/age is above the maximum")
          (is (str/starts-with? (ex-message db-too-high)
                                "SHACL PropertyShape exception - sh:maxInclusive: value 101"))
          (is (= @(fluree/query db-ok2 user-query)
                 [{:id         :ex/alice
                   :rdf/type   [:ex/User]
                   :schema/age 100}
                  {:id         :ex/brian
                   :rdf/type   [:ex/User]
                   :schema/age 1}]))))
      (testing "non-numeric values"
        (let [db         @(fluree/stage
                           (fluree/db ledger)
                           {:id             :ex/NumRangeShape
                            :type           [:sh/NodeShape]
                            :sh/targetClass :ex/User
                            :sh/property    [{:sh/path         :schema/age
                                              :sh/minExclusive 0}]})
              db-subj-id (try @(fluree/stage
                                db
                                {:id         :ex/alice
                                 :type       [:ex/User]
                                 :schema/age :ex/brian})
                              (catch Exception e e))
              db-string  (try @(fluree/stage
                                db
                                {:id         :ex/alice
                                 :type       [:ex/User]
                                 :schema/age "10"})
                              (catch Exception e e))]
          (is (util/exception? db-subj-id)
              "Exception, because :schema/age is not a number")
          (is (str/starts-with? (ex-message db-string)
                                "SHACL PropertyShape exception - sh:minExclusive"))

          (is (util/exception? db-string)
              "Exception, because :schema/age is not a number")
          (is (str/starts-with? (ex-message db-string)
                                "SHACL PropertyShape exception - sh:minExclusive: value 10")))))))

(deftest ^:integration shacl-string-length-constraints
  (testing "shacl string length constraint errors"
    (let [conn                (test-utils/create-conn)
          ledger              @(fluree/create conn "shacl/str"
                                              {:defaultContext
                                               ["" {:ex "http://example.org/ns/"}]})
          user-query          {:select {'?s [:*]}
                               :where  [['?s :rdf/type :ex/User]]}
          db                  @(fluree/stage
                                (fluree/db ledger)
                                {:id             :ex/UserShape
                                 :type           [:sh/NodeShape]
                                 :sh/targetClass :ex/User
                                 :sh/property    [{:sh/path      :schema/name
                                                   :sh/minLength 4
                                                   :sh/maxLength 10}]})
          db-ok-str           @(fluree/stage
                                db
                                {:id          :ex/john
                                 :type        [:ex/User]
                                 :schema/name "John"})

          db-ok-non-str       @(fluree/stage
                                db
                                {:id          :ex/john
                                 :type        [:ex/User]
                                 :schema/name 12345})

          db-too-short-str    (try
                                @(fluree/stage
                                  db
                                  {:id          :ex/al
                                   :type        :ex/User
                                   :schema/name "Al"})
                                (catch Exception e e))
          db-too-long-str     (try
                                @(fluree/stage
                                  db
                                  {:id          :ex/jean-claude
                                   :type        :ex/User
                                   :schema/name "Jean-Claude"})
                                (catch Exception e e))
          db-too-long-non-str (try
                                @(fluree/stage
                                  db
                                  {:id          :ex/john
                                   :type        :ex/User
                                   :schema/name 12345678910})
                                (catch Exception e e))
          db-ref-value        (try
                                @(fluree/stage
                                  db
                                  {:id          :ex/john
                                   :type        :ex/User
                                   :schema/name :ex/ref})
                                (catch Exception e e))]
      (is (util/exception? db-too-short-str)
          "Exception, because :schema/name is shorter than minimum string length")
      (is (str/starts-with? (ex-message db-too-short-str)
                            "SHACL PropertyShape exception - sh:minLength"))
      (is (util/exception? db-too-long-str)
          "Exception, because :schema/name is longer than maximum string length")
      (is (str/starts-with? (ex-message db-too-long-str)
                            "SHACL PropertyShape exception - sh:maxLength"))
      (is (util/exception? db-too-long-non-str)
          "Exception, because :schema/name is longer than maximum string length")
      (is (str/starts-with? (ex-message db-too-long-non-str)
                            "SHACL PropertyShape exception - sh:maxLength"))
      (is (util/exception? db-ref-value)
          "Exception, because :schema/name is not a literal value")
      (is (str/starts-with? (ex-message db-ref-value)
                            "SHACL PropertyShape exception - sh:maxLength:"))
      (is (= [{:id          :ex/john
               :rdf/type    [:ex/User]
               :schema/name "John"}]
             @(fluree/query db-ok-str user-query)))
      (is (= [{:id          :ex/john
               :rdf/type    [:ex/User]
               :schema/name 12345}]
             @(fluree/query db-ok-non-str user-query))))))

(deftest ^:integration shacl-string-pattern-constraints
  (testing "shacl string regex constraint errors"
    (let [conn                   (test-utils/create-conn)
          ledger                 @(fluree/create conn "shacl/str"
                                                 {:defaultContext
                                                  ["" {:ex "http://example.org/ns/"}]})
          user-query             {:select {'?s [:*]}
                                  :where  [['?s :rdf/type :ex/User]]}
          db                     @(fluree/stage
                                   (fluree/db ledger)
                                   {:id             :ex/UserShape
                                    :type           [:sh/NodeShape]
                                    :sh/targetClass :ex/User
                                    :sh/property    [{:sh/path    :ex/greeting
                                                      :sh/pattern "hello   (.*?)world"
                                                      :sh/flags   ["x" "s"]}
                                                     {:sh/path    :ex/birthYear
                                                      :sh/pattern "(19|20)[0-9][0-9]"}]})
          db-ok-greeting         @(fluree/stage
                                   db
                                   {:id          :ex/brian
                                    :type        :ex/User
                                    :ex/greeting "hello\nworld!"})

          db-ok-birthyear        @(fluree/stage
                                   db
                                   {:id           :ex/john
                                    :type         :ex/User
                                    :ex/birthYear 1984})
          db-wrong-case-greeting (try
                                   @(fluree/stage
                                     db
                                     {:id          :ex/alice
                                      :type        :ex/User
                                      :ex/greeting "HELLO\nWORLD!"})
                                   (catch Exception e e))
          db-wrong-birth-year    (try
                                   @(fluree/stage
                                     db
                                     {:id           :ex/alice
                                      :type         :ex/User
                                      :ex/birthYear 1776})
                                   (catch Exception e e))
          db-ref-value           (try
                                   @(fluree/stage
                                     db
                                     {:id           :ex/john
                                      :type         :ex/User
                                      :ex/birthYear :ex/ref})
                                   (catch Exception e e))]
      (is (util/exception? db-wrong-case-greeting)
          "Exception, because :ex/greeting does not match pattern")
      (is (str/starts-with? (ex-message db-wrong-case-greeting)
                            "SHACL PropertyShape exception - sh:pattern"))
      (is (str/includes? (ex-message db-wrong-case-greeting)
                         "with provided sh:flags: [\"s\" \"x\"]"))
      (is (util/exception? db-wrong-birth-year)
          "Exception, because :ex/birthYear does not match pattern")
      (is (str/starts-with? (ex-message db-wrong-birth-year)
                            "SHACL PropertyShape exception - sh:pattern"))
      (is (util/exception? db-ref-value)
          "Exception, because :schema/name is not a literal value")
      (is (str/starts-with? (ex-message db-ref-value)
                            "SHACL PropertyShape exception - sh:pattern:"))
      (is (= [{:id          :ex/brian
               :rdf/type    [:ex/User]
               :ex/greeting "hello\nworld!"}]
             @(fluree/query db-ok-greeting user-query)))
      (is (= [{:id           :ex/john
               :rdf/type     [:ex/User]
               :ex/birthYear 1984}]
             @(fluree/query db-ok-birthyear user-query))))))

(deftest shacl-multiple-properties-test
  (testing "multiple properties works"
    (let [conn         (test-utils/create-conn)
          ledger       @(fluree/create conn "shacl/b" {:defaultContext ["" {:ex "http://example.org/ns/"}]})
          user-query   {:select {'?s [:*]}
                        :where  [['?s :rdf/type :ex/User]]}
          db           @(fluree/stage
                         (fluree/db ledger)
                         {:id             :ex/UserShape
                          :type           [:sh/NodeShape]
                          :sh/targetClass :ex/User
                          :sh/property    [{:sh/path     :schema/name
                                            :sh/datatype :xsd/string
                                            :sh/minCount 1
                                            :sh/maxCount 1}
                                           {:sh/path         :schema/age
                                            :sh/minCount     1
                                            :sh/maxCount     1
                                            :sh/minInclusive 0
                                            :sh/maxInclusive 130}
                                           {:sh/path     :schema/email
                                            :sh/datatype :xsd/string}]})
          db-ok        @(fluree/stage
                         db
                         {:id           :ex/john
                          :type         [:ex/User]
                          :schema/name  "John"
                          :schema/age   40
                          :schema/email "john@example.org"})
          db-no-name   @(fluree/stage
                         db
                         {:id           :ex/john
                          :type         [:ex/User]
                          :schema/age   40
                          :schema/email "john@example.org"})
          db-two-names @(fluree/stage
                         db
                         {:id           :ex/john
                          :type         [:ex/User]
                          :schema/name  ["John" "Billy"]
                          :schema/age   40
                          :schema/email "john@example.org"})
          db-too-old   @(fluree/stage
                         db
                         {:id           :ex/john
                          :type         [:ex/User]
                          :schema/name  "John"
                          :schema/age   140
                          :schema/email "john@example.org"})
          db-two-ages  @(fluree/stage
                         db
                         {:id           :ex/john
                          :type         [:ex/User]
                          :schema/name  "John"
                          :schema/age   [40 21]
                          :schema/email "john@example.org"})
          db-num-email @(fluree/stage
                         db
                         {:id           :ex/john
                          :type         [:ex/User]
                          :schema/name  "John"
                          :schema/age   40
                          :schema/email 42})]
      (is (util/exception? db-no-name))
      (is (= "SHACL PropertyShape exception - sh:minCount of 1 higher than actual count of 0."
             (ex-message db-no-name)))
      (is (util/exception? db-two-names))
      (is (= "SHACL PropertyShape exception - sh:maxCount of 1 lower than actual count of 2."
             (ex-message db-two-names)))
      (is (util/exception? db-too-old))
      (is (= "SHACL PropertyShape exception - sh:maxInclusive: value 140 is either non-numeric or higher than maximum of 130."
             (ex-message db-too-old)))
      (is (util/exception? db-two-ages))
      (is (= "SHACL PropertyShape exception - sh:maxCount of 1 lower than actual count of 2."
             (ex-message db-two-ages)))
      (is (util/exception? db-num-email))
      (is (str/starts-with? (ex-message db-num-email)
                            "Required data type"))
      (is (= [{:id           :ex/john
               :rdf/type     [:ex/User]
               :schema/age   40
               :schema/email "john@example.org"
               :schema/name  "John"}]
             @(fluree/query db-ok user-query))))))

(deftest property-paths
  (let [conn   @(fluree/connect {:method :memory})
        ledger @(fluree/create conn "propertypathstest" {:defaultContext [test-utils/default-str-context {"ex" "http://example.com/"}]})
        db0    (fluree/db ledger)]
    (testing "sequence paths"
      (let [;; a valid Pal is anybody who has a pal with a name
            db1         @(fluree/stage db0 [{"@type"          "sh:NodeShape"
                                             ;; "sh:targetNode" {"@id" "ex:good-pal"}
                                             "sh:targetClass" {"@id" "ex:Pal"}
                                             "sh:property"    [{"sh:path"     {"@list" [{"id" "ex:pal"} {"id" "schema:name"}]}
                                                                "sh:minCount" 1}]}])
            valid-pal   @(fluree/stage db1 {"id"          "ex:good-pal"
                                            "type"        "ex:Pal"
                                            "schema:name" "J.D."
                                            "ex:pal"      {"schema:name" "Turk"}})
            invalid-pal @(fluree/stage db1 {"id"          "ex:bad-pal"
                                            "type"        "ex:Pal"
                                            "schema:name" "Darth Vader"
                                            "ex:pal"      {"ex:evil" "has no name"}})]
        (is (= [{"id"          "ex:good-pal",
                 "rdf:type"    ["ex:Pal"]
                 "schema:name" "J.D.",
                 "ex:pal"      {"schema:name" "Turk"}}]
               @(fluree/query valid-pal {"select" {"?s" ["*" {"ex:pal" ["schema:name"]}]}
                                         "where"  [["?s" "id" "ex:good-pal"]]})))
        (is (util/exception? invalid-pal))
        (is (= "SHACL PropertyShape exception - sh:minCount of 1 higher than actual count of 0."
               (ex-message invalid-pal)))))
      (testing "inverse path"
        (let [ ;; a valid Parent is anybody who is the object of a parent predicate
              db1 @(fluree/stage db0 [{"@type" "sh:NodeShape"
                                       "id" "ex:ParentShape"
                                       "sh:targetClass" {"@id" "ex:Parent"}
                                       "sh:property" [{"sh:path" {"sh:inversePath" {"id" "ex:parent"}}
                                                       "sh:minCount" 1}]}])
              valid-parent @(fluree/stage db1 [{"id" "ex:Luke"
                                                "schema:name" "Luke"
                                                "ex:parent" {"id" "ex:Anakin"
                                                             "type" "ex:Parent"
                                                             "schema:name" "Anakin"}}])
              invalid-pal @(fluree/stage db1 {"id"          "ex:bad-parent"
                                              "type"        "ex:Parent"
                                              "schema:name" "Darth Vader"})]

          (is (= [{"id" "ex:Luke",
                   "schema:name" "Luke",
                   "ex:parent" {"id" "ex:Anakin"
                                "type" "ex:Parent"
                                "schema:name" "Anakin"}}]
                 @(fluree/query valid-parent {"select" {"?s" ["*" {"ex:parent" ["*"]}]}
                                              "where" [["?s" "id" "ex:Luke"]]})))

          (is (util/exception? invalid-pal))

          (is (= "SHACL PropertyShape exception - sh:minCount of 1 higher than actual count of 0."
                 (ex-message invalid-pal)))))))

(deftest shacl-class-test
  (let [conn   @(fluree/connect {:method :memory})
        ledger @(fluree/create conn "classtest" {:defaultContext test-utils/default-str-context})
        db0    (fluree/db ledger)
        db1    @(fluree/stage db0 [{"@type"          ["sh:NodeShape"]
                                    "sh:targetClass" {"@id" "https://example.com/Country"}
                                    "sh:property"
                                    [{"sh:path"     {"@id" "https://example.com/name"}
                                      "sh:datatype" {"@id" "xsd:string"}
                                      "sh:minCount" 1
                                      "sh:maxCount" 1}]}
                                   {"@type"          ["sh:NodeShape"]
                                    "sh:targetClass" {"@id" "https://example.com/Actor"}
                                    "sh:property"
                                    [{"sh:path"        {"@id" "https://example.com/country"}
                                      "sh:class"       {"@id" "https://example.com/Country"}
                                      "sh:maxCount"    1
                                      "sh:description" "Birth country"}
                                     {"sh:path"     {"@id" "https://example.com/name"}
                                      "sh:minCount" 1
                                      "sh:maxCount" 1
                                      "sh:datatype" {"@id" "xsd:string"}}]}])
        db2    @(fluree/stage db1 {"@id"                           "https://example.com/Actor/65731"
                                   "https://example.com/country"   {"@id"                      "https://example.com/Country/AU"
                                                                    "@type"                    "https://example.com/Country"
                                                                    "https://example.com/name" "Oz"}
                                   "https://example.com/gender"    "Male"
                                   "https://example.com/character" ["Jake Sully" "Marcus Wright"]
                                   "https://example.com/movie"     [{"@id" "https://example.com/Movie/19995"}
                                                                    {"@id" "https://example.com/Movie/534"}]
                                   "@type"                         "https://example.com/Actor"
                                   "https://example.com/name"      "Sam Worthington"})]
    (is (not (util/exception? db2)))))

(deftest shacl-in-test
  (testing "value nodes"
    (let [conn   @(fluree/connect {:method :memory
                                   :defaults
                                   {:context test-utils/default-str-context}})
          ledger @(fluree/create conn "shacl-in-test"
                                 {:defaultContext ["" {"ex" "http://example.com/ns/"}]})
          db0    (fluree/db ledger)
          db1    @(fluree/stage db0 [{"type"           ["sh:NodeShape"]
                                      "sh:targetClass" {"id" "ex:Pony"}
                                      "sh:property"    [{"sh:path" {"id" "ex:color"}
                                                         "sh:in"   '("cyan" "magenta")}]}])
          db2    @(fluree/stage db1 {"id"       "ex:YellowPony"
                                     "type"     "ex:Pony"
                                     "ex:color" "yellow"})]
      (is (util/exception? db2))
      (is (str/includes? (ex-message db2) "sh:in"))))
  (testing "node refs"
    (let [conn   @(fluree/connect {:method :memory
                                   :defaults
                                   {:context test-utils/default-str-context}})
          ledger @(fluree/create conn "shacl-in-test")
          db0    (fluree/db ledger)
          db1    @(fluree/stage db0 [{"type"           ["sh:NodeShape"]
                                      "sh:targetClass" {"id" "ex:Pony"}
                                      "sh:property"    [{"sh:path" {"id" "ex:color"}
                                                         "sh:in"   '({"id" "ex:Pink"}
                                                                     {"id" "ex:Purple"})}]}])
          db2    @(fluree/stage db1 [{"id"   "ex:Pink"
                                      "type" "ex:color"}
                                     {"id"   "ex:Purple"
                                      "type" "ex:color"}
                                     {"id"   "ex:Green"
                                      "type" "ex:color"}
                                     {"id"       "ex:RainbowPony"
                                      "type"     "ex:Pony"
                                      "ex:color" [{"id" "ex:Pink"}
                                                  {"id" "ex:Green"}]}])
          db3    @(fluree/stage db1 [{"id"       "ex:PastelPony"
                                      "type"     "ex:Pony"
                                      "ex:color" [{"id" "ex:Pink"}
                                                  {"id" "ex:Purple"}]}])]
      (is (util/exception? db2))
      (is (str/includes? (ex-message db2) "sh:in"))

      (is (not (util/exception? db3)))
      (is (= [{"id"       "ex:PastelPony"
               "rdf:type" ["ex:Pony"]
               "ex:color" [{"id" "ex:Pink"} {"id" "ex:Purple"}]}]
             @(fluree/query db3 '{"select" {"?p" ["*"]}
                                  "where"  [["?p" "type" "ex:Pony"]]})))))
  (testing "mixed values and refs"
    (let [conn   @(fluree/connect {:method :memory
                                   :defaults
                                   {:context test-utils/default-str-context}})
          ledger @(fluree/create conn "shacl-in-test")
          db0    (fluree/db ledger)
          db1    @(fluree/stage db0 [{"type"           ["sh:NodeShape"]
                                      "sh:targetClass" {"id" "ex:Pony"}
                                      "sh:property"    [{"sh:path" {"id" "ex:color"}
                                                         "sh:in"   '({"id" "ex:Pink"}
                                                                     {"id" "ex:Purple"}
                                                                     "green")}]}])
          db2    @(fluree/stage db1 [{"id"       "ex:RainbowPony"
                                      "type"     "ex:Pony"
                                      "ex:color" [{"id" "ex:Pink"}
                                                  {"id" "ex:Green"}]}])]
      (is (util/exception? db2))
      (is (str/includes? (ex-message db2) "sh:in")))))<|MERGE_RESOLUTION|>--- conflicted
+++ resolved
@@ -70,7 +70,6 @@
              (ex-message db-no-names)))
       (is (util/exception? db-two-names)
           "Exception, because :schema/name can have at most 1 value.")
-<<<<<<< HEAD
       (is (= "SHACL PropertyShape exception - sh:maxCount of 1 lower than actual count of 2."
              (ex-message db-two-names)))
       (is (= [{:id              :ex/john,
@@ -78,15 +77,6 @@
                :schema/name     "John",
                :schema/callSign "j-rock"}]
              @(fluree/query db-ok user-query))
-=======
-      (is (= (ex-message db-two-names)
-             "SHACL PropertyShape exception - sh:maxCount of 1 lower than actual count of 2."))
-      (is (= @(fluree/query db-ok user-query)
-             [{:id              :ex/john
-               :rdf/type        [:ex/User]
-               :schema/name     "John"
-               :schema/callSign "j-rock"}])
->>>>>>> cc2d4bd7
           "basic rdf:type query response not correct"))))
 
 
