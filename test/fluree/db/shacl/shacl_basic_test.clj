--- conflicted
+++ resolved
@@ -1143,16 +1143,10 @@
         (is (= [{"id"          "ex:good-pal"
                  "type"        "ex:Pal"
                  "schema:name" "J.D."
-<<<<<<< HEAD
-                 "ex:pal"      [{"schema:name" "Rowdy"}
-                                {"schema:name" "Turk"}]}]
-               @(fluree/query valid-pal {"select" {"ex:good-pal" ["*" {"ex:pal" ["schema:name"]}]}})))
-=======
                  "ex:pal"      [{"schema:name" "Turk"}
                                 {"schema:name" "Rowdy"}]}]
                @(fluree/query valid-pal {"@context" context
                                          "select"   {"ex:good-pal" ["*" {"ex:pal" ["schema:name"]}]}})))
->>>>>>> c8ce1fdd
         (is (util/exception? invalid-pal))
         (is (= "SHACL PropertyShape exception - sh:minCount of 1 higher than actual count of 0."
                (ex-message invalid-pal)))))
