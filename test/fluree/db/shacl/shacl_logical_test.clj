--- conflicted
+++ resolved
@@ -12,34 +12,6 @@
                       :select  {'?s [:*]}
                       :where   {:id '?s, :type :ex/User}}
           db         @(fluree/stage
-<<<<<<< HEAD
-                       (fluree/db ledger)
-                       {"@context" ["https://ns.flur.ee" context]
-                        "insert"
-                        {:id             :ex/UserShape
-                         :type           [:sh/NodeShape]
-                         :sh/targetClass :ex/User
-                         :sh/not         [{:id          :ex/pshape1
-                                           :sh/path     :schema/companyName
-                                           :sh/minCount 1}
-                                          {:id        :ex/pshape2
-                                           :sh/path   :schema/name
-                                           :sh/equals :schema/callSign}]
-                         :sh/property    [{:id          :ex/pshape3
-                                           :sh/path     :schema/callSign
-                                           :sh/minCount 1
-                                           :sh/maxCount 1
-                                           :sh/datatype :xsd/string}]}})]
-      (testing "no violations"
-        (let [db-ok      @(fluree/stage
-                           db
-                           {"@context" ["https://ns.flur.ee" context]
-                            "insert"
-                            {:id              :ex/john,
-                             :type            [:ex/User],
-                             :schema/name     "John"
-                             :schema/callSign "j-rock"}})
-=======
                         (fluree/db ledger)
                         {"@context" context
                          "insert"
@@ -66,7 +38,6 @@
                               :type            [:ex/User],
                               :schema/name     "John"
                               :schema/callSign "j-rock"}})
->>>>>>> b4f6c360
               ok-results @(fluree/query db-ok user-query)]
           (is (= [{:id              :ex/john,
                    :type            :ex/User,
@@ -76,15 +47,6 @@
               (str "unexpected query result: " (pr-str ok-results)))))
       (testing "not equal"
         (let [db-company-name @(fluree/stage
-<<<<<<< HEAD
-                                db
-                                {"@context" ["https://ns.flur.ee" context]
-                                 "insert"
-                                 {:id                 :ex/john,
-                                  :type               [:ex/User],
-                                  :schema/companyName "WrongCo"
-                                  :schema/callSign    "j-rock"}})]
-=======
                                  db
                                  {"@context" context
                                   "insert"
@@ -92,7 +54,6 @@
                                    :type               [:ex/User],
                                    :schema/companyName "WrongCo"
                                    :schema/callSign    "j-rock"}})]
->>>>>>> b4f6c360
           (is (= {:status 422,
                   :error  :shacl/violation,
                   :report
@@ -111,15 +72,6 @@
                  (ex-message db-company-name)))))
       (testing "conforms to minCount"
         (let [db-two-names @(fluree/stage
-<<<<<<< HEAD
-                             db
-                             {"@context" ["https://ns.flur.ee" context]
-                              "insert"
-                              {:id                 :ex/john,
-                               :type               [:ex/User],
-                               :schema/companyName ["John", "Johnny"]
-                               :schema/callSign    "j-rock"}})]
-=======
                               db
                               {"@context" context
                                "insert"
@@ -127,7 +79,6 @@
                                 :type               [:ex/User],
                                 :schema/companyName ["John", "Johnny"]
                                 :schema/callSign    "j-rock"}})]
->>>>>>> b4f6c360
           (is (= {:status 422,
                   :error  :shacl/violation,
                   :report
@@ -146,15 +97,6 @@
                  (ex-message db-two-names)))))
       (testing "conforms to equals"
         (let [db-callsign-name @(fluree/stage
-<<<<<<< HEAD
-                                 db
-                                 {"@context" ["https://ns.flur.ee" context]
-                                  "insert"
-                                  {:id              :ex/john
-                                   :type            [:ex/User]
-                                   :schema/name     "Johnny Boy"
-                                   :schema/callSign "Johnny Boy"}})]
-=======
                                   db
                                   {"@context" context
                                    "insert"
@@ -162,7 +104,6 @@
                                     :type            [:ex/User]
                                     :schema/name     "Johnny Boy"
                                     :schema/callSign "Johnny Boy"}})]
->>>>>>> b4f6c360
           (is (= {:status 422,
                   :error  :shacl/violation,
                   :report
@@ -188,47 +129,6 @@
                       :select  {'?s [:*]}
                       :where   {:id '?s, :type :ex/User}}
           db         @(fluree/stage
-<<<<<<< HEAD
-                       (fluree/db ledger)
-                       {"@context" ["https://ns.flur.ee" context]
-                        "insert"
-                        {:id             :ex/UserShape
-                         :type           [:sh/NodeShape]
-                         :sh/targetClass :ex/User
-                         :sh/not         [{:id              :ex/pshape1
-                                           :sh/path         :schema/age
-                                           :sh/minInclusive 130}
-                                          {:id              :ex/pshape2
-                                           :sh/path         :schema/favNums
-                                           :sh/maxExclusive 9000}]
-                         :sh/property    [{:id          :ex/pshape3
-                                           :sh/path     :schema/age
-                                           :sh/minCount 1
-                                           :sh/maxCount 1
-                                           :sh/datatype :xsd/integer}]}})
-
-          db-two-probs @(fluree/stage
-                         db
-                         {"@context" ["https://ns.flur.ee" context]
-                          "insert"
-                          {:id              :ex/john
-                           :type            [:ex/User]
-                           :schema/name     "Johnny Boy"
-                           :schema/callSign "Johnny Boy"
-                           :schema/age      900
-                           :schema/favNums  [4 8 15 16 23 42]}})]
-      (testing "no violations"
-        (let [db-ok      @(fluree/stage
-                           db
-                           {"@context" ["https://ns.flur.ee" context]
-                            "insert"
-                            {:id              :ex/john,
-                             :type            [:ex/User],
-                             :schema/name     "John"
-                             :schema/callSign "j-rock"
-                             :schema/age      42
-                             :schema/favNums  [9004 9008 9015 9016 9023 9042]}})
-=======
                         (fluree/db ledger)
                         {"@context" context
                          "insert"
@@ -268,7 +168,6 @@
                               :schema/callSign "j-rock"
                               :schema/age      42
                               :schema/favNums  [9004 9008 9015 9016 9023 9042]}})
->>>>>>> b4f6c360
               ok-results @(fluree/query db-ok user-query)]
           (is (= [{:id              :ex/john,
                    :type            :ex/User,
@@ -280,16 +179,6 @@
               (str "unexpected query result: " (pr-str ok-results)))))
       (testing "conforms to min and max"
         (let [db-too-old @(fluree/stage
-<<<<<<< HEAD
-                           db
-                           {"@context" ["https://ns.flur.ee" context]
-                            "insert"
-                            {:id                 :ex/john,
-                             :type               [:ex/User],
-                             :schema/companyName "WrongCo"
-                             :schema/callSign    "j-rock"
-                             :schema/age         131}})]
-=======
                             db
                             {"@context" context
                              "insert"
@@ -298,7 +187,6 @@
                               :schema/companyName "WrongCo"
                               :schema/callSign    "j-rock"
                               :schema/age         131}})]
->>>>>>> b4f6c360
           (is (= {:status 422,
                   :error  :shacl/violation,
                   :report
@@ -325,17 +213,6 @@
                  (ex-message db-too-old)))))
       (testing "conforms to max exclusive"
         (let [db-too-low @(fluree/stage
-<<<<<<< HEAD
-                           db
-                           {"@context" ["https://ns.flur.ee" context]
-                            "insert"
-                            {:id                 :ex/john,
-                             :type               [:ex/User],
-                             :schema/companyName ["John", "Johnny"]
-                             :schema/callSign    "j-rock"
-                             :schema/age         27
-                             :schema/favNums     [4 8 15 16 23 42]}})]
-=======
                             db
                             {"@context" context
                              "insert"
@@ -345,7 +222,6 @@
                               :schema/callSign    "j-rock"
                               :schema/age         27
                               :schema/favNums     [4 8 15 16 23 42]}})]
->>>>>>> b4f6c360
           (is (= {:status 422,
                   :error  :shacl/violation,
                   :report
@@ -397,10 +273,6 @@
                       :select  {'?s [:*]}
                       :where   {:id '?s, :type :ex/User}}
           db         @(fluree/stage
-<<<<<<< HEAD
-                       (fluree/db ledger)
-                       {"@context" ["https://ns.flur.ee" context]
-=======
                         (fluree/db ledger)
                         {"@context" context
                          "insert"
@@ -420,30 +292,12 @@
         (let [db-ok @(fluree/stage
                        db
                        {"@context" context
->>>>>>> b4f6c360
                         "insert"
-                        {:id             :ex/UserShape
-                         :type           [:sh/NodeShape]
-                         :sh/targetClass :ex/User
-                         :sh/not         [{:id           :ex/pshape1
-                                           :sh/path      :ex/tag
-                                           :sh/minLength 4}
-                                          {:id           :ex/pshape2
-                                           :sh/path      :schema/name
-                                           :sh/maxLength 10}
-                                          {:id         :ex/pshape3
-                                           :sh/path    :ex/greeting
-                                           :sh/pattern "hello.*"}]}})]
-      (testing "no constraint violations"
-        (let [db-ok @(fluree/stage
-                      db
-                      {"@context" ["https://ns.flur.ee" context]
-                       "insert"
-                       {:id          :ex/jean-claude
-                        :type        :ex/User,
-                        :schema/name "Jean-Claude"
-                        :ex/tag      1
-                        :ex/greeting "HOWDY"}})]
+                        {:id          :ex/jean-claude
+                         :type        :ex/User,
+                         :schema/name "Jean-Claude"
+                         :ex/tag      1
+                         :ex/greeting "HOWDY"}})]
           (is (= [{:id          :ex/jean-claude
                    :type        :ex/User,
                    :schema/name "Jean-Claude"
@@ -452,21 +306,12 @@
                  @(fluree/query db-ok user-query)))))
       (testing "name conforms"
         (let [db-name-too-short @(fluree/stage
-<<<<<<< HEAD
-                                  db
-                                  {"@context" ["https://ns.flur.ee" context]
-                                   "insert"
-                                   {:id          :ex/john,
-                                    :type        [:ex/User],
-                                    :schema/name "John"}})]
-=======
                                    db
                                    {"@context" context
                                     "insert"
                                     {:id          :ex/john,
                                      :type        [:ex/User],
                                      :schema/name "John"}})]
->>>>>>> b4f6c360
           (is (= {:status 422,
                   :error  :shacl/violation,
                   :report
@@ -501,21 +346,12 @@
                  (ex-message db-name-too-short)))))
       (testing "tag conforms"
         (let [db-tag-too-long @(fluree/stage
-<<<<<<< HEAD
-                                db
-                                {"@context" ["https://ns.flur.ee" context]
-                                 "insert"
-                                 {:id     :ex/john,
-                                  :type   [:ex/User],
-                                  :ex/tag 12345}})]
-=======
                                  db
                                  {"@context" context
                                   "insert"
                                   {:id     :ex/john,
                                    :type   [:ex/User],
                                    :ex/tag 12345}})]
->>>>>>> b4f6c360
           (is (= {:status 422,
                   :error  :shacl/violation,
                   :report
@@ -550,21 +386,12 @@
                  (ex-message db-tag-too-long)))))
       (testing "greeting conforms"
         (let [db-greeting-incorrect @(fluree/stage
-<<<<<<< HEAD
-                                      db
-                                      {"@context" ["https://ns.flur.ee" context]
-                                       "insert"
-                                       {:id          :ex/john,
-                                        :type        [:ex/User],
-                                        :ex/greeting "hello!"}})]
-=======
                                        db
                                        {"@context" context
                                         "insert"
                                         {:id          :ex/john,
                                          :type        [:ex/User],
                                          :ex/greeting "hello!"}})]
->>>>>>> b4f6c360
           (is (= {:status 422,
                   :error  :shacl/violation,
                   :report
