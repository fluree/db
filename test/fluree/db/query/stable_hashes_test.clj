--- conflicted
+++ resolved
@@ -9,25 +9,6 @@
           ledger @(fluree/create conn "stable-commit-id")
           context [test-utils/default-context {:ex "http://example.org/ns/"}]
           db0    @(fluree/stage
-<<<<<<< HEAD
-                   (fluree/db ledger)
-                   {"@context" ["https://ns.flur.ee" context]
-                    "insert"
-                    [{:id           :ex/alice
-                      :type         :ex/User
-                      :schema/name  "Alice"
-                      :schema/email "alice@flur.ee"
-                      :schema/age   42}
-                     {:id          :ex/bob,
-                      :type        :ex/User,
-                      :schema/name "Bob"
-                      :schema/age  22}
-                     {:id           :ex/jane,
-                      :type         :ex/User,
-                      :schema/name  "Jane"
-                      :schema/email "jane@flur.ee"
-                      :schema/age   30}]})
-=======
                     (fluree/db ledger)
                     {"@context" context
                      "insert"
@@ -45,7 +26,6 @@
                        :schema/name  "Jane"
                        :schema/email "jane@flur.ee"
                        :schema/age   30}]})
->>>>>>> b4f6c360
           db1    @(fluree/commit! ledger db0)]
       (testing "stable commit id"
         (is (= "fluree:commit:sha256:bjz4dqtt66riynizxdwzljc5l34jp2qtmxgyae5dtshc5mmoowbh"
