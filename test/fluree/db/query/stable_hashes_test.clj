(ns fluree.db.query.stable-hashes-test
  (:require [clojure.test :refer [deftest is testing]]
            [fluree.db.api :as fluree]
            [fluree.db.test-utils :as test-utils]))

(deftest stable-hashes-test
  (with-redefs [fluree.db.util.core/current-time-iso (constantly "1970-01-01T00:12:00.00000Z")]
    (let [conn   (test-utils/create-conn)
          ledger @(fluree/create conn "stable-commit-id")
          context [test-utils/default-context {:ex "http://example.org/ns/"}]
          db0    @(fluree/stage
                    (fluree/db ledger)
                    {"@context" ["https://ns.flur.ee" context]
                     "insert"
                     [{:id           :ex/alice
                       :type         :ex/User
                       :schema/name  "Alice"
                       :schema/email "alice@flur.ee"
                       :schema/age   42}
                      {:id          :ex/bob,
                       :type        :ex/User,
                       :schema/name "Bob"
                       :schema/age  22}
                      {:id           :ex/jane,
                       :type         :ex/User,
                       :schema/name  "Jane"
                       :schema/email "jane@flur.ee"
                       :schema/age   30}]})
          db1    @(fluree/commit! ledger db0)]
      (testing "stable commit id"
<<<<<<< HEAD
        (is (= "fluree:commit:sha256:blsm452njcnvya2yr2t54y3stj6rgi3rmwgnkeut3njqkumjcj4a"
               (get-in db1 [:commit :id]))))
      (testing "stable commit address"
        (is (= "fluree:memory://098da2e8b5dd5ae8176a403f6739f269b24ad9b7103543a14946827f134cad15"
=======
        (is (= "fluree:commit:sha256:b7lmegwrinx56rv2rvikcipm6336q2omjkurdczz2744gpniz6iq"
               (get-in db1 [:commit :id]))))
      (testing "stable commit address"
        (is (= "fluree:memory://1083d58f24aabed56f8c762c1ae9b67e930edc39b6db4aeffc65e5cc993ae3b2"
>>>>>>> f7fc7317
               (get-in db1 [:commit :address]))))
      (testing "stable db id"
        (is (= "fluree:db:sha256:bb2uy627whhmg66jhzqbncmwoc6wnjt6kboqzhmo6uomab53auug3"
               (get-in db1 [:commit :data :id]))))
      (testing "stable db address"
        (is (= "fluree:memory://29f8788bdf21c7b8f19b15819f5f24bc71f2b2c045c1cb5f6e1233c21ccd798d"
               (get-in db1 [:commit :data :address])))))))<|MERGE_RESOLUTION|>--- conflicted
+++ resolved
@@ -28,17 +28,10 @@
                        :schema/age   30}]})
           db1    @(fluree/commit! ledger db0)]
       (testing "stable commit id"
-<<<<<<< HEAD
-        (is (= "fluree:commit:sha256:blsm452njcnvya2yr2t54y3stj6rgi3rmwgnkeut3njqkumjcj4a"
+        (is (= "fluree:commit:sha256:bb6q2435sn3hmz4bw4htenfymqgx5272d6y4avkbtwvfvdmpmz77e"
                (get-in db1 [:commit :id]))))
       (testing "stable commit address"
-        (is (= "fluree:memory://098da2e8b5dd5ae8176a403f6739f269b24ad9b7103543a14946827f134cad15"
-=======
-        (is (= "fluree:commit:sha256:b7lmegwrinx56rv2rvikcipm6336q2omjkurdczz2744gpniz6iq"
-               (get-in db1 [:commit :id]))))
-      (testing "stable commit address"
-        (is (= "fluree:memory://1083d58f24aabed56f8c762c1ae9b67e930edc39b6db4aeffc65e5cc993ae3b2"
->>>>>>> f7fc7317
+        (is (= "fluree:memory://c59a28d50155a15516d840c1e1113c5db1e216d1bfb860c7514c97509207c37e"
                (get-in db1 [:commit :address]))))
       (testing "stable db id"
         (is (= "fluree:db:sha256:bb2uy627whhmg66jhzqbncmwoc6wnjt6kboqzhmo6uomab53auug3"
