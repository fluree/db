--- conflicted
+++ resolved
@@ -17,11 +17,7 @@
 (deftest test-parse-query
   (let [conn   (test-utils/create-conn)
         ledger @(fluree/create conn "query/parse"
-<<<<<<< HEAD
-                               {"@context" {"ex" "http://example.org/ns/"}})
-=======
-                               {:defaultContext ["" {:ex "http://example.org/ns/"}]})
->>>>>>> d6d5a7be
+                               {"default-context" {"ex" "http://example.org/ns/"}})
         db     @(fluree/stage
                   (fluree/db ledger)
                   [{"id"           "ex:brian",
@@ -82,24 +78,13 @@
                   ::where/datatype 8}
                  {::where/var '?name}]]
                patterns)))
-<<<<<<< HEAD
-      (let [query {"@context" {"ex" "http://example.org/ns/"}
-                   "select"   ['?name '?age '?email]
+      (let [query {"select"   ['?name '?age '?email]
                    "where"    [['?s "schema:name" "Cam"]
                                ['?s "ex:friend" '?f]
                                ['?f "schema:name" '?name]
                                ['?f "schema:age" '?age]
                                ['?f "ex:email" '?email]]}
             {:strs [select where]} (parse/parse-analytical-query query db)
-=======
-      (let [query {:select  ['?name '?age '?email]
-                   :where   [['?s :schema/name "Cam"]
-                             ['?s :ex/friend '?f]
-                             ['?f :schema/name '?name]
-                             ['?f :schema/age '?age]
-                             ['?f :ex/email '?email]]}
-            {:keys [select where] :as parsed} (parse/parse-analytical-query query db)
->>>>>>> d6d5a7be
             {::where/keys [patterns]} where]
         (is (= [{:var '?name}
                 {:var '?age}
