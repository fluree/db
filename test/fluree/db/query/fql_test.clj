(ns fluree.db.query.fql-test
  (:require [clojure.test :refer [deftest is testing]]
            [fluree.db.test-utils :as test-utils]
            [fluree.db.json-ld.api :as fluree]))

(deftest ^:integration grouping-test
  (testing "grouped queries"
    (let [conn   (test-utils/create-conn)
          people (test-utils/load-people conn)
          db     (fluree/db people)]
      (testing "with multiple grouped fields"
        (let [qry     '{:context  {:ex "http://example.org/ns/"}
                        :select   [?name ?email ?age ?favNums]
                        :where    [[?s :schema/name ?name]
                                   [?s :schema/email ?email]
                                   [?s :schema/age ?age]
                                   [?s :ex/favNums ?favNums]]
                        :group-by ?name
                        :order-by ?name}
              subject @(fluree/query db qry)]
          (is (= [["Alice"
                   ["alice@example.org" "alice@example.org" "alice@example.org"]
                   [50 50 50]
                   [9 42 76]]
                  ["Brian" ["brian@example.org"] [50] [7]]
                  ["Cam" ["cam@example.org" "cam@example.org"] [34 34] [5 10]]]
                 subject)
              "returns grouped results")))

      (testing "with having clauses"
        (is (= [["Cam" [5 10]] ["Alice" [9 42 76]]]
               @(fluree/query db '{:context  {:ex "http://example.org/ns/"}
                                   :select   [?name ?favNums]
                                   :where    [[?s :schema/name ?name]
                                              [?s :ex/favNums ?favNums]]
                                   :group-by ?name
                                   :having   (>= (count ?favNums) 2)}))
            "filters results according to the supplied having function code")

        (is (= [["Cam" [5 10]] ["Alice" [9 42 76]] ["Brian" [7]]]
               @(fluree/query db '{:context  {:ex "http://example.org/ns/"}
                                   :select   [?name ?favNums]
                                   :where    [[?s :schema/name ?name]
                                              [?s :ex/favNums ?favNums]]
                                   :group-by ?name
                                   :having   (>= (avg ?favNums) 2)}))
            "filters results according to the supplied having function code")))))

<<<<<<< HEAD
(deftest ^:integration select-distinct-test
  (testing "Distinct queries"
    (let [conn   (test-utils/create-conn)
          people (test-utils/load-people conn)
          db     (fluree/db people)
          q      '{:context         {:ex "http://example.org/ns/"}
                   :select-distinct [?name ?email]
                   :where           [[?s :schema/name ?name]
                                     [?s :schema/email ?email]
                                     [?s :ex/favNums ?favNum]]
                   :order-by        ?favNum}]
      (is (= [["Cam" "cam@example.org"]
              ["Brian" "brian@example.org"]
              ["Alice" "alice@example.org"]]
             @(fluree/query db q))
          "return results without repeated entries"))))
=======
(deftest ^:integration values-test
  (testing "Queries with pre-specified values"
    (let [conn   (test-utils/create-conn)
          people (test-utils/load-people conn)
          db     (fluree/db people)]
      (testing "binding a single variable"
        (testing "with a single value"
          (let [q '{:context {:ex "http://example.org/ns/"}
                    :select  [?name ?age]
                    :where   [[?s :schema/email ?email]
                              [?s :schema/name ?name]
                              [?s :schema/age ?age]]
                    :values [?email ["alice@example.org"]]}]
            (is (= [["Alice" 50]]
                   @(fluree/query db q))
                "returns only the results related to the bound value")))
        (testing "with multiple values"
          (let [q '{:context {:ex "http://example.org/ns/"}
                    :select  [?name ?age]
                    :where   [[?s :schema/email ?email]
                              [?s :schema/name ?name]
                              [?s :schema/age ?age]]
                    :values [?email ["alice@example.org" "cam@example.org"]]}]
            (is (= [["Alice" 50] ["Cam" 34]]
                   @(fluree/query db q))
                "returns only the results related to the bound values"))))
      (testing "binding multiple variables"
        (testing "with multiple values"
          (let [q '{:context {:ex "http://example.org/ns/"}
                    :select  [?name ?age]
                    :where   [[?s :schema/email ?email]
                              [?s :ex/favNums ?favNum]
                              [?s :schema/name ?name]
                              [?s :schema/age ?age]]
                    :values [[?email ?favNum] [["alice@example.org" 42]
                                               ["cam@example.org" 10]]]}]
            (is (= [["Alice" 50] ["Cam" 34]]
                   @(fluree/query db q))
                "returns only the results related to the bound values")))
        (testing "with some values not present"
          (let [q '{:context {:ex "http://example.org/ns/"}
                    :select  [?name ?age]
                    :where   [[?s :schema/email ?email]
                              [?s :ex/favNums ?favNum]
                              [?s :schema/name ?name]
                              [?s :schema/age ?age]]
                    :values [[?email ?favNum] [["alice@example.org" 42]
                                               ["cam@example.org" 37]]]}]
            (is (= [["Alice" 50]]
                   @(fluree/query db q))
                "returns only the results related to the existing bound values")))))))
>>>>>>> 8ff8de50

(deftest ^:integration multi-query-test
  (let [conn   (test-utils/create-conn)
        people (test-utils/load-people conn)
        db     (fluree/db people)]
    (testing "multi queries"
      (let [q '{"alice" {:select {?s [:*]}
                         :where  [[?s :schema/email "alice@example.org"]]}
                "brian" {:select {?s [:*]}
                         :where  [[?s :schema/email "brian@example.org"]]}}
            subject @(fluree/multi-query db q)]
        (is (= {"alice"
                [{:id "http://example.org/ns/alice",
                  :rdf/type ["http://example.org/ns/User"],
                  :schema/name "Alice",
                  :schema/email "alice@example.org",
                  :schema/age 50,
                  "http://example.org/ns/favNums" [9 42 76]}],
                "brian"
                [{:id "http://example.org/ns/brian",
                  :rdf/type ["http://example.org/ns/User"],
                  :schema/name "Brian",
                  :schema/email "brian@example.org",
                  :schema/age 50,
                  "http://example.org/ns/favNums" 7}]}
               subject)
            "returns all results in a map keyed by alias.")))))<|MERGE_RESOLUTION|>--- conflicted
+++ resolved
@@ -46,7 +46,6 @@
                                    :having   (>= (avg ?favNums) 2)}))
             "filters results according to the supplied having function code")))))
 
-<<<<<<< HEAD
 (deftest ^:integration select-distinct-test
   (testing "Distinct queries"
     (let [conn   (test-utils/create-conn)
@@ -63,7 +62,7 @@
               ["Alice" "alice@example.org"]]
              @(fluree/query db q))
           "return results without repeated entries"))))
-=======
+
 (deftest ^:integration values-test
   (testing "Queries with pre-specified values"
     (let [conn   (test-utils/create-conn)
@@ -115,7 +114,6 @@
             (is (= [["Alice" 50]]
                    @(fluree/query db q))
                 "returns only the results related to the existing bound values")))))))
->>>>>>> 8ff8de50
 
 (deftest ^:integration multi-query-test
   (let [conn   (test-utils/create-conn)
