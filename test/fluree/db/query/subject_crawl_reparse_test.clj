--- conflicted
+++ resolved
@@ -8,111 +8,76 @@
 
 (deftest test-reparse-as-ssc
   (let [conn   (test-utils/create-conn)
-        ledger @(fluree/create conn "query/parse" {:defaultContext ["" {:ex "http://example.org/ns/"}]})
+        ledger @(fluree/create conn "query/parse"
+                               {"default-context"
+                                ["" {"ex" "http://example.org/ns/"}]})
         db     @(fluree/stage
-<<<<<<< HEAD
-                  (fluree/db ledger)
-                  [{"id" "ex:brian",
-                    "type" "ex:User",
-                    "schema:name" "Brian"
-                    "schema:email" "brian@example.org"
-                    "schema:age" 50
-                    "ex:favColor" "Green"
-                    "ex:favNums" 7}
-                   {"id" "ex:alice",
-                    "type" "ex:User",
-                    "schema:name" "Alice"
-                    "schema:email" "alice@example.org"
-                    "schema:age" 50
-                    "ex:favColor" "Blue"
-                    "ex:favNums" [42, 76, 9]}
-                   {"id" "ex:cam",
-                    "type" "ex:User",
-                    "schema:name" "Cam"
-                    "schema:email" "cam@example.org"
-                    "schema:age" 34
-                    "ex:favNums" [5, 10]
-                    "ex:friend" ["ex:brian" "ex:alice"]}])
+                 (fluree/db ledger)
+                 [{"id" "ex:brian",
+                   "type" "ex:User",
+                   "schema:name" "Brian"
+                   "schema:email" "brian@example.org"
+                   "schema:age" 50
+                   "ex:favColor" "Green"
+                   "ex:favNums" 7}
+                  {"id" "ex:alice",
+                   "type" "ex:User",
+                   "schema:name" "Alice"
+                   "schema:email" "alice@example.org"
+                   "schema:age" 50
+                   "ex:favColor" "Blue"
+                   "ex:favNums" [42, 76, 9]}
+                  {"id" "ex:cam",
+                   "type" "ex:User",
+                   "schema:name" "Cam"
+                   "schema:email" "cam@example.org"
+                   "schema:age" 34
+                   "ex:favNums" [5, 10]
+                   "ex:friend" ["ex:brian" "ex:alice"]}])
 
-        ssc-q1-parsed      (parse/parse-analytical-query* {"select" {"?s" ["*"]}
-                                                           "where"  [["?s" "schema:name" "Alice"]]}
-                                                          db)
-        ssc-q2-parsed      (parse/parse-analytical-query* {"select" {"?s" ["*"]}
-                                                           "where"  [["?s" "schema:age" 50]
-                                                                     ["?s" "ex:favColor" "Blue"]]}
-                                                          db)
-        not-ssc-parsed     (parse/parse-analytical-query* {"context" {"ex" "http://example.org/ns/"}
-                                                           "select"  ['?name '?age '?email]
-                                                           "where"   [['?s "schema:name" "Cam"]
-                                                                      ['?s "ex:friend" '?f]
-                                                                      ['?f "schema:name" '?name]
-                                                                      ['?f "schema:age" '?age]
-                                                                      ['?f "schema:email" '?email]]}
-                                                          db)
-        order-group-parsed (parse/parse-analytical-query* {"select"   ['?name '?favNums]
-                                                           "where"    [['?s "schema:name" '?name]
-                                                                       ['?s "ex:favNums" '?favNums]]
-                                                           "group-by" '?name
-                                                           "order-by" '?name}
-=======
-                 (fluree/db ledger)
-                 [{:id           :ex/brian,
-                   :type         :ex/User,
-                   :schema/name  "Brian"
-                   :schema/email "brian@example.org"
-                   :schema/age   50
-                   :ex/favColor  "Green"
-                   :ex/favNums   7}
-                  {:id           :ex/alice,
-                   :type         :ex/User,
-                   :schema/name  "Alice"
-                   :schema/email "alice@example.org"
-                   :schema/age   50
-                   :ex/favColor  "Blue"
-                   :ex/favNums   [42, 76, 9]}
-                  {:id           :ex/cam,
-                   :type         :ex/User,
-                   :schema/name  "Cam"
-                   :schema/email "cam@example.org"
-                   :schema/age   34
-                   :ex/favNums   [5, 10]
-                   :ex/friend    [:ex/brian :ex/alice]}])
-        ssc-q1-parsed (parse/parse-analytical-query* {:select {"?s" ["*"]}
-                                                      :where  [["?s" :schema/name "Alice"]]}
-                                                     db)
-        ssc-q2-parsed (parse/parse-analytical-query* {:select {"?s" ["*"]}
-                                                      :where  [["?s" :schema/age 50]
-                                                               ["?s" :ex/favColor "Blue"]]}
-                                                     db)
-        not-ssc-parsed (parse/parse-analytical-query* {:select  ['?name '?age '?email]
-                                                       :where   [['?s :schema/name "Cam"]
-                                                                 ['?s :ex/friend '?f]
-                                                                 ['?f :schema/name '?name]
-                                                                 ['?f :schema/age '?age]
-                                                                 ['?f :schema/email '?email]]}
-                                                      db)
-        order-group-parsed (parse/parse-analytical-query* {:select   ['?name '?favNums]
-                                                           :where    [['?s :schema/name '?name]
-                                                                      ['?s :ex/favNums '?favNums]]
-                                                           :group-by '?name
-                                                           :order-by '?name}
->>>>>>> d6d5a7be
-                                                          db)
-        vars-query-parsed  (parse/parse-analytical-query* {"select" {"?s" ["*"]}
-                                                           "where"  [["?s" "schema:name" '?name]]
-                                                           "vars"   {'?name "Alice"}}
-                                                          db)
-        s+p+o-parsed       (parse/parse-analytical-query {"select" {"?s" [:*]}
-                                                          "where"  [["?s" "?p" "?o"]]}
-                                                         db)
-        s+p+o2-parsed      (parse/parse-analytical-query {"select" {'?s ["*"]}
-                                                          "where"  [['?s "schema:age" 50]
-                                                                    ['?s '?p '?o]]}
-                                                         db)
-        s+p+o3-parsed      (parse/parse-analytical-query {"select" {'?s ["*"]}
-                                                          "where"  [['?s '?p '?o]
-                                                                    ['?s "schema:age" 50]]}
-                                                         db)]
+        ssc-q1-parsed      (parse/parse-analytical-query*
+                            {"select" {"?s" ["*"]}
+                             "where"  [["?s" "schema:name" "Alice"]]}
+                            db)
+        ssc-q2-parsed      (parse/parse-analytical-query*
+                            {"select" {"?s" ["*"]}
+                             "where"  [["?s" "schema:age" 50]
+                                       ["?s" "ex:favColor" "Blue"]]}
+                            db)
+        not-ssc-parsed     (parse/parse-analytical-query*
+                            {"select"  ['?name '?age '?email]
+                             "where"   [['?s "schema:name" "Cam"]
+                                        ['?s "ex:friend" '?f]
+                                        ['?f "schema:name" '?name]
+                                        ['?f "schema:age" '?age]
+                                        ['?f "schema:email" '?email]]}
+                            db)
+        order-group-parsed (parse/parse-analytical-query*
+                            {"select"   ['?name '?favNums]
+                             "where"    [['?s "schema:name" '?name]
+                                         ['?s "ex:favNums" '?favNums]]
+                             "group-by" '?name
+                             "order-by" '?name}
+                            db)
+        vars-query-parsed  (parse/parse-analytical-query*
+                            {"select" {"?s" ["*"]}
+                             "where"  [["?s" "schema:name" '?name]]
+                             "vars"   {'?name "Alice"}}
+                            db)
+        s+p+o-parsed       (parse/parse-analytical-query
+                            {"select" {"?s" [:*]}
+                             "where"  [["?s" "?p" "?o"]]}
+                            db)
+        s+p+o2-parsed      (parse/parse-analytical-query
+                            {"select" {'?s ["*"]}
+                             "where"  [['?s "schema:age" 50]
+                                       ['?s '?p '?o]]}
+                            db)
+        s+p+o3-parsed      (parse/parse-analytical-query
+                            {"select" {'?s ["*"]}
+                             "where"  [['?s '?p '?o]
+                                       ['?s "schema:age" 50]]}
+                            db)]
     (testing "simple-subject-crawl?"
       (is (= true
              (reparse/simple-subject-crawl? ssc-q1-parsed)))
