(ns fluree.db.query.datatype-test
  (:require [clojure.test :refer :all]
            [fluree.db.api :as fluree]
            [fluree.db.test-utils :as test-utils]))

(def default-context
  {:id     "@id"
   :type   "@type"
   :schema "http://schema.org/"
   :ex     "http://example.org/ns/"
   :rdfs   "http://www.w3.org/2000/01/rdf-schema#"
   :rdf    "http://www.w3.org/1999/02/22-rdf-syntax-ns#"})

(deftest ^:integration datatype-test
  (let [conn   (test-utils/create-conn)
        ledger @(fluree/create conn "ledger/datatype")]
    (testing "Querying predicates with mixed datatypes"
      (let [mixed-db @(fluree/stage (fluree/db ledger)
<<<<<<< HEAD
                                    {"@context" "https://ns.flur.ee"
                                     "insert"
                                     [{:context     default-context
                                       :id          :ex/coco
                                       :type        :schema/Person
                                       :schema/name "Coco"}
                                      {:context     default-context
                                       :id          :ex/halie
                                       :type        :schema/Person
                                       :schema/name "Halie"}
                                      {:context     default-context
                                       :id          :ex/john
                                       :type        :schema/Person
                                       :schema/name 3}]})]
=======
                                     {"insert"
                                      [{:context     default-context
                                        :id          :ex/coco
                                        :type        :schema/Person
                                        :schema/name "Coco"}
                                       {:context     default-context
                                        :id          :ex/halie
                                        :type        :schema/Person
                                        :schema/name "Halie"}
                                       {:context     default-context
                                        :id          :ex/john
                                        :type        :schema/Person
                                        :schema/name 3}]})]
>>>>>>> b4f6c360
        (is (= [{:id          :ex/halie
                 :type        :schema/Person
                 :schema/name "Halie"}]
               @(fluree/query mixed-db
                              {:context default-context
                               :select  {'?u [:*]}
                               :where   {:id '?u, :schema/name "Halie"}}))
            "only returns the data type queried")
        (is (= []
               @(fluree/query mixed-db
                              {:context default-context
                               :select  {'?u [:*]}
                               :where   {:id '?u, :schema/name "a"}}))
            "does not return results without matching subjects")
        (is (= [{:id          :ex/john
                 :type        :schema/Person
                 :schema/name 3}]
               @(fluree/query mixed-db
                              {:context default-context
                               :select  {'?u [:*]}
                               :where   {:id '?u, :schema/name 3}}))
            "only returns the data type queried")))))<|MERGE_RESOLUTION|>--- conflicted
+++ resolved
@@ -1,7 +1,7 @@
 (ns fluree.db.query.datatype-test
   (:require [clojure.test :refer :all]
-            [fluree.db.api :as fluree]
-            [fluree.db.test-utils :as test-utils]))
+            [fluree.db.test-utils :as test-utils]
+            [fluree.db.api :as fluree]))
 
 (def default-context
   {:id     "@id"
@@ -16,22 +16,6 @@
         ledger @(fluree/create conn "ledger/datatype")]
     (testing "Querying predicates with mixed datatypes"
       (let [mixed-db @(fluree/stage (fluree/db ledger)
-<<<<<<< HEAD
-                                    {"@context" "https://ns.flur.ee"
-                                     "insert"
-                                     [{:context     default-context
-                                       :id          :ex/coco
-                                       :type        :schema/Person
-                                       :schema/name "Coco"}
-                                      {:context     default-context
-                                       :id          :ex/halie
-                                       :type        :schema/Person
-                                       :schema/name "Halie"}
-                                      {:context     default-context
-                                       :id          :ex/john
-                                       :type        :schema/Person
-                                       :schema/name 3}]})]
-=======
                                      {"insert"
                                       [{:context     default-context
                                         :id          :ex/coco
@@ -45,7 +29,6 @@
                                         :id          :ex/john
                                         :type        :schema/Person
                                         :schema/name 3}]})]
->>>>>>> b4f6c360
         (is (= [{:id          :ex/halie
                  :type        :schema/Person
                  :schema/name "Halie"}]
