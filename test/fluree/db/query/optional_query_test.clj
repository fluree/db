--- conflicted
+++ resolved
@@ -1,7 +1,7 @@
 (ns fluree.db.query.optional-query-test
   (:require [clojure.test :refer [deftest is testing]]
-            [fluree.db.api :as fluree]
-            [fluree.db.test-utils :as test-utils]))
+            [fluree.db.test-utils :as test-utils]
+            [fluree.db.api :as fluree]))
 
 (deftest ^:integration optional-queries
   (testing "Testing various 'optional' query clauses."
@@ -9,25 +9,6 @@
           ledger  @(fluree/create conn "query/optional")
           context [test-utils/default-context {:ex "http://example.org/ns/"}]
           db      @(fluree/stage
-<<<<<<< HEAD
-                    (fluree/db ledger)
-                    {"@context" ["https://ns.flur.ee" context]
-                     "insert"
-                     [{:id          :ex/brian,
-                       :type        :ex/User,
-                       :schema/name "Brian"
-                       :ex/friend   [:ex/alice]}
-                      {:id           :ex/alice,
-                       :type         :ex/User,
-                       :ex/favColor  "Green"
-                       :schema/email "alice@flur.ee"
-                       :schema/name  "Alice"}
-                      {:id           :ex/cam,
-                       :type         :ex/User,
-                       :schema/name  "Cam"
-                       :schema/email "cam@flur.ee"
-                       :ex/friend    [:ex/brian :ex/alice]}]})]
-=======
                      (fluree/db ledger)
                      {"@context" context
                       "insert"
@@ -45,7 +26,6 @@
                         :schema/name  "Cam"
                         :schema/email "cam@flur.ee"
                         :ex/friend    [:ex/brian :ex/alice]}]})]
->>>>>>> b4f6c360
 
       ;; basic single optional statement
       (is (= [["Alice" "Green"]
