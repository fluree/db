--- conflicted
+++ resolved
@@ -1,8 +1,8 @@
 (ns fluree.db.query.history-test
   (:require [clojure.test :refer [deftest is testing]]
             [fluree.crypto :as crypto]
+            [fluree.db.did :as did]
             [fluree.db.api :as fluree]
-            [fluree.db.did :as did]
             [fluree.db.test-utils :as test-utils :refer [pred-match?]]
             [fluree.db.util.core :as util]
             [fluree.db.util.json :as json]
@@ -638,63 +638,63 @@
             loaded-ledger (test-utils/retry-load conn ledger-name 100)]
 
         (is (pred-match?
-             [#:f{:assert  [{:ex/x "foo-3"
-                             :ex/y "bar-3"
-                             :id   :ex/alice}]
-                  :commit  {:f/address  test-utils/address?
-                            :f/alias    ledger-name
-                            :f/branch   "main"
-                            :f/data     {:f/address  test-utils/address?
-                                         :f/assert   [{:ex/x "foo-3"
-                                                       :ex/y "bar-3"
-                                                       :id   :ex/alice}]
-                                         :f/flakes   34
-                                         :f/previous {:id test-utils/db-id?}
-                                         :f/retract  [{:ex/x "foo-2"
-                                                       :ex/y "bar-2"
-                                                       :id   :ex/alice}]
-                                         :f/size     pos-int?
-                                         :f/t        3
-                                         :id         test-utils/db-id?}
-                            :f/previous {:id test-utils/commit-id?}
-                            :f/time     720000
-                            :f/v        1
-                            :id         test-utils/commit-id?}
-                  :retract [{:ex/x "foo-2"
-                             :ex/y "bar-2"
-                             :id   :ex/alice}]
-                  :t       3}
-              #:f{:assert  [{:ex/x "foo-cat"
-                             :ex/y "bar-cat"
-                             :id   :ex/alice}]
-                  :commit  {:f/address  test-utils/address?
-                            :f/alias    ledger-name
-                            :f/branch   "main"
-                            :f/data     {:f/address  test-utils/address?
-                                         :f/assert   [{:ex/x "foo-cat"
-                                                       :ex/y "bar-cat"
-                                                       :id   :ex/alice}]
-                                         :f/flakes   64
-                                         :f/previous {:id test-utils/db-id?}
-                                         :f/retract  [{:ex/x "foo-3"
-                                                       :ex/y "bar-3"
-                                                       :id   :ex/alice}]
-                                         :f/size     pos-int?
-                                         :f/t        5
-                                         :id         test-utils/db-id?}
-                            :f/message  "meow"
-                            :f/previous {:id test-utils/commit-id?}
-                            :f/time     720000
-                            :f/v        1
-                            :id         test-utils/commit-id?}
-                  :retract [{:ex/x "foo-3"
-                             :ex/y "bar-3"
-                             :id   :ex/alice}]
-                  :t       5}]
-             @(fluree/history loaded-ledger {:context        context
-                                             :history        :ex/alice
-                                             :commit-details true
-                                             :t              {:from 3}})))))
+              [#:f{:assert  [{:ex/x "foo-3"
+                              :ex/y "bar-3"
+                              :id   :ex/alice}]
+                   :commit  {:f/address  test-utils/address?
+                             :f/alias    ledger-name
+                             :f/branch   "main"
+                             :f/data     {:f/address  test-utils/address?
+                                          :f/assert   [{:ex/x "foo-3"
+                                                        :ex/y "bar-3"
+                                                        :id   :ex/alice}]
+                                          :f/flakes   34
+                                          :f/previous {:id test-utils/db-id?}
+                                          :f/retract  [{:ex/x "foo-2"
+                                                        :ex/y "bar-2"
+                                                        :id   :ex/alice}]
+                                          :f/size     pos-int?
+                                          :f/t        3
+                                          :id         test-utils/db-id?}
+                             :f/previous {:id test-utils/commit-id?}
+                             :f/time     720000
+                             :f/v        1
+                             :id         test-utils/commit-id?}
+                   :retract [{:ex/x "foo-2"
+                              :ex/y "bar-2"
+                              :id   :ex/alice}]
+                   :t       3}
+               #:f{:assert  [{:ex/x "foo-cat"
+                              :ex/y "bar-cat"
+                              :id   :ex/alice}]
+                   :commit  {:f/address  test-utils/address?
+                             :f/alias    ledger-name
+                             :f/branch   "main"
+                             :f/data     {:f/address  test-utils/address?
+                                          :f/assert   [{:ex/x "foo-cat"
+                                                        :ex/y "bar-cat"
+                                                        :id   :ex/alice}]
+                                          :f/flakes   64
+                                          :f/previous {:id test-utils/db-id?}
+                                          :f/retract  [{:ex/x "foo-3"
+                                                        :ex/y "bar-3"
+                                                        :id   :ex/alice}]
+                                          :f/size     pos-int?
+                                          :f/t        5
+                                          :id         test-utils/db-id?}
+                             :f/message  "meow"
+                             :f/previous {:id test-utils/commit-id?}
+                             :f/time     720000
+                             :f/v        1
+                             :id         test-utils/commit-id?}
+                   :retract [{:ex/x "foo-3"
+                              :ex/y "bar-3"
+                              :id   :ex/alice}]
+                   :t       5}]
+              @(fluree/history loaded-ledger {:context        context
+                                              :history        :ex/alice
+                                              :commit-details true
+                                              :t              {:from 3}})))))
 
     (testing "history commit details on a loaded memory ledger w/ issuer"
       (let [ledger-name "loaded-history-mem-issuer"
@@ -729,67 +729,67 @@
                                              {:message "meow"})
             loaded-ledger (test-utils/retry-load conn ledger-name 100)]
         (is (pred-match?
-             [#:f{:assert  [{:ex/x "foo-3"
-                             :ex/y "bar-3"
-                             :id   :ex/alice}]
-                  :commit  {"https://www.w3.org/2018/credentials#issuer"
-                            {:id test-utils/did?}
-                            :f/address  test-utils/address?
-                            :f/alias    ledger-name
-                            :f/branch   "main"
-                            :f/data     {:f/address  test-utils/address?
-                                         :f/assert   [{:ex/x "foo-3"
-                                                       :ex/y "bar-3"
-                                                       :id   :ex/alice}]
-                                         :f/flakes   32
-                                         :f/previous {:id test-utils/db-id?}
-                                         :f/retract  [{:ex/x "foo-2"
-                                                       :ex/y "bar-2"
-                                                       :id   :ex/alice}]
-                                         :f/size     pos-int?
-                                         :f/t        3
-                                         :id         test-utils/db-id?}
-                            :f/previous {:id test-utils/commit-id?}
-                            :f/time     720000
-                            :f/v        1
-                            :id         test-utils/commit-id?}
-                  :retract [{:ex/x "foo-2"
-                             :ex/y "bar-2"
-                             :id   :ex/alice}]
-                  :t       3}
-              #:f{:assert  [{:ex/x "foo-cat"
-                             :ex/y "bar-cat"
-                             :id   :ex/alice}]
-                  :commit  {"https://www.w3.org/2018/credentials#issuer"
-                            {:id test-utils/did?}
-                            :f/address  test-utils/address?
-                            :f/alias    ledger-name
-                            :f/branch   "main"
-                            :f/data     {:f/address  test-utils/address?
-                                         :f/assert   [{:ex/x "foo-cat"
-                                                       :ex/y "bar-cat"
-                                                       :id   :ex/alice}]
-                                         :f/flakes   62
-                                         :f/previous {:id test-utils/db-id?}
-                                         :f/retract  [{:ex/x "foo-3"
-                                                       :ex/y "bar-3"
-                                                       :id   :ex/alice}]
-                                         :f/size     pos-int?
-                                         :f/t        5
-                                         :id         test-utils/db-id?}
-                            :f/message  "meow"
-                            :f/previous {:id test-utils/commit-id?}
-                            :f/time     720000
-                            :f/v        1
-                            :id         test-utils/commit-id?}
-                  :retract [{:ex/x "foo-3"
-                             :ex/y "bar-3"
-                             :id   :ex/alice}]
-                  :t       5}]
-             @(fluree/history loaded-ledger {:context        context
-                                             :history        :ex/alice
-                                             :commit-details true
-                                             :t              {:from 3}})))))))
+              [#:f{:assert  [{:ex/x "foo-3"
+                              :ex/y "bar-3"
+                              :id   :ex/alice}]
+                   :commit  {"https://www.w3.org/2018/credentials#issuer"
+                             {:id test-utils/did?}
+                             :f/address  test-utils/address?
+                             :f/alias    ledger-name
+                             :f/branch   "main"
+                             :f/data     {:f/address  test-utils/address?
+                                          :f/assert   [{:ex/x "foo-3"
+                                                        :ex/y "bar-3"
+                                                        :id   :ex/alice}]
+                                          :f/flakes   32
+                                          :f/previous {:id test-utils/db-id?}
+                                          :f/retract  [{:ex/x "foo-2"
+                                                        :ex/y "bar-2"
+                                                        :id   :ex/alice}]
+                                          :f/size     pos-int?
+                                          :f/t        3
+                                          :id         test-utils/db-id?}
+                             :f/previous {:id test-utils/commit-id?}
+                             :f/time     720000
+                             :f/v        1
+                             :id         test-utils/commit-id?}
+                   :retract [{:ex/x "foo-2"
+                              :ex/y "bar-2"
+                              :id   :ex/alice}]
+                   :t       3}
+               #:f{:assert  [{:ex/x "foo-cat"
+                              :ex/y "bar-cat"
+                              :id   :ex/alice}]
+                   :commit  {"https://www.w3.org/2018/credentials#issuer"
+                             {:id test-utils/did?}
+                             :f/address  test-utils/address?
+                             :f/alias    ledger-name
+                             :f/branch   "main"
+                             :f/data     {:f/address  test-utils/address?
+                                          :f/assert   [{:ex/x "foo-cat"
+                                                        :ex/y "bar-cat"
+                                                        :id   :ex/alice}]
+                                          :f/flakes   62
+                                          :f/previous {:id test-utils/db-id?}
+                                          :f/retract  [{:ex/x "foo-3"
+                                                        :ex/y "bar-3"
+                                                        :id   :ex/alice}]
+                                          :f/size     pos-int?
+                                          :f/t        5
+                                          :id         test-utils/db-id?}
+                             :f/message  "meow"
+                             :f/previous {:id test-utils/commit-id?}
+                             :f/time     720000
+                             :f/v        1
+                             :id         test-utils/commit-id?}
+                   :retract [{:ex/x "foo-3"
+                              :ex/y "bar-3"
+                              :id   :ex/alice}]
+                   :t       5}]
+              @(fluree/history loaded-ledger {:context        context
+                                              :history        :ex/alice
+                                              :commit-details true
+                                              :t              {:from 3}})))))))
 
 (deftest loaded-file-ledger-history-test
   (with-redefs [fluree.db.util.core/current-time-iso (constantly "1970-01-01T00:12:00.00000Z")]
@@ -798,14 +798,9 @@
         (let [ledger-name "loaded-history-file"
               conn        @(fluree/connect-file {:storage-path storage-path
                                                  :defaults     {:identity (did/private->did-map
-<<<<<<< HEAD
-                                                                           test-utils/default-private-key)}})
-              context     [test-utils/default-context {:ex "http://example.org/ns/"}]
-=======
                                                                             test-utils/default-private-key)}})
               context     [test-utils/default-context {:ex   "http://example.org/ns/"
                                                        :cred "https://www.w3.org/2018/credentials#"}]
->>>>>>> b4f6c360
 
               a             @(fluree/create-with-txn conn {"@context" context
                                                            "ledger"   ledger-name
@@ -843,70 +838,6 @@
                                                                  :ex/y "bar-cat"}}
                                                {:message "meow"})
               loaded-ledger (test-utils/retry-load conn ledger-name 100)]
-<<<<<<< HEAD
-          (is (pred-match?
-               [#:f{:assert  [{:ex/x "foo-3"
-                               :ex/y "bar-3"
-                               :id   :ex/alice}]
-                    :commit  {"https://www.w3.org/2018/credentials#issuer"
-                              {:id test-utils/did?}
-                              :f/address  test-utils/address?
-                              :f/alias    ledger-name
-                              :f/branch   "main"
-                              :f/data     {:f/address  test-utils/address?
-                                           :f/assert   [{:ex/x "foo-3"
-                                                         :ex/y "bar-3"
-                                                         :id   :ex/alice}]
-                                           :f/flakes   36
-                                           :f/previous {:id test-utils/db-id?}
-                                           :f/retract  [{:ex/x "foo-2"
-                                                         :ex/y "bar-2"
-                                                         :id   :ex/alice}]
-                                           :f/size     pos-int?
-                                           :f/t        3
-                                           :id         test-utils/db-id?}
-                              :f/previous {:id test-utils/commit-id?}
-                              :f/time     720000
-                              :f/v        1
-                              :id         test-utils/commit-id?}
-                    :retract [{:ex/x "foo-2"
-                               :ex/y "bar-2"
-                               :id   :ex/alice}]
-                    :t       3}
-                #:f{:assert  [{:ex/x "foo-cat"
-                               :ex/y "bar-cat"
-                               :id   :ex/alice}]
-                    :commit  {"https://www.w3.org/2018/credentials#issuer"
-                              {:id test-utils/did?}
-                              :f/address  test-utils/address?
-                              :f/alias    ledger-name
-                              :f/branch   "main"
-                              :f/data     {:f/address  test-utils/address?
-                                           :f/assert   [{:ex/x "foo-cat"
-                                                         :ex/y "bar-cat"
-                                                         :id   :ex/alice}]
-                                           :f/flakes   68
-                                           :f/previous {:id test-utils/db-id?}
-                                           :f/retract  [{:ex/x "foo-3"
-                                                         :ex/y "bar-3"
-                                                         :id   :ex/alice}]
-                                           :f/size     pos-int?
-                                           :f/t        5
-                                           :id         test-utils/db-id?}
-                              :f/message  "meow"
-                              :f/previous {:id test-utils/commit-id?}
-                              :f/time     720000
-                              :f/v        1
-                              :id         test-utils/commit-id?}
-                    :retract [{:ex/x "foo-3"
-                               :ex/y "bar-3"
-                               :id   :ex/alice}]
-                    :t       5}]
-               @(fluree/history loaded-ledger {:context        context
-                                               :history        :ex/alice
-                                               :commit-details true
-                                               :t              {:from 3}}))))))))
-=======
                       (is (pred-match?
                             [#:f{:assert  [{:ex/x "foo-3"
                                             :ex/y "bar-3"
@@ -965,7 +896,6 @@
                                                             :history        :ex/alice
                                                             :commit-details true
                                                             :t              {:from 3}}))))))))
->>>>>>> b4f6c360
 
 (deftest ^:integration author-and-txn-id
   (with-redefs [fluree.db.util.core/current-time-iso (fn [] "1970-01-01T00:12:00.00000Z")]
@@ -1152,7 +1082,7 @@
                                                   {"id"          "ex:freddy"
                                                    "type"        "ex:Yeti",
                                                    "schema:age"  1002,
-                                                   "schema:name" "Freddy"}
+                                                   "schema:name" "Freddy",}
                                                   {"id"          "ex:letty"
                                                    "type"        "ex:Yeti",
                                                    "schema:age"  38,
