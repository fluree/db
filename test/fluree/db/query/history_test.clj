(ns fluree.db.query.history-test
  (:require [babashka.fs :refer [with-temp-dir]]
            [clojure.test :refer [deftest is testing]]
            [fluree.crypto :as crypto]
            [fluree.db.api :as fluree]
            [fluree.db.did :as did]
            [fluree.db.test-utils :as test-utils :refer [pred-match?]]
            [fluree.db.util :as util]
            [fluree.db.util.json :as json]))

(deftest ^:integration history-query-test
  (let [ts-primeval (util/current-time-iso)

        conn      (test-utils/create-conn)
        ledger-id "historytest"
        context   [test-utils/default-context {:ex "http://example.org/ns/"}]

        _db1 @(fluree/create-with-txn conn {"@context" context
                                            "ledger"   ledger-id
                                            "insert"   [{:id   :ex/dan
                                                         :ex/x "foo-1"
                                                         :ex/y "bar-1"}
                                                        {:id   :ex/cat
                                                         :ex/x "foo-1"
                                                         :ex/y "bar-1"}
                                                        {:id   :ex/dog
                                                         :ex/x "foo-1"
                                                         :ex/y "bar-1"}]})
        db2  @(fluree/update! conn {"@context" context
                                    "ledger"   ledger-id
                                    "delete"   {:id   :ex/dan
                                                :ex/x "foo-1"
                                                :ex/y "bar-1"}
                                    "insert"   {:id   :ex/dan
                                                :ex/x "foo-2"
                                                :ex/y "bar-2"}})
        ts2  (-> db2 :commit :time)
        db3  @(fluree/update! conn {"@context" context
                                    "ledger"   ledger-id
                                    "delete"   {:id   :ex/dan
                                                :ex/x "foo-2"
                                                :ex/y "bar-2"}
                                    "insert"   {:id   :ex/dan
                                                :ex/x "foo-3"
                                                :ex/y "bar-3"}})

        ts3    (-> db3 :commit :time)
        _db4   @(fluree/update! conn {"@context" context
                                      "ledger"   ledger-id
                                      "delete"   [{:id   :ex/cat
                                                   :ex/x "foo-1"
                                                   :ex/y "bar-1"}
                                                  {:id   :ex/dog
                                                   :ex/x "foo-1"
                                                   :ex/y "bar-1"}]
                                      "insert"   [{:id   :ex/cat
                                                   :ex/x "foo-cat"
                                                   :ex/y "bar-cat"}
                                                  {:id   :ex/dog
                                                   :ex/x "foo-dog"
                                                   :ex/y "bar-dog"}]})
        _db5   @(fluree/update! conn {"@context" context
                                      "ledger"   ledger-id
                                      "delete"   {:id   :ex/dan
                                                  :ex/x "foo-3"
                                                  :ex/y "bar-3"}
                                      "insert"   {:id   :ex/dan
                                                  :ex/x "foo-cat"
                                                  :ex/y "bar-cat"}})
        ledger @(fluree/load conn ledger-id)]
    (testing "subject history"
      (is (= [{:f/t       1
               :f/assert  [{:id :ex/dan :ex/x "foo-1" :ex/y "bar-1"}]
               :f/retract []}
              {:f/t       2
               :f/assert  [{:id :ex/dan :ex/x "foo-2" :ex/y "bar-2"}]
               :f/retract [{:id :ex/dan :ex/x "foo-1" :ex/y "bar-1"}]}
              {:f/t       3
               :f/assert  [{:id :ex/dan :ex/x "foo-3" :ex/y "bar-3"}]
               :f/retract [{:id :ex/dan :ex/x "foo-2" :ex/y "bar-2"}]}
              {:f/t       5
               :f/assert  [{:id :ex/dan :ex/x "foo-cat" :ex/y "bar-cat"}]
               :f/retract [{:id :ex/dan :ex/x "foo-3" :ex/y "bar-3"}]}]
             @(fluree/history ledger {:context context
                                      :history :ex/dan
                                      :t       {:from 1}}))))
    (testing "one-tuple flake history"
      (is (= [{:f/t       1
               :f/assert  [{:id :ex/dan :ex/x "foo-1" :ex/y "bar-1"}]
               :f/retract []}
              {:f/t       2
               :f/assert  [{:ex/x "foo-2" :ex/y "bar-2" :id :ex/dan}]
               :f/retract [{:ex/x "foo-1" :ex/y "bar-1" :id :ex/dan}]}
              {:f/t       3
               :f/assert  [{:ex/x "foo-3" :ex/y "bar-3" :id :ex/dan}]
               :f/retract [{:ex/x "foo-2" :ex/y "bar-2" :id :ex/dan}]}
              {:f/t       5
               :f/assert  [{:ex/x "foo-cat" :ex/y "bar-cat" :id :ex/dan}]
               :f/retract [{:ex/x "foo-3" :ex/y "bar-3" :id :ex/dan}]}]
             @(fluree/history ledger {:context context
                                      :history [:ex/dan]
                                      :t       {:from 1}}))))
    (testing "two-tuple flake history"
      (is (= [{:f/t 1 :f/assert [{:ex/x "foo-1" :id :ex/dan}] :f/retract []}
              {:f/t       2
               :f/assert  [{:ex/x "foo-2" :id :ex/dan}]
               :f/retract [{:ex/x "foo-1" :id :ex/dan}]}
              {:f/t       3
               :f/assert  [{:ex/x "foo-3" :id :ex/dan}]
               :f/retract [{:ex/x "foo-2" :id :ex/dan}]}
              {:f/t       5
               :f/assert  [{:ex/x "foo-cat" :id :ex/dan}]
               :f/retract [{:ex/x "foo-3" :id :ex/dan}]}]
             @(fluree/history ledger {:context context
                                      :history [:ex/dan :ex/x]
                                      :t       {:from 1}})))

      (is (= [{:f/t       1
               :f/assert  #{{:ex/x "foo-1" :id :ex/dog}
                            {:ex/x "foo-1" :id :ex/cat}
                            {:ex/x "foo-1" :id :ex/dan}}
               :f/retract #{}}
              {:f/t       2
               :f/assert  #{{:ex/x "foo-2" :id :ex/dan}}
               :f/retract #{{:ex/x "foo-1" :id :ex/dan}}}
              {:f/t       3
               :f/assert  #{{:ex/x "foo-3" :id :ex/dan}}
               :f/retract #{{:ex/x "foo-2" :id :ex/dan}}}
              {:f/t       4
               :f/assert  #{{:ex/x "foo-cat" :id :ex/cat}
                            {:ex/x "foo-dog" :id :ex/dog}}
               :f/retract #{{:ex/x "foo-1" :id :ex/dog}
                            {:ex/x "foo-1" :id :ex/cat}}}
              {:f/t       5
               :f/assert  #{{:ex/x "foo-cat" :id :ex/dan}}
               :f/retract #{{:ex/x "foo-3" :id :ex/dan}}}]
             (->> @(fluree/history ledger {:context context
                                           :history [nil :ex/x]
                                           :t       {:from 1}})
                  (mapv #(-> % (update :f/assert set) (update :f/retract set)))))))
    (testing "three-tuple flake history"
      (is (= [{:f/t 4 :f/assert [{:ex/x "foo-cat" :id :ex/cat}] :f/retract []}
              {:f/t 5 :f/assert [{:ex/x "foo-cat" :id :ex/dan}] :f/retract []}]
             @(fluree/history ledger {:context context
                                      :history [nil :ex/x "foo-cat"]
                                      :t       {:from 1}})))
      (is (= [{:f/t       2
               :f/assert  [{:ex/x "foo-2" :id :ex/dan}]
               :f/retract []}
              {:f/t       3
               :f/assert  []
               :f/retract [{:ex/x "foo-2" :id :ex/dan}]}]
             @(fluree/history ledger {:context context
                                      :history [nil :ex/x "foo-2"]
                                      :t       {:from 1}})))
      (is (= [{:f/t 5 :f/assert [{:ex/x "foo-cat" :id :ex/dan}] :f/retract []}]
             @(fluree/history ledger {:context context
                                      :history [:ex/dan :ex/x "foo-cat"]
                                      :t       {:from 1}}))))

    (testing "at-t"
      (let [expected [{:f/t       3
                       :f/assert  [{:ex/x "foo-3" :id :ex/dan}]
                       :f/retract [{:ex/x "foo-2" :id :ex/dan}]}]]
        (is (= expected
               @(fluree/history ledger {:context context
                                        :history [:ex/dan :ex/x]
                                        :t       {:from 3 :to 3}})))
        (is (= expected
               @(fluree/history ledger {:context context
                                        :history [:ex/dan :ex/x]
                                        :t       {:at 3}})))))
    (testing "from-t"
      (is (= [{:f/t       3
               :f/assert  [{:ex/x "foo-3" :id :ex/dan}]
               :f/retract [{:ex/x "foo-2" :id :ex/dan}]}
              {:f/t       5
               :f/assert  [{:ex/x "foo-cat" :id :ex/dan}]
               :f/retract [{:ex/x "foo-3" :id :ex/dan}]}]
             @(fluree/history ledger {:context context
                                      :history [:ex/dan :ex/x]
                                      :t       {:from 3}}))))
    (testing "to-t"
      (is (= [{:f/t       1
               :f/assert  [{:ex/x "foo-1" :id :ex/dan}]
               :f/retract []}
              {:f/t       2
               :f/assert  [{:ex/x "foo-2" :id :ex/dan}]
               :f/retract [{:ex/x "foo-1" :id :ex/dan}]}
              {:f/t       3
               :f/assert  [{:ex/x "foo-3" :id :ex/dan}]
               :f/retract [{:ex/x "foo-2" :id :ex/dan}]}]
             @(fluree/history ledger {:context context
                                      :history [:ex/dan :ex/x]
                                      :t       {:to 3}}))))
    (testing "t-range"
      (is (= [{:f/t       2
               :f/assert  [{:ex/x "foo-2" :id :ex/dan}]
               :f/retract [{:ex/x "foo-1" :id :ex/dan}]}
              {:f/t       3
               :f/assert  [{:ex/x "foo-3" :id :ex/dan}]
               :f/retract [{:ex/x "foo-2" :id :ex/dan}]}
              {:f/t       4
               :f/assert  [{:ex/x "foo-cat" :id :ex/cat} {:ex/x "foo-dog" :id :ex/dog}]
               :f/retract [{:ex/x "foo-1" :id :ex/cat} {:ex/x "foo-1" :id :ex/dog}]}]
             @(fluree/history ledger {:context context
                                      :history [nil :ex/x]
                                      :t       {:from 2 :to 4}}))))
    (testing "datetime-t"
      (is (= [{:f/t       2
               :f/assert  [{:ex/x "foo-2" :id :ex/dan}]
               :f/retract [{:ex/x "foo-1" :id :ex/dan}]}
              {:f/t       3
               :f/assert  [{:ex/x "foo-3" :id :ex/dan}]
               :f/retract [{:ex/x "foo-2" :id :ex/dan}]}]
             @(fluree/history ledger {:context context
                                      :history [nil :ex/x]
                                      :t       {:from ts2 :to ts3}}))
          "does not include t 1 4 or 5")
      (is (= [{:f/t       5
               :f/assert  [{:ex/x "foo-cat" :id :ex/dan}]
               :f/retract [{:ex/x "foo-3" :id :ex/dan}]}]
             @(fluree/history ledger {:context context
                                      :history [:ex/dan :ex/x]
                                      :t       {:from (util/current-time-iso)}}))
          "timestamp translates to first t before ts")

      (is (= (str "There is no data as of " ts-primeval)
             (-> @(fluree/history ledger {:context context
                                          :history [:ex/dan :ex/x]
                                          :t       {:from ts-primeval}})
                 Throwable->map
                 :cause))))

    #_(testing "invalid query"
        (is (= "History query not properly formatted. Provided {:history []}"
               (-> @(fluree/history ledger {:history []})
                   Throwable->map
                   :cause))))

    (testing "small cache"
      (let [conn      (test-utils/create-conn)
            ledger-id "historycachetest"
            context   [test-utils/default-context {:ex "http://example.org/ns/"}]

            _db1   @(fluree/create-with-txn conn {"@context" context
                                                  "ledger"   ledger-id
                                                  "insert"   [{:id   :ex/dan
                                                               :ex/x "foo-1"
                                                               :ex/y "bar-1"}]})
            _db2   @(fluree/update! conn {"@context" context
                                          "ledger"   ledger-id
                                          "delete"   {:id   :ex/dan
                                                      :ex/x "foo-1"
                                                      :ex/y "bar-1"}
                                          "insert"   {:id   :ex/dan
                                                      :ex/x "foo-2"
                                                      :ex/y "bar-2"}})
            ledger @(fluree/load conn ledger-id)]

        (testing "no t-range cache collision"
          (is (= [{:f/t       2
                   :f/assert  [{:ex/x "foo-2" :ex/y "bar-2" :id :ex/dan}]
                   :f/retract [{:ex/x "foo-1" :ex/y "bar-1" :id :ex/dan}]}]
                 @(fluree/history ledger {:context context
                                          :history [:ex/dan]
                                          :t       {:from 2}}))))))))

(deftest ^:integration ^:kaocha/pending commit-details-test
  (with-redefs [fluree.db.util/current-time-iso (fn [] "1970-01-01T00:12:00.00000Z")]
    (let [conn      (test-utils/create-conn)
          ledger-id "committest"
          context   [test-utils/default-context {:ex "http://example.org/ns/"}]

          _db1   @(fluree/create-with-txn conn {"@context" context
                                                "ledger"   ledger-id
                                                "insert"   {:id   :ex/alice
                                                            :ex/x "foo-1"
                                                            :ex/y "bar-1"}})
          _db2   @(fluree/update! conn {"@context" context
                                        "ledger"   ledger-id
                                        "insert"   {:id   :ex/alice
                                                    :ex/x "foo-2"
                                                    :ex/y "bar-2"}})
          _db3   @(fluree/update! conn {"@context" context
                                        "ledger"   ledger-id
                                        "insert"   {:id   :ex/alice
                                                    :ex/x "foo-3"
                                                    :ex/y "bar-3"}})
          _db4   @(fluree/update! conn {"@context" context
                                        "ledger"   ledger-id
                                        "insert"   {:id   :ex/cat
                                                    :ex/x "foo-cat"
                                                    :ex/y "bar-cat"}})
          _db5   @(fluree/update! conn {"@context" context
                                        "ledger"   ledger-id
                                        "insert"   {:id   :ex/alice
                                                    :ex/x "foo-cat"
                                                    :ex/y "bar-cat"}}
                                  {:message "meow"})
          ledger @(fluree/load conn ledger-id)]

      (testing "at time t"
        (is (pred-match?
             [{:f/commit {"https://www.w3.org/2018/credentials#issuer"
                          {:id test-utils/did?}
                          :f/address test-utils/address?
                          :f/alias   "committest"
                          :f/branch  "main"
                          :f/previous
                          {:id test-utils/commit-id?}
                          :f/data    {:f/address test-utils/address?
                                      :f/assert  [{:ex/x "foo-1"
                                                   :ex/y "bar-1"
                                                   :id   :ex/alice}]
                                      :f/flakes  2
                                      :f/retract []
                                      :f/size    pos-int?
                                      :f/t       1
                                      :id        test-utils/db-id?}
                          :f/time    720000
                          :f/v       1
                          :id        test-utils/commit-id?}}]
             @(fluree/history ledger {:context        context
                                      :commit-details true
                                      :t              {:from 1 :to 1}})))
        (let [commit-5 {:f/commit {"https://www.w3.org/2018/credentials#issuer" {:id test-utils/did?}
                                   :f/address                                   test-utils/address?
                                   :f/alias                                     "committest"
                                   :f/branch                                    "main"
                                   :f/data                                      {:f/address test-utils/address?
                                                                                 :f/assert  [{:ex/x "foo-cat"
                                                                                              :ex/y "bar-cat"
                                                                                              :id   :ex/alice}]
                                                                                 :f/flakes  58
                                                                                 :f/retract [#_{:ex/x "foo-3"
                                                                                                :ex/y "bar-3"
                                                                                                :id   :ex/alice}]
                                                                                 :f/size    pos-int?
                                                                                 :f/t       5
                                                                                 :id        test-utils/db-id?}
                                   :f/message                                   "meow"
                                   :f/previous                                  {:id test-utils/commit-id?}
                                   :f/time                                      720000
                                   :f/v                                         1
                                   :id                                          test-utils/commit-id?}}
              commit-4 {:f/commit {"https://www.w3.org/2018/credentials#issuer"
                                   {:id test-utils/did?}
                                   :f/address  test-utils/address?
                                   :f/alias    "committest"
                                   :f/branch   "main"
                                   :f/data     {:f/address test-utils/address?
                                                :f/assert  [{:ex/x "foo-cat"
                                                             :ex/y "bar-cat"
                                                             :id   :ex/cat}]
                                                :f/flakes  44
                                                :f/retract []
                                                :f/size    pos-int?
                                                :f/t       4
                                                :id        test-utils/db-id?}
                                   :f/previous {:id test-utils/commit-id?}
                                   :f/time     720000
                                   :f/v        1
                                   :id         test-utils/commit-id?}}]
          (is (pred-match?
               [commit-4 commit-5]
               @(fluree/history ledger {:context        context
                                        :commit-details true
                                        :t              {:from 4 :to 5}})))
          (is (pred-match?
               [commit-5]
               @(fluree/history ledger {:context        context
                                        :commit-details true
                                        :t              {:at :latest}})))))

      (testing "time range"
        (let [[c2 c3 c4 :as response] @(fluree/history
                                        ledger
                                        {:context        context
                                         :commit-details true
                                         :t              {:from 2 :to 4}})]
          (testing "all commits in time range are returned"
            (is (= 3 (count response)))
            (is (pred-match?
                 {:f/commit {"https://www.w3.org/2018/credentials#issuer"
                             {:id test-utils/did?}
                             :f/address  test-utils/address?
                             :f/alias    "committest"
                             :f/branch   "main"
                             :f/data     {:f/address test-utils/address?
                                          :f/assert  [{:ex/x "foo-cat"
                                                       :ex/y "bar-cat"
                                                       :id   :ex/cat}]
                                          :f/flakes  44
                                          :f/retract []
                                          :f/size    pos-int?
                                          :f/t       4
                                          :id        test-utils/db-id?}
                             :f/previous {:id test-utils/commit-id?}
                             :f/time     720000
                             :f/v        1
                             :id         test-utils/commit-id?}}
                 c4)))
          (is (pred-match?
               {:f/commit {"https://www.w3.org/2018/credentials#issuer"
                           {:id test-utils/did?}
                           :f/address  test-utils/address?
                           :f/alias    "committest"
                           :f/branch   "main"
                           :f/data     {:f/address test-utils/address?
                                        :f/assert  [{:ex/x "foo-3"
                                                     :ex/y "bar-3"
                                                     :id   :ex/alice}]
                                        :f/flakes  30
                                        :f/retract [{:ex/x "foo-2"
                                                     :ex/y "bar-2"
                                                     :id   :ex/alice}]
                                        :f/size    pos-int?
                                        :f/t       3
                                        :id        test-utils/db-id?}
                           :f/previous {:id test-utils/commit-id?}
                           :f/time     720000
                           :f/v        1
                           :id         test-utils/commit-id?}}
               c3))
          (is (pred-match?
               {:f/commit {"https://www.w3.org/2018/credentials#issuer"
                           {:id test-utils/did?}
                           :f/address  test-utils/address?
                           :f/alias    "committest"
                           :f/branch   "main"
                           :f/data     {:f/address test-utils/address?
                                        :f/assert  [{:ex/x "foo-2"
                                                     :ex/y "bar-2"
                                                     :id   :ex/alice}]
                                        :f/flakes  16
                                        :f/retract [{:ex/x "foo-1"
                                                     :ex/y "bar-1"
                                                     :id   :ex/alice}]
                                        :f/size    pos-int?
                                        :f/t       2
                                        :id        test-utils/db-id?}
                           :f/previous {:id test-utils/commit-id?}
                           :f/time     720000
                           :f/v        1
                           :id         test-utils/commit-id?}}
               c2))))

      (testing "time range from"
        (is (pred-match?
             [{:f/commit {"https://www.w3.org/2018/credentials#issuer"
                          {:id test-utils/did?}
                          :f/address  test-utils/address?
                          :f/alias    "committest"
                          :f/branch   "main"
                          :f/data     {:f/address  test-utils/address?
                                       :f/assert   [{:ex/x "foo-cat"
                                                     :ex/y "bar-cat"
                                                     :id   :ex/cat}]
                                       :f/flakes   44
                                       :f/previous {:id test-utils/db-id?}
                                       :f/retract  []
                                       :f/size     pos-int?
                                       :f/t        4
                                       :id         test-utils/db-id?}
                          :f/previous {:id test-utils/commit-id?}
                          :f/time     720000
                          :f/v        1
                          :id         test-utils/commit-id?}}
              {:f/commit {"https://www.w3.org/2018/credentials#issuer"
                          {:id test-utils/did?}
                          :f/address  test-utils/address?
                          :f/alias    "committest"
                          :f/branch   "main"
                          :f/data     {:f/address  test-utils/address?
                                       :f/assert   [{:ex/x "foo-cat"
                                                     :ex/y "bar-cat"
                                                     :id   :ex/alice}]
                                       :f/flakes   58
                                       :f/previous {:id test-utils/db-id?}
                                       :f/retract  [{:ex/x "foo-3"
                                                     :ex/y "bar-3"
                                                     :id   :ex/alice}]
                                       :f/size     pos-int?
                                       :f/t        5
                                       :id         test-utils/db-id?}
                          :f/message  "meow"
                          :f/previous {:id test-utils/commit-id?}
                          :f/time     720000
                          :f/v        1
                          :id         test-utils/commit-id?}}]
             @(fluree/history ledger {:context        context
                                      :commit-details true
                                      :t              {:from 4}}))))

      (testing "time range to"
        (is (pred-match?
             [{:f/commit {"https://www.w3.org/2018/credentials#issuer"
                          {:id test-utils/did?}
                          :f/address  test-utils/address?
                          :f/alias    "committest"
                          :f/branch   "main"
                          :f/previous {:id test-utils/commit-id?}
                          :f/data     {:f/address test-utils/address?
                                       :f/assert  [{:ex/x "foo-1"
                                                    :ex/y "bar-1"
                                                    :id   :ex/alice}]
                                       :f/flakes  2
                                       :f/retract []
                                       :f/size    pos-int?
                                       :f/t       1
                                       :id        test-utils/db-id?}
                          :f/time     720000
                          :f/v        1
                          :id         test-utils/commit-id?}}]
             @(fluree/history ledger {:context        context
                                      :commit-details true
                                      :t              {:to 1}}))))

      (testing "history commit details"
        (is (pred-match?
             [#:f{:assert  [{:ex/x "foo-3"
                             :ex/y "bar-3"
                             :id   :ex/alice}]
                  :commit  {"https://www.w3.org/2018/credentials#issuer"
                            {:id test-utils/did?}
                            :f/address  test-utils/address?
                            :f/alias    "committest"
                            :f/branch   "main"
                            :f/data     {:f/address test-utils/address?
                                         :f/assert  [{:ex/x "foo-3"
                                                      :ex/y "bar-3"
                                                      :id   :ex/alice}]
                                         :f/flakes  30
                                         :f/retract [{:ex/x "foo-2"
                                                      :ex/y "bar-2"
                                                      :id   :ex/alice}]
                                         :f/size    pos-int?
                                         :f/t       3
                                         :id        test-utils/db-id?}
                            :f/previous {:id test-utils/commit-id?}
                            :f/time     720000
                            :f/v        1
                            :id         test-utils/commit-id?}
                  :retract [{:ex/x "foo-2"
                             :ex/y "bar-2"
                             :id   :ex/alice}]
                  :t       3}
              #:f{:assert  [{:ex/x "foo-cat"
                             :ex/y "bar-cat"
                             :id   :ex/alice}]
                  :commit  {"https://www.w3.org/2018/credentials#issuer"
                            {:id test-utils/did?}
                            :f/address  test-utils/address?
                            :f/alias    "committest"
                            :f/branch   "main"
                            :f/data     {:f/address test-utils/address?
                                         :f/assert  [{:ex/x "foo-cat"
                                                      :ex/y "bar-cat"
                                                      :id   :ex/alice}]
                                         :f/flakes  58
                                         :f/retract [{:ex/x "foo-3"
                                                      :ex/y "bar-3"
                                                      :id   :ex/alice}]
                                         :f/size    pos-int?
                                         :f/t       5
                                         :id        test-utils/db-id?}
                            :f/message  "meow"
                            :f/previous {:id test-utils/commit-id?}
                            :f/time     720000
                            :f/v        1
                            :id         test-utils/commit-id?}
                  :retract [{:ex/x "foo-3"
                             :ex/y "bar-3"
                             :id   :ex/alice}]
                  :t       5}]
             @(fluree/history ledger {:context        context
                                      :history        :ex/alice
                                      :commit-details true
                                      :t              {:from 3}}))))

      (testing "multiple history results"
        (let [history-with-commits @(fluree/history ledger {:context        context
                                                            :history        :ex/alice
                                                            :commit-details true
                                                            :t              {:from 1 :to 5}})]
          (testing "all `t`s with changes to subject are returned"
            (is (= [1 2 3 5]
                   (mapv :f/t history-with-commits))))
          (testing "all expected commits are present and associated with the correct results"
            (is (= [[1 1] [2 2] [3 3] [5 5]]
                   (map (fn [history-map]
                          (let [commit-t (get-in history-map [:f/commit :f/data :f/t])]
                            (vector (:f/t history-map) commit-t)))
                        history-with-commits)))))))))

(deftest ^:kaocha/pending loaded-mem-ledger-history-test
  (with-redefs [fluree.db.util/current-time-iso (constantly "1970-01-01T00:12:00.00000Z")]
    (testing "history commit details on a loaded memory ledger"
      (let [ledger-name   "loaded-history-mem"
            conn          @(fluree/connect-memory)
            context       [test-utils/default-context {:ex "http://example.org/ns/"}]
            _             @(fluree/create-with-txn conn {"@context" context
                                                         "ledger"   ledger-name
                                                         "insert"   {:id   :ex/alice
                                                                     :ex/x "foo-1"
                                                                     :ex/y "bar-1"}})
            _             @(fluree/update! conn {"@context" context
                                                 "ledger"   ledger-name
                                                 "delete"   {:id   :ex/alice
                                                             :ex/x "foo-1"
                                                             :ex/y "bar-1"}
                                                 "insert"   {:id   :ex/alice
                                                             :ex/x "foo-2"
                                                             :ex/y "bar-2"}})
            _             @(fluree/update! conn {"@context" context
                                                 "ledger"   ledger-name
                                                 "delete"   {:id   :ex/alice
                                                             :ex/x "foo-2"
                                                             :ex/y "bar-2"}
                                                 "insert"   {:id   :ex/alice
                                                             :ex/x "foo-3"
                                                             :ex/y "bar-3"}})
            _             @(fluree/update! conn {"@context" context
                                                 "ledger"   ledger-name
                                                 "insert"   {:id   :ex/cat
                                                             :ex/x "foo-cat"
                                                             :ex/y "bar-cat"}})
            _             @(fluree/update! conn {"@context" context
                                                 "ledger"   ledger-name
                                                 "delete"   {:id   :ex/alice
                                                             :ex/x "foo-3"
                                                             :ex/y "bar-3"}
                                                 "insert"   {:id   :ex/alice
                                                             :ex/x "foo-cat"
                                                             :ex/y "bar-cat"}}
                                           {:message "meow"})
            loaded-ledger (test-utils/retry-load conn ledger-name 100)]

        (is (pred-match?
             [#:f{:assert  [{:ex/x "foo-3"
                             :ex/y "bar-3"
                             :id   :ex/alice}]
                  :commit  {:f/address  test-utils/address?
                            :f/alias    ledger-name
                            :f/branch   "main"
                            :f/data     {:f/address  test-utils/address?
                                         :f/assert   [{:ex/x "foo-3"
                                                       :ex/y "bar-3"
                                                       :id   :ex/alice}]
                                         :f/flakes   34
                                         :f/previous {:id test-utils/db-id?}
                                         :f/retract  [{:ex/x "foo-2"
                                                       :ex/y "bar-2"
                                                       :id   :ex/alice}]
                                         :f/size     pos-int?
                                         :f/t        3
                                         :id         test-utils/db-id?}
                            :f/previous {:id test-utils/commit-id?}
                            :f/time     720000
                            :f/v        1
                            :id         test-utils/commit-id?}
                  :retract [{:ex/x "foo-2"
                             :ex/y "bar-2"
                             :id   :ex/alice}]
                  :t       3}
              #:f{:assert  [{:ex/x "foo-cat"
                             :ex/y "bar-cat"
                             :id   :ex/alice}]
                  :commit  {:f/address  test-utils/address?
                            :f/alias    ledger-name
                            :f/branch   "main"
                            :f/data     {:f/address  test-utils/address?
                                         :f/assert   [{:ex/x "foo-cat"
                                                       :ex/y "bar-cat"
                                                       :id   :ex/alice}]
                                         :f/flakes   64
                                         :f/previous {:id test-utils/db-id?}
                                         :f/retract  [{:ex/x "foo-3"
                                                       :ex/y "bar-3"
                                                       :id   :ex/alice}]
                                         :f/size     pos-int?
                                         :f/t        5
                                         :id         test-utils/db-id?}
                            :f/message  "meow"
                            :f/previous {:id test-utils/commit-id?}
                            :f/time     720000
                            :f/v        1
                            :id         test-utils/commit-id?}
                  :retract [{:ex/x "foo-3"
                             :ex/y "bar-3"
                             :id   :ex/alice}]
                  :t       5}]
             @(fluree/history loaded-ledger {:context        context
                                             :history        :ex/alice
                                             :commit-details true
                                             :t              {:from 3}})))))

    (testing "history commit details on a loaded memory ledger w/ issuer"
      (let [ledger-name "loaded-history-mem-issuer"
            conn        @(fluree/connect-memory {:defaults {:did (did/private->did-map test-utils/default-private-key)}})
            context     [test-utils/default-context {:ex "http://example.org/ns/"}]

            _             @(fluree/create-with-txn conn {"@context" context
                                                         "ledger"   ledger-name
                                                         "insert"   {:id   :ex/alice
                                                                     :ex/x "foo-1"
                                                                     :ex/y "bar-1"}})
            _             @(fluree/update! conn {"@context" context
                                                 "ledger"   ledger-name
                                                 "insert"   {:id   :ex/alice
                                                             :ex/x "foo-2"
                                                             :ex/y "bar-2"}})
            _             @(fluree/update! conn {"@context" context
                                                 "ledger"   ledger-name
                                                 "insert"   {:id   :ex/alice
                                                             :ex/x "foo-3"
                                                             :ex/y "bar-3"}})
            _             @(fluree/update! conn {"@context" context
                                                 "ledger"   ledger-name
                                                 "insert"   {:id   :ex/cat
                                                             :ex/x "foo-cat"
                                                             :ex/y "bar-cat"}})
            _             @(fluree/update! conn {"@context" context
                                                 "ledger"   ledger-name
                                                 "insert"   {:id   :ex/alice
                                                             :ex/x "foo-cat"
                                                             :ex/y "bar-cat"}}
                                           {:message "meow"})
            loaded-ledger (test-utils/retry-load conn ledger-name 100)]
        (is (pred-match?
             [#:f{:assert  [{:ex/x "foo-3"
                             :ex/y "bar-3"
                             :id   :ex/alice}]
                  :commit  {"https://www.w3.org/2018/credentials#issuer"
                            {:id test-utils/did?}
                            :f/address  test-utils/address?
                            :f/alias    ledger-name
                            :f/branch   "main"
                            :f/data     {:f/address  test-utils/address?
                                         :f/assert   [{:ex/x "foo-3"
                                                       :ex/y "bar-3"
                                                       :id   :ex/alice}]
                                         :f/flakes   32
                                         :f/previous {:id test-utils/db-id?}
                                         :f/retract  [{:ex/x "foo-2"
                                                       :ex/y "bar-2"
                                                       :id   :ex/alice}]
                                         :f/size     pos-int?
                                         :f/t        3
                                         :id         test-utils/db-id?}
                            :f/previous {:id test-utils/commit-id?}
                            :f/time     720000
                            :f/v        1
                            :id         test-utils/commit-id?}
                  :retract [{:ex/x "foo-2"
                             :ex/y "bar-2"
                             :id   :ex/alice}]
                  :t       3}
              #:f{:assert  [{:ex/x "foo-cat"
                             :ex/y "bar-cat"
                             :id   :ex/alice}]
                  :commit  {"https://www.w3.org/2018/credentials#issuer"
                            {:id test-utils/did?}
                            :f/address  test-utils/address?
                            :f/alias    ledger-name
                            :f/branch   "main"
                            :f/data     {:f/address  test-utils/address?
                                         :f/assert   [{:ex/x "foo-cat"
                                                       :ex/y "bar-cat"
                                                       :id   :ex/alice}]
                                         :f/flakes   62
                                         :f/previous {:id test-utils/db-id?}
                                         :f/retract  [{:ex/x "foo-3"
                                                       :ex/y "bar-3"
                                                       :id   :ex/alice}]
                                         :f/size     pos-int?
                                         :f/t        5
                                         :id         test-utils/db-id?}
                            :f/message  "meow"
                            :f/previous {:id test-utils/commit-id?}
                            :f/time     720000
                            :f/v        1
                            :id         test-utils/commit-id?}
                  :retract [{:ex/x "foo-3"
                             :ex/y "bar-3"
                             :id   :ex/alice}]
                  :t       5}]
             @(fluree/history loaded-ledger {:context        context
                                             :history        :ex/alice
                                             :commit-details true
                                             :t              {:from 3}})))))))

(deftest loaded-file-ledger-history-test
  (with-redefs [fluree.db.util/current-time-iso (constantly "1970-01-01T00:12:00.00000Z")]
    (testing "history commit details on a loaded file ledger"
      (with-temp-dir [storage-path {}]
        (let [ledger-name "loaded-history-file"
              conn        @(fluree/connect-file {:storage-path (str storage-path)
                                                 :defaults     {:identity (did/private->did-map
                                                                           test-utils/default-private-key)}})
              context     [test-utils/default-context {:ex   "http://example.org/ns/"
                                                       :cred "https://www.w3.org/2018/credentials#"}]

              _a            @(fluree/create-with-txn conn {"@context" context
                                                           "ledger"   ledger-name
                                                           "insert"   {:id   :ex/alice
                                                                       :ex/x "foo-1"
                                                                       :ex/y "bar-1"}})
              _b            @(fluree/update! conn {"@context" context
                                                   "ledger"   ledger-name
                                                   "delete"   {:id   :ex/alice
                                                               :ex/x "foo-1"
                                                               :ex/y "bar-1"}
                                                   "insert"   {:id   :ex/alice
                                                               :ex/x "foo-2"
                                                               :ex/y "bar-2"}})
              _c            @(fluree/update! conn {"@context" context
                                                   "ledger"   ledger-name
                                                   "delete"   {:id   :ex/alice
                                                               :ex/x "foo-2"
                                                               :ex/y "bar-2"}
                                                   "insert"   {:id   :ex/alice
                                                               :ex/x "foo-3"
                                                               :ex/y "bar-3"}})
              _d            @(fluree/update! conn {"@context" context
                                                   "ledger"   ledger-name
                                                   "insert"   {:id   :ex/cat
                                                               :ex/x "foo-cat"
                                                               :ex/y "bar-cat"}})
              _e            @(fluree/update! conn {"@context" context
                                                   "ledger"   ledger-name
                                                   "delete"   {:id   :ex/alice
                                                               :ex/x "foo-3"
                                                               :ex/y "bar-3"}
                                                   "insert"   {:id   :ex/alice
                                                               :ex/x "foo-cat"
                                                               :ex/y "bar-cat"}}
                                             {:message "meow"})
              loaded-ledger (test-utils/retry-load conn ledger-name 100)]
          (is (pred-match?
               [#:f{:assert  [{:ex/x "foo-3"
                               :ex/y "bar-3"
                               :id   :ex/alice}]
                    :commit  {:cred/issuer {:id test-utils/did?}
                              :f/address   test-utils/address?
                              :f/alias     ledger-name
                              :f/branch    "main"
                              :f/data      {:f/address test-utils/address?
                                            :f/assert  [{:ex/x "foo-3"
                                                         :ex/y "bar-3"
                                                         :id   :ex/alice}]
                                            :f/flakes  34
                                            :f/retract [{:ex/x "foo-2"
                                                         :ex/y "bar-2"
                                                         :id   :ex/alice}]
                                            :f/size    pos-int?
                                            :f/t       3
                                            :id        test-utils/db-id?}
                              :f/previous  {:id test-utils/commit-id?}
                              :f/time      720000
                              :f/v         1
                              :id          test-utils/commit-id?}
                    :retract [{:ex/x "foo-2"
                               :ex/y "bar-2"
                               :id   :ex/alice}]
                    :t       3}
                #:f{:assert  [{:ex/x "foo-cat"
                               :ex/y "bar-cat"
                               :id   :ex/alice}]
                    :commit  {:cred/issuer {:id test-utils/did?}
                              :f/address   test-utils/address?
                              :f/alias     ledger-name
                              :f/branch    "main"
                              :f/data      {:f/address test-utils/address?
                                            :f/assert  [{:ex/x "foo-cat"
                                                         :ex/y "bar-cat"
                                                         :id   :ex/alice}]
                                            :f/flakes  64
                                            :f/retract [{:ex/x "foo-3"
                                                         :ex/y "bar-3"
                                                         :id   :ex/alice}]
                                            :f/size    pos-int?
                                            :f/t       5
                                            :id        test-utils/db-id?}
                              :f/message   "meow"
                              :f/previous  {:id test-utils/commit-id?}
                              :f/time      720000
                              :f/v         1
                              :id          test-utils/commit-id?}
                    :retract [{:ex/x "foo-3"
                               :ex/y "bar-3"
                               :id   :ex/alice}]
                    :t       5}]
               @(fluree/history loaded-ledger {:context        context
                                               :history        :ex/alice
                                               :commit-details true
                                               :t              {:from 3}}))))))))

(deftest ^:integration author-and-txn-id
  (with-redefs [fluree.db.util/current-time-iso (fn [] "1970-01-01T00:12:00.00000Z")]
    (let [conn         @(fluree/connect-memory)
          ledger-name  "authortest"
          ledger       @(fluree/create conn ledger-name)
          context      [test-utils/default-str-context {"ex" "http://example.org/ns/"
                                                        "f"  "https://ns.flur.ee/ledger#"}]
          root-privkey "89e0ab9ac36fb82b172890c89e9e231224264c7c757d58cfd8fcd6f3d4442199"
          root-did     (:id (did/private->did-map root-privkey))

          db0  (fluree/db ledger)
          db1  @(fluree/update db0 {"@context" context
                                    "insert"   [{"@id"         "ex:betty"
                                                 "@type"       "ex:Yeti"
                                                 "schema:name" "Betty"
                                                 "schema:age"  55}
                                                {"@id"         "ex:freddy"
                                                 "@type"       "ex:Yeti"
                                                 "schema:name" "Freddy"
                                                 "schema:age"  1002}
                                                {"@id"         "ex:letty"
                                                 "@type"       "ex:Yeti"
                                                 "schema:name" "Leticia"
                                                 "schema:age"  38}
                                                {"@id"           root-did
                                                 "f:policyClass" [{"@id" "ex:RootPolicy"}]}]})
          _db2 (->> @(fluree/update db1 {"@context" context
                                         "insert"   [{"@id"      "ex:defaultAllowViewModify"
                                                      "@type"    ["f:AccessPolicy" "ex:RootPolicy"]
                                                      "f:action" [{"@id" "f:view"}, {"@id" "f:modify"}]
                                                      "f:query"  {"@type"  "@json"
                                                                  "@value" {}}}]})
                    (fluree/commit! ledger)
                    (deref))

          _db3 @(fluree/credential-update! conn (crypto/create-jws
                                                 (json/stringify {"@context" context
                                                                  "ledger"   ledger-name
                                                                  "insert"   {"ex:foo" 3}})
                                                 root-privkey))

          _db4 @(fluree/credential-update! conn (crypto/create-jws
                                                 (json/stringify {"@context" context
                                                                  "ledger"   ledger-name
                                                                  "insert"   {"ex:foo" 5}})
                                                 root-privkey))]
      (is (= [{"f:data" {"f:t" 1}}
              {"f:author" "did:fluree:Tf8ziWxPPA511tcGtUHTLYihHSy2phNjrKb",
               "f:data"   {"f:t" 2},
               "f:txn"    "fluree:memory://byfkd5sj5lwq3aaxgbqkwoteakwjqqjrrvsrbhl7eirp3aizykj3"}
              {"f:author" "did:fluree:Tf8ziWxPPA511tcGtUHTLYihHSy2phNjrKb",
               "f:data"   {"f:t" 3},
               "f:txn"    "fluree:memory://bsb5zixq25bktdvwtzbquwgvjii6cv4mi7mu3zbpu562oa77y5nq"}]
             (->> @(fluree/history ledger {:context        context
                                           :commit-details true
                                           :t              {:from 1 :to :latest}})
                  (mapv (fn [c]
                          (-> (get c "f:commit")
                              (update "f:data" select-keys ["f:t"])
                              (select-keys ["f:author" "f:txn" "f:data"]))))))))))

(deftest ^:integration ^:kaocha/pending include-api
  (with-redefs [fluree.db.util/current-time-iso (fn [] "1970-01-01T00:12:00.00000Z")]
    (let [conn         @(fluree/connect-memory)
          ledger-name  "authortest"
          ledger       @(fluree/create conn ledger-name)
          context      [test-utils/default-str-context {"ex" "http://example.org/ns/"
                                                        "f"  "https://ns.flur.ee/ledger#"}]
          root-privkey "89e0ab9ac36fb82b172890c89e9e231224264c7c757d58cfd8fcd6f3d4442199"
          root-did     (:id (did/private->did-map root-privkey))

          db0  (fluree/db ledger)
          db1  @(fluree/update db0 {"@context" context
                                    "insert"   [{"@id"         "ex:betty"
                                                 "@type"       "ex:Yeti"
                                                 "schema:name" "Betty"
                                                 "schema:age"  55}
                                                {"@id"         "ex:freddy"
                                                 "@type"       "ex:Yeti"
                                                 "schema:name" "Freddy"
                                                 "schema:age"  1002}
                                                {"@id"         "ex:letty"
                                                 "@type"       "ex:Yeti"
                                                 "schema:name" "Leticia"
                                                 "schema:age"  38}
                                                {"@id"           root-did
                                                 "f:policyClass" [{"@id" "ex:RootPolicy"}]}]})
          _db2 (->> @(fluree/update db1 {"@context" context
                                         "insert"   [{"@id"      "ex:defaultAllowViewModify"
                                                      "@type"    ["f:AccessPolicy" "ex:RootPolicy"]
                                                      "f:action" [{"@id" "f:view"}, {"@id" "f:modify"}]
                                                      "f:query"  {"@type"  "@json"
                                                                  "@value" {}}}]})
                    (fluree/commit! ledger)
                    (deref))

          jws1 (crypto/create-jws
                (json/stringify {"@context" context
                                 "ledger"   ledger-name
                                 "insert"   {"ex:foo" 3}})
                root-privkey)
          _db3 @(fluree/credential-update! conn jws1)

          jws2 (crypto/create-jws
                (json/stringify {"@context" context
                                 "ledger"   ledger-name
                                 "insert"   {"ex:foo" 5}})
                root-privkey)
          _db4 @(fluree/credential-update! conn jws2)]

      (testing ":txn returns the raw transaction"
        (is (= [{"f:txn" nil}
                {"f:txn" jws1}
                {"f:txn" jws2}]
               @(fluree/history ledger {:context context
                                        :txn     true
                                        :t       {:from 1 :to :latest}}))))

      (testing ":commit returns just the commit wrapper"
        (is (pred-match?
             [{"f:commit"
               {"f:alias"    "authortest",
                "f:time"     720000,
                "f:previous" {"id" test-utils/commit-id?},
                "id"         test-utils/commit-id?
                "f:v"        1,
                "f:branch"   "main",
                "f:address"  test-utils/address?
                "f:data"     {"f:address"  test-utils/address?
                              "f:flakes"   15,
                              "f:previous" {"id" test-utils/db-id?},
                              "f:size"     pos-int?,
                              "f:t"        1,
                              "id"         test-utils/db-id?}}}
              {"f:commit"
               {"f:alias"    "authortest",
                "f:author"   "did:fluree:Tf8ziWxPPA511tcGtUHTLYihHSy2phNjrKb",
                "f:time"     720000,
                "f:txn"      test-utils/address?
                "f:previous" {"id" test-utils/commit-id?}
                "id"         test-utils/commit-id?
                "f:v"        1,
                "f:branch"   "main",
                "f:address"  test-utils/address?
                "f:data"     {"f:address"  test-utils/address?
                              "f:flakes"   28,
                              "f:previous" {"id" test-utils/db-id?},
                              "f:size"     pos-int?
                              "f:t"        2,
                              "id"         test-utils/db-id?}}}
              {"f:commit"
               {"f:alias"    "authortest",
                "f:author"   "did:fluree:Tf8ziWxPPA511tcGtUHTLYihHSy2phNjrKb",
                "f:time"     720000,
                "f:txn"      test-utils/address?
                "f:previous" {"id" test-utils/commit-id?},
                "id"         test-utils/commit-id?
                "f:v"        1,
                "f:branch"   "main",
                "f:address"  test-utils/address?
                "f:data"     {"f:address"  test-utils/address?
                              "f:flakes"   43,
                              "f:previous" {"id" test-utils/db-id?},
                              "f:size"     pos-int?,
                              "f:t"        3,
                              "id"         test-utils/db-id?}}}]
             @(fluree/history ledger {:context context
                                      :commit  true
                                      :t       {:from 1 :to :latest}}))))

      (testing ":data returns just the asserts and retracts"
        (is (pred-match? [{"f:data" {"f:t"       1
                                     "f:assert"  [{"id"            "did:fluree:Tf8ziWxPPA511tcGtUHTLYihHSy2phNjrKb"
                                                   "f:policyClass" {"id" "ex:RootPolicy"}}
                                                  {"type"        "ex:Yeti",
                                                   "schema:age"  55,
                                                   "schema:name" "Betty",
                                                   "id"          "ex:betty"}
                                                  {"id"       "ex:defaultAllowViewModify"
                                                   "type"     ["f:AccessPolicy" "ex:RootPolicy"],
                                                   "f:action" [{"id" "f:modify"} {"id" "f:view"}],
                                                   "f:query"  {}}
                                                  {"id"          "ex:freddy"
                                                   "type"        "ex:Yeti",
                                                   "schema:age"  1002,
                                                   "schema:name" "Freddy"}
                                                  {"id"          "ex:letty"
                                                   "type"        "ex:Yeti",
                                                   "schema:age"  38,
                                                   "schema:name" "Leticia"}]
                                     "f:retract" []}}
                          {"f:data" {"f:t"       2
                                     "f:assert"  [{"ex:foo" 3, "id" test-utils/blank-node-id?}],
                                     "f:retract" []}}
                          {"f:data" {"f:t"       3
                                     "f:assert"  [{"ex:foo" 5, "id" test-utils/blank-node-id?}],
                                     "f:retract" []}}]
                         @(fluree/history ledger {:context context
                                                  :data    true
                                                  :t       {:from 1 :to :latest}}))))

      (testing ":commit :data :and txn can be composed together"
        (is (pred-match?
             [{"f:txn"    nil
               "f:commit" {"f:alias"    "authortest",
                           "f:time"     720000,
                           "f:previous" {"id" test-utils/commit-id?},
                           "id"         test-utils/commit-id?
                           "f:v"        1,
                           "f:branch"   "main",
                           "f:address"  test-utils/address?
                           "f:data"
                           {"f:address"  test-utils/address?
                            "f:flakes"   15,
                            "f:previous" {"id" test-utils/db-id?},
                            "f:size"     pos-int?
                            "f:t"        1,
                            "id"         test-utils/db-id?}},
               "f:data"   {"f:t"       1,
                           "f:assert"
                           [{"id"            "did:fluree:Tf8ziWxPPA511tcGtUHTLYihHSy2phNjrKb"
                             "f:policyClass" {"id" "ex:RootPolicy"}}
                            {"type"        "ex:Yeti",
                             "schema:age"  55,
                             "schema:name" "Betty",
                             "id"          "ex:betty"}
                            {"id"       "ex:defaultAllowViewModify"
                             "type"     ["f:AccessPolicy" "ex:RootPolicy"],
                             "f:action" [{"id" "f:modify"} {"id" "f:view"}],
                             "f:query"  {}}
                            {"type"        "ex:Yeti",
                             "schema:age"  1002,
                             "schema:name" "Freddy",
                             "id"          "ex:freddy"}
                            {"type"        "ex:Yeti",
                             "schema:age"  38,
                             "schema:name" "Leticia",
                             "id"          "ex:letty"}]
                           "f:retract" []}}
              {"f:txn"    jws1
               "f:commit" {"f:alias"    "authortest",
                           "f:author"   "did:fluree:Tf8ziWxPPA511tcGtUHTLYihHSy2phNjrKb",
                           "f:time"     720000,
                           "f:txn"      test-utils/address?
                           "f:previous" {"id" test-utils/commit-id?},
                           "id"         test-utils/commit-id?
                           "f:v"        1,
                           "f:branch"   "main",
                           "f:address"  test-utils/address?
                           "f:data"
                           {"f:address"  test-utils/address?
                            "f:flakes"   28,
                            "f:previous" {"id" test-utils/db-id?},
                            "f:size"     pos-int?
                            "f:t"        2,
                            "id"         test-utils/db-id?}},
               "f:data"   {"f:t"       2
                           "f:assert"  [{"ex:foo" 3, "id" test-utils/blank-node-id?}],
                           "f:retract" []}}
              {"f:txn"    jws2
               "f:commit" {"f:alias"    "authortest",
                           "f:author"   "did:fluree:Tf8ziWxPPA511tcGtUHTLYihHSy2phNjrKb",
                           "f:time"     720000,
                           "f:txn"      test-utils/address?
                           "f:previous" {"id" test-utils/commit-id?},
                           "id"         test-utils/commit-id?
                           "f:v"        1,
                           "f:branch"   "main",
                           "f:address"  test-utils/address?
                           "f:data"
                           {"f:address"  test-utils/address?
                            "f:flakes"   43,
                            "f:previous" {"id" test-utils/db-id?},
                            "f:size"     pos-int?
                            "f:t"        3,
                            "id"         test-utils/db-id?}},
               "f:data"   {"f:t"       3
                           "f:assert"  [{"ex:foo" 5, "id" test-utils/blank-node-id?}],
                           "f:retract" []}}]
             @(fluree/history ledger {:context context
                                      :txn     true
                                      :data    true
                                      :commit  true
                                      :t       {:from 1 :to :latest}}))))

      (testing ":commit :data :and txn can be composed together with history"
        (is (pred-match?
             [{"f:t"       1,
               "f:assert"  [{"type"        "ex:Yeti",
                             "schema:age"  1002,
                             "schema:name" "Freddy",
                             "id"          "ex:freddy"}],
               "f:retract" [],
               "f:txn"     nil,
               "f:commit"  {"f:alias"    "authortest",
                            "f:time"     720000,
                            "f:previous" {"id" test-utils/commit-id?},
                            "id"         test-utils/commit-id?
                            "f:v"        1,
                            "f:branch"   "main",
                            "f:address"  test-utils/address?
                            "f:data"
                            {"f:address"  test-utils/address?
                             "f:flakes"   15,
                             "f:previous" {"id" test-utils/db-id?},
                             "f:size"     pos-int?,
                             "f:t"        1,
                             "id"         test-utils/db-id?}},
               "f:data"    {"f:t"       1,
                            "f:assert"
                            [{"id"            "did:fluree:Tf8ziWxPPA511tcGtUHTLYihHSy2phNjrKb"
                              "f:policyClass" {"id" "ex:RootPolicy"}}
                             {"type"        "ex:Yeti",
                              "schema:age"  55,
                              "schema:name" "Betty",
                              "id"          "ex:betty"}
                             {"id"       "ex:defaultAllowViewModify"
                              "type"     ["f:AccessPolicy" "ex:RootPolicy"],
                              "f:action" [{"id" "f:modify"} {"id" "f:view"}],
                              "f:query"  {}}
                             {"type"        "ex:Yeti",
                              "schema:age"  1002,
                              "schema:name" "Freddy",
                              "id"          "ex:freddy"}
                             {"type"        "ex:Yeti",
                              "schema:age"  38,
                              "schema:name" "Leticia",
                              "id"          "ex:letty"}],
                            "f:retract" []}}]
             @(fluree/history ledger {:context context
                                      :history "ex:freddy"
                                      :txn     true
                                      :data    true
                                      :commit  true
                                      :t       {:from 1 :to :latest}}))))

      (testing ":commit :data :and txn can be composed together with commit-details"
        (is (pred-match?
             [{"f:t"       1,
               "f:assert"  [{"type"        "ex:Yeti",
                             "schema:age"  1002,
                             "schema:name" "Freddy",
                             "id"          "ex:freddy"}],
               "f:retract" [],
               "f:txn"     nil,
               "f:commit"  {"f:alias"    "authortest",
                            "f:time"     720000,
                            "f:previous" {"id" test-utils/commit-id?},
                            "id"         test-utils/commit-id?
                            "f:v"        1,
                            "f:branch"   "main",
                            "f:address"  test-utils/address?
                            "f:data"
                            {"f:address"  test-utils/address?
                             "f:flakes"   15,
                             "f:previous" {"id" test-utils/db-id?},
                             "f:size"     pos-int?
                             "f:t"        1,
                             "id"         test-utils/db-id?}}
               "f:data"    {"f:t"       1,
                            "f:assert"
                            [{"id"            "did:fluree:Tf8ziWxPPA511tcGtUHTLYihHSy2phNjrKb"
                              "f:policyClass" {"id" "ex:RootPolicy"}}
                             {"type"        "ex:Yeti",
                              "schema:age"  55,
                              "schema:name" "Betty",
                              "id"          "ex:betty"}
                             {"id"       "ex:defaultAllowViewModify"
                              "type"     ["f:AccessPolicy" "ex:RootPolicy"],
                              "f:action" [{"id" "f:modify"} {"id" "f:view"}],
                              "f:query"  {}}
                             {"type"        "ex:Yeti",
                              "schema:age"  1002,
                              "schema:name" "Freddy",
                              "id"          "ex:freddy"}
                             {"type"        "ex:Yeti",
                              "schema:age"  38,
                              "schema:name" "Leticia",
                              "id"          "ex:letty"}
                             {"f:action"     [{"id" "f:modify"} {"id" "f:view"}],
                              "f:targetRole" {"id" "ex:rootRole"},
                              "id"           "ex:rootAccessAllow"}
                             {"type"         "f:AccessPolicy",
                              "f:allow"      {"id" "ex:rootAccessAllow"},
                              "f:targetNode" {"id" "f:allNodes"},
                              "id"           "ex:rootPolicy"}],
                            "f:retract" []}}]
             @(fluree/history ledger {:context context
                                      :history "ex:freddy"
                                      :txn     true
                                      :data    true
                                      :commit  true
                                      :t       {:from 1 :to :latest}})))))))

(deftest ^:integration txn-annotation
  (let [conn        @(fluree/connect-memory)
        ledger-name "annotationtest"
        ledger      @(fluree/create conn ledger-name)
        context     [test-utils/default-str-context {"ex" "http://example.org/ns/"}]

        db0 (fluree/db ledger)]
    (testing "valid annotations"
<<<<<<< HEAD
      (with-redefs [fluree.db.util.core/current-time-iso (fn [] "1970-01-01T00:12:00.00000Z")]
        (let [db1 (->> @(fluree/update db0 {"@context" context
                                            "insert"   [{"@id"         "ex:betty"
                                                         "@type"       "ex:Yeti"
                                                         "schema:name" "Betty"
                                                         "schema:age"  55}]})
=======
      (with-redefs [fluree.db.util/current-time-iso (fn [] "1970-01-01T00:12:00.00000Z")]
        (let [db1 (->> @(fluree/stage db0 {"@context" context
                                           "insert"   [{"@id"         "ex:betty"
                                                        "@type"       "ex:Yeti"
                                                        "schema:name" "Betty"
                                                        "schema:age"  55}]})
>>>>>>> 9a92e713
                       (fluree/commit! ledger)
                       (deref))

              db2 (->> @(fluree/update db1 {"@context" context
                                            "insert"   [{"@id"         "ex:freddy"
                                                         "@type"       "ex:Yeti"
                                                         "schema:name" "Freddy"
                                                         "schema:age"  1002}]}
                                       {:annotation {"ex:originator" "opts" "ex:data" "ok"}})
                       (fluree/commit! ledger)
                       (deref))

              _db3 (->> @(fluree/update db2 {"@context" context
                                             "insert"   [{"@id"         "ex:letty"
                                                          "@type"       "ex:Yeti"
                                                          "schema:name" "Leticia"
                                                          "schema:age"  38}]
                                             "opts"     {"annotation" {"ex:originator" "txn" "ex:data" "ok"}}})
                        (fluree/commit! ledger)
                        (deref))]
          (testing "annotations in commit-details"
            (is (pred-match? [{}
                              {"f:annotation" {"id" test-utils/blank-node-id? "ex:data" "ok" "ex:originator" "opts"}}
                              {"f:annotation" {"id" test-utils/blank-node-id? "ex:data" "ok" "ex:originator" "txn"}}]
                             (->> @(fluree/history ledger {:context        context
                                                           :commit-details true
                                                           :t              {:from 1 :to :latest}})
                                  (mapv (fn [c] (-> c (get "f:commit") (select-keys ["f:txn" "f:annotation"]))))))))))

      (testing "invalid annotations"
        (testing "only single annotation subject permitted"
          (let [invalid2 @(fluree/update db0 {"@context" context
                                              "insert"   [{"@id"         "ex:betty"
                                                           "@type"       "ex:Yeti"
                                                           "schema:name" "Betty"
                                                           "schema:age"  55}]}
                                         {:annotation [{"ex:originator" "opts" "ex:multiple" true}
                                                       {"ex:originator" "opts" "ex:invalid" true}]})]
            (is (= "Commit annotation must only have a single subject." (ex-message invalid2)))))

        (testing "cannot specify id"
          (let [invalid3 @(fluree/update db0 {"@context" context
                                              "insert"   [{"@id"         "ex:betty"
                                                           "@type"       "ex:Yeti"
                                                           "schema:name" "Betty"
                                                           "schema:age"  55}]}
                                         {:annotation [{"ex:originator" "opts" "@id" "invalid:subj"}]})]
            (is (= "Commit annotation cannot specify a subject identifier." (ex-message invalid3)))))

        (testing "annotation has no references"
          (let [invalid4 @(fluree/update db0 {"@context" context
                                              "insert"   [{"@id"         "ex:betty"
                                                           "@type"       "ex:Yeti"
                                                           "schema:name" "Betty"
                                                           "schema:age"  55}]}
                                         {:annotation [{"ex:originator" "opts" "ex:friend" {"@id" "ex:betty"}}]})]
            (is (= "Commit annotation cannot reference other subjects." (ex-message invalid4))
                "using id-map"))
          (let [invalid4 @(fluree/update db0 {"@context" context
                                              "insert"   [{"@id"         "ex:betty"
                                                           "@type"       "ex:Yeti"
                                                           "schema:name" "Betty"
                                                           "schema:age"  55}]}
                                         {:annotation [{"ex:originator" "opts" "ex:friend"
                                                        {"@type" "id" "@value" "ex:betty"}}]})]
            (is (= "Commit annotation cannot reference other subjects." (ex-message invalid4))
                "using value-map with type id"))
          (let [invalid1 @(fluree/update db0 {"@context" context
                                              "insert"   [{"@id"         "ex:betty"
                                                           "@type"       "ex:Yeti"
                                                           "schema:name" "Betty"
                                                           "schema:age"  55}]}
                                         {:annotation {"ex:originator" "opts" "ex:nested" {"valid" false}}})]
            (is (= "Commit annotation cannot reference other subjects." (ex-message invalid1))
                "using implicit blank node identifier")))))))<|MERGE_RESOLUTION|>--- conflicted
+++ resolved
@@ -1299,21 +1299,29 @@
 
         db0 (fluree/db ledger)]
     (testing "valid annotations"
-<<<<<<< HEAD
-      (with-redefs [fluree.db.util.core/current-time-iso (fn [] "1970-01-01T00:12:00.00000Z")]
-        (let [db1 (->> @(fluree/update db0 {"@context" context
-                                            "insert"   [{"@id"         "ex:betty"
-                                                         "@type"       "ex:Yeti"
-                                                         "schema:name" "Betty"
-                                                         "schema:age"  55}]})
-=======
       (with-redefs [fluree.db.util/current-time-iso (fn [] "1970-01-01T00:12:00.00000Z")]
         (let [db1 (->> @(fluree/stage db0 {"@context" context
                                            "insert"   [{"@id"         "ex:betty"
                                                         "@type"       "ex:Yeti"
                                                         "schema:name" "Betty"
                                                         "schema:age"  55}]})
->>>>>>> 9a92e713
+                       (fluree/commit! ledger)
+                       (deref))
+
+              db2 (->> @(fluree/stage db1 {"@context" context
+                                           "insert"   [{"@id"         "ex:freddy"
+                                                        "@type"       "ex:Yeti"
+                                                        "schema:name" "Freddy"
+                                                        "schema:age"  1002}]}
+                                      {:annotation {"ex:originator" "opts" "ex:data" "ok"}})
+                       (fluree/commit! ledger)
+                       (deref))
+
+              _db3 (->> @(fluree/stage db2 {"@context" context
+                                            "insert"   [{"@id"         "ex:letty"
+                                                         "@type"       "ex:Yeti"
+                                                         "schema:name" "Betty"
+                                                         "schema:age"  55}]})
                        (fluree/commit! ledger)
                        (deref))
 
