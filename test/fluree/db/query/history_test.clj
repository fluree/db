--- conflicted
+++ resolved
@@ -260,15 +260,9 @@
   (with-redefs [fluree.db.util.core/current-time-iso (fn [] "1970-01-01T00:12:00.00000Z")]
     (let [conn    (test-utils/create-conn)
           ledger  @(fluree/create conn "committest")
-<<<<<<< HEAD
-          context [test-utils/default-context {:ex "http://example.org/ns/"}]
-
-          db1 @(test-utils/transact ledger {"@context" ["https://ns.flur.ee" context]
-=======
           context ["https://ns.flur.ee" test-utils/default-context {:ex "http://example.org/ns/"}]
 
           db1 @(test-utils/transact ledger {"@context" context
->>>>>>> bc0770b1
                                             "insert"   {:id   :ex/alice
                                                         :ex/x "foo-1"
                                                         :ex/y "bar-1"}})
@@ -291,83 +285,21 @@
                                     {:message "meow"})]
       (testing "at time t"
         (is (pred-match?
-<<<<<<< HEAD
-              [{:f/commit {"https://www.w3.org/2018/credentials#issuer"
-                           {:id test-utils/did?}
-                           :f/address test-utils/address?
-                           :f/alias   "committest"
-                           :f/branch  "main"
-                           :f/data    {:f/address test-utils/address?
-                                       :f/assert  [{:ex/x "foo-1"
-                                                    :ex/y "bar-1"
-                                                    :id   :ex/alice}]
-                                       :f/flakes  2
-                                       :f/retract []
-                                       :f/size    pos-int?
-                                       :f/t       1
-                                       :id        test-utils/db-id?}
-                           :f/time    720000
-                           :f/v       0
-                           :id        test-utils/commit-id?}}]
-              @(fluree/history ledger {:context        context
-                                       :commit-details true
-                                       :t              {:from 1 :to 1}})))
-        (let [commit-5 {:f/commit {"https://www.w3.org/2018/credentials#issuer"
-                                   {:id test-utils/did?}
-                                   :f/address  test-utils/address?
-                                   :f/alias    "committest"
-                                   :f/branch   "main"
-                                   :f/data     {:f/address  test-utils/address?
-                                                :f/assert   [{:ex/x "foo-cat"
-                                                              :ex/y "bar-cat"
-                                                              :id   :ex/alice}]
-                                                :f/flakes   60
-                                                :f/previous {:id test-utils/db-id?}
-                                                :f/retract  [{:ex/x "foo-3"
-                                                              :ex/y "bar-3"
-                                                              :id   :ex/alice}]
-                                                :f/size     pos-int?
-                                                :f/t        5
-                                                :id         test-utils/db-id?}
-                                   :f/message  "meow"
-                                   :f/previous {:id test-utils/commit-id?}
-                                   :f/time     720000
-                                   :f/v        0
-                                   :id         test-utils/commit-id?}}
-              commit-4 {:f/commit {"https://www.w3.org/2018/credentials#issuer"
-                                   {:id test-utils/did?}
-                                   :f/address  test-utils/address?
-                                   :f/alias    "committest"
-                                   :f/branch   "main"
-                                   :f/data     {:f/address  test-utils/address?
-                                                :f/assert   [{:ex/x "foo-cat"
-                                                              :ex/y "bar-cat"
-                                                              :id   :ex/cat}]
-                                                :f/flakes   45
-                                                :f/previous {:id test-utils/db-id?}
-                                                :f/retract  []
-                                                :f/size     pos-int?
-                                                :f/t        4
-                                                :id         test-utils/db-id?}
-                                   :f/previous {:id test-utils/commit-id?}
-                                   :f/time     720000
-                                   :f/v        0
-                                   :id         test-utils/commit-id?}}]
-=======
              [{:f/commit {"https://www.w3.org/2018/credentials#issuer"
                           {:id test-utils/did?}
                           :f/address        test-utils/address?
                           :f/alias          "committest"
                           :f/author         ""
                           :f/branch         "main"
-                          :f/data           #:f{:address test-utils/address?
-                                                :assert  [{:ex/x "foo-1"
-                                                           :ex/y "bar-1"
-                                                           :id   :ex/alice}]
-                                                :flakes  7
-                                                :retract []
-                                                :size    pos-int?
-                                                :t       1}
+                          :f/data           {:f/address test-utils/address?
+                                             :f/assert  [{:ex/x "foo-1"
+                                                          :ex/y "bar-1"
+                                                          :id   :ex/alice}]
+                                             :f/flakes  2
+                                             :f/retract []
+                                             :f/size    pos-int?
+                                             :f/t       1
+                                             :id test-utils/db-id?}
                           :f/time           720000
                           :f/txn            string?
                           :f/v              0
@@ -381,17 +313,18 @@
                                    :f/alias          "committest"
                                    :f/author         ""
                                    :f/branch         "main"
-                                   :f/data           #:f{:address  test-utils/address?
-                                                         :assert   [{:ex/x "foo-cat"
-                                                                     :ex/y "bar-cat"
-                                                                     :id   :ex/alice}]
-                                                         :flakes   97
-                                                         :previous {:id test-utils/db-id?}
-                                                         :retract  [{:ex/x "foo-3"
-                                                                     :ex/y "bar-3"
-                                                                     :id   :ex/alice}]
-                                                         :size     pos-int?
-                                                         :t        5}
+                                   :f/data           {:f/address  test-utils/address?
+                                                      :f/assert   [{:ex/x "foo-cat"
+                                                                    :ex/y "bar-cat"
+                                                                    :id   :ex/alice}]
+                                                      :f/flakes   68
+                                                      :f/previous {:id test-utils/db-id?}
+                                                      :f/retract  [{:ex/x "foo-3"
+                                                                    :ex/y "bar-3"
+                                                                    :id   :ex/alice}]
+                                                      :f/size     pos-int?
+                                                      :f/t        5
+                                                      :id test-utils/db-id?}
                                    :f/message        "meow"
                                    :f/previous       {:id test-utils/commit-id?}
                                    :f/time           720000
@@ -404,21 +337,21 @@
                                    :f/alias          "committest"
                                    :f/author         ""
                                    :f/branch         "main"
-                                   :f/data           #:f{:address  test-utils/address?
-                                                         :assert   [{:ex/x "foo-cat"
-                                                                     :ex/y "bar-cat"
-                                                                     :id   :ex/cat}]
-                                                         :flakes   78
-                                                         :previous {:id test-utils/db-id?}
-                                                         :retract  []
-                                                         :size     pos-int?
-                                                         :t        4}
+                                   :f/data           {:f/address  test-utils/address?
+                                                      :f/assert   [{:ex/x "foo-cat"
+                                                                    :ex/y "bar-cat"
+                                                                    :id   :ex/cat}]
+                                                      :f/flakes   51
+                                                      :f/previous {:id test-utils/db-id?}
+                                                      :f/retract  []
+                                                      :f/size     pos-int?
+                                                      :f/t        4
+                                                      :id         test-utils/db-id?}
                                    :f/previous       {:id test-utils/commit-id?}
                                    :f/time           720000
                                    :f/txn            string?
                                    :f/v              0
                                    :id               test-utils/commit-id?}}]
->>>>>>> bc0770b1
           (is (pred-match?
                [commit-4 commit-5]
                @(fluree/history ledger {:context        context
@@ -439,50 +372,28 @@
           (testing "all commits in time range are returned"
             (is (= 3 (count response)))
             (is (pred-match?
-<<<<<<< HEAD
-                  {:f/commit {"https://www.w3.org/2018/credentials#issuer"
-                              {:id test-utils/did?}
-                              :f/address  test-utils/address?
-                              :f/alias    "committest"
-                              :f/branch   "main"
-                              :f/data     {:f/address  test-utils/address?
-                                           :f/assert   [{:ex/x "foo-cat"
-                                                         :ex/y "bar-cat"
-                                                         :id   :ex/cat}]
-                                           :f/flakes   45
-                                           :f/previous {:id test-utils/db-id?}
-                                           :f/retract  []
-                                           :f/size     pos-int?
-                                           :f/t        4
-                                           :id         test-utils/db-id?}
-                              :f/previous {:id test-utils/commit-id?}
-                              :f/time     720000
-                              :f/v        0
-                              :id         test-utils/commit-id?}}
-                  c4)))
-=======
                  {:f/commit {"https://www.w3.org/2018/credentials#issuer"
                              {:id test-utils/did?}
                              :f/address test-utils/address?
                              :f/alias "committest"
                              :f/author ""
                              :f/branch "main"
-                             :f/data #:f{:address test-utils/address?
-                                         :assert [{:ex/x "foo-cat"
-                                                   :ex/y "bar-cat"
-                                                   :id :ex/cat}]
-                                         :flakes 78
-                                         :previous {:id test-utils/db-id?}
-                                         :retract []
-                                         :size pos-int?
-                                         :t 4}
+                             :f/data {:f/address  test-utils/address?
+                                      :f/assert   [{:ex/x "foo-cat"
+                                                    :ex/y "bar-cat"
+                                                    :id   :ex/cat}]
+                                      :f/flakes   51
+                                      :f/previous {:id test-utils/db-id?}
+                                      :f/retract  []
+                                      :f/size     pos-int?
+                                      :f/t        4
+                                      :id         test-utils/db-id?}
                              :f/previous {:id test-utils/commit-id?}
                              :f/time 720000
                              :f/txn string?
                              :f/v 0
                              :id test-utils/commit-id?}}
                  c4)))
->>>>>>> bc0770b1
           (is (pred-match?
                {:f/commit {"https://www.w3.org/2018/credentials#issuer"
                            {:id test-utils/did?}
@@ -490,17 +401,18 @@
                            :f/alias "committest"
                            :f/author ""
                            :f/branch "main"
-                           :f/data #:f{:address test-utils/address?
-                                       :assert [{:ex/x "foo-3"
-                                                 :ex/y "bar-3"
-                                                 :id :ex/alice}]
-                                       :flakes 58
-                                       :previous {:id test-utils/db-id?}
-                                       :retract [{:ex/x "foo-2"
+                           :f/data {:f/address  test-utils/address?
+                                    :f/assert   [{:ex/x "foo-3"
+                                                  :ex/y "bar-3"
+                                                  :id   :ex/alice}]
+                                    :f/flakes   34
+                                    :f/previous {:id test-utils/db-id?}
+                                    :f/retract  [{:ex/x "foo-2"
                                                   :ex/y "bar-2"
-                                                  :id :ex/alice}]
-                                       :size pos-int?
-                                       :t 3}
+                                                  :id   :ex/alice}]
+                                    :f/size     pos-int?
+                                    :f/t        3
+                                    :id         test-utils/db-id?}
                            :f/previous {:id test-utils/commit-id?}
                            :f/time 720000
                            :f/txn string?
@@ -514,17 +426,18 @@
                            :f/alias "committest"
                            :f/author ""
                            :f/branch "main"
-                           :f/data #:f{:address test-utils/address?
-                                       :assert [{:ex/x "foo-2"
-                                                 :ex/y "bar-2"
-                                                 :id :ex/alice}]
-                                       :flakes 39
-                                       :previous {:id test-utils/db-id?}
-                                       :retract [{:ex/x "foo-1"
+                           :f/data {:f/address  test-utils/address?
+                                    :f/assert   [{:ex/x "foo-2"
+                                                  :ex/y "bar-2"
+                                                  :id   :ex/alice}]
+                                    :f/flakes   17
+                                    :f/previous {:id test-utils/db-id?}
+                                    :f/retract  [{:ex/x "foo-1"
                                                   :ex/y "bar-1"
-                                                  :id :ex/alice}]
-                                       :size pos-int?
-                                       :t 2}
+                                                  :id   :ex/alice}]
+                                    :f/size     pos-int?
+                                    :f/t        2
+                                    :id         test-utils/db-id?}
                            :f/previous {:id test-utils/commit-id?}
                            :f/time 720000
                            :f/txn string?
@@ -540,15 +453,16 @@
                           :f/alias          "committest"
                           :f/author         ""
                           :f/branch         "main"
-                          :f/data           #:f{:address  test-utils/address?
-                                                :assert   [{:ex/x "foo-cat"
-                                                            :ex/y "bar-cat"
-                                                            :id   :ex/cat}]
-                                                :flakes   78
-                                                :previous {:id test-utils/db-id?}
-                                                :retract  []
-                                                :size     pos-int?
-                                                :t        4}
+                          :f/data           {:f/address  test-utils/address?
+                                             :f/assert   [{:ex/x "foo-cat"
+                                                           :ex/y "bar-cat"
+                                                           :id   :ex/cat}]
+                                             :f/flakes   51
+                                             :f/previous {:id test-utils/db-id?}
+                                             :f/retract  []
+                                             :f/size     pos-int?
+                                             :f/t        4
+                                             :id         test-utils/db-id?}
                           :f/previous       {:id test-utils/commit-id?}
                           :f/time           720000
                           :f/txn            string?
@@ -560,17 +474,18 @@
                           :f/alias          "committest"
                           :f/author         ""
                           :f/branch         "main"
-                          :f/data           #:f{:address  test-utils/address?
-                                                :assert   [{:ex/x "foo-cat"
-                                                            :ex/y "bar-cat"
-                                                            :id   :ex/alice}]
-                                                :flakes   97
-                                                :previous {:id test-utils/db-id?}
-                                                :retract  [{:ex/x "foo-3"
-                                                            :ex/y "bar-3"
-                                                            :id   :ex/alice}]
-                                                :size     pos-int?
-                                                :t        5}
+                          :f/data           {:f/address  test-utils/address?
+                                             :f/assert   [{:ex/x "foo-cat"
+                                                           :ex/y "bar-cat"
+                                                           :id   :ex/alice}]
+                                             :f/flakes   68
+                                             :f/previous {:id test-utils/db-id?}
+                                             :f/retract  [{:ex/x "foo-3"
+                                                           :ex/y "bar-3"
+                                                           :id   :ex/alice}]
+                                             :f/size     pos-int?
+                                             :f/t        5
+                                             :id         test-utils/db-id?}
                           :f/message        "meow"
                           :f/previous       {:id test-utils/commit-id?}
                           :f/time           720000
@@ -589,14 +504,15 @@
                           :f/alias          "committest"
                           :f/author         ""
                           :f/branch         "main"
-                          :f/data           #:f{:address test-utils/address?
-                                                :assert  [{:ex/x "foo-1"
-                                                           :ex/y "bar-1"
-                                                           :id   :ex/alice}]
-                                                :flakes  7
-                                                :retract []
-                                                :size    pos-int?
-                                                :t       1}
+                          :f/data           {:f/address test-utils/address?
+                                             :f/assert  [{:ex/x "foo-1"
+                                                          :ex/y "bar-1"
+                                                          :id   :ex/alice}]
+                                             :f/flakes  2
+                                             :f/retract []
+                                             :f/size    pos-int?
+                                             :f/t       1
+                                             :id        test-utils/db-id?}
                           :f/time           720000
                           :f/txn            string?
                           :f/v              0
@@ -612,200 +528,22 @@
                              :id   :ex/alice}]
                   :commit  {"https://www.w3.org/2018/credentials#issuer"
                             {:id test-utils/did?}
-<<<<<<< HEAD
-                            :f/address  test-utils/address?
-                            :f/alias    "committest"
-                            :f/branch   "main"
-                            :f/data     {:f/address  test-utils/address?
-                                         :f/assert   [{:ex/x "foo-3"
-                                                       :ex/y "bar-3"
-                                                       :id   :ex/alice}]
-                                         :f/flakes   30
-                                         :f/previous {:id test-utils/db-id?}
-                                         :f/retract  [{:ex/x "foo-2"
-                                                       :ex/y "bar-2"
-                                                       :id   :ex/alice}]
-                                         :f/size     pos-int?
-                                         :f/t        3
-                                         :id         test-utils/db-id?}
-                            :f/previous {:id test-utils/commit-id?}
-                            :f/time     720000
-                            :f/v        0
-                            :id         test-utils/commit-id?}}
-                c3))
-          (is (pred-match?
-                {:f/commit {"https://www.w3.org/2018/credentials#issuer"
-                            {:id test-utils/did?}
-                            :f/address  test-utils/address?
-                            :f/alias    "committest"
-                            :f/branch   "main"
-                            :f/data     {:f/address  test-utils/address?
-                                         :f/assert   [{:ex/x "foo-2"
-                                                       :ex/y "bar-2"
-                                                       :id   :ex/alice}]
-                                         :f/flakes   15
-                                         :f/previous {:id test-utils/db-id?}
-                                         :f/retract  [{:ex/x "foo-1"
-                                                       :ex/y "bar-1"
-                                                       :id   :ex/alice}]
-                                         :f/size     pos-int?
-                                         :f/t        2
-                                         :id         test-utils/db-id?}
-                            :f/previous {:id test-utils/commit-id?}
-                            :f/time     720000
-                            :f/v        0
-                            :id         test-utils/commit-id?}}
-                c2))))
-
-      (testing "time range from"
-        (is (pred-match?
-              [{:f/commit {"https://www.w3.org/2018/credentials#issuer"
-                           {:id test-utils/did?}
-                           :f/address  test-utils/address?
-                           :f/alias    "committest"
-                           :f/branch   "main"
-                           :f/data     {:f/address  test-utils/address?
-                                        :f/assert   [{:ex/x "foo-cat"
-                                                      :ex/y "bar-cat"
-                                                      :id   :ex/cat}]
-                                        :f/flakes   45
-                                        :f/previous {:id test-utils/db-id?}
-                                        :f/retract  []
-                                        :f/size     pos-int?
-                                        :f/t        4
-                                        :id         test-utils/db-id?}
-                           :f/previous {:id test-utils/commit-id?}
-                           :f/time     720000
-                           :f/v        0
-                           :id         test-utils/commit-id?}}
-               {:f/commit {"https://www.w3.org/2018/credentials#issuer"
-                           {:id test-utils/did?}
-                           :f/address  test-utils/address?
-                           :f/alias    "committest"
-                           :f/branch   "main"
-                           :f/data     {:f/address  test-utils/address?
-                                        :f/assert   [{:ex/x "foo-cat"
-                                                      :ex/y "bar-cat"
-                                                      :id   :ex/alice}]
-                                        :f/flakes   60
-                                        :f/previous {:id test-utils/db-id?}
-                                        :f/retract  [{:ex/x "foo-3"
-                                                      :ex/y "bar-3"
-                                                      :id   :ex/alice}]
-                                        :f/size     pos-int?
-                                        :f/t        5
-                                        :id         test-utils/db-id?}
-                           :f/message  "meow"
-                           :f/previous {:id test-utils/commit-id?}
-                           :f/time     720000
-                           :f/v        0
-                           :id         test-utils/commit-id?}}]
-              @(fluree/history ledger {:context        context
-                                       :commit-details true
-                                       :t              {:from 4}}))))
-
-      (testing "time range to"
-        (is (pred-match?
-              [{:f/commit {"https://www.w3.org/2018/credentials#issuer"
-                           {:id test-utils/did?}
-                           :f/address test-utils/address?
-                           :f/alias   "committest"
-                           :f/branch  "main"
-                           :f/data    {:f/address test-utils/address?
-                                       :f/assert  [{:ex/x "foo-1"
-                                                    :ex/y "bar-1"
-                                                    :id   :ex/alice}]
-                                       :f/flakes  2
-                                       :f/retract []
-                                       :f/size    pos-int?
-                                       :f/t       1
-                                       :id        test-utils/db-id?}
-                           :f/time    720000
-                           :f/v       0
-                           :id        test-utils/commit-id?}}]
-              @(fluree/history ledger {:context        context
-                                       :commit-details true
-                                       :t              {:to 1}}))))
-
-      (testing "history commit details"
-        (is (pred-match?
-              [#:f{:assert  [{:ex/x "foo-3"
-                              :ex/y "bar-3"
-                              :id   :ex/alice}]
-                   :commit  {"https://www.w3.org/2018/credentials#issuer"
-                             {:id test-utils/did?}
-                             :f/address  test-utils/address?
-                             :f/alias    "committest"
-                             :f/branch   "main"
-                             :f/data     {:f/address  test-utils/address?
-                                          :f/assert   [{:ex/x "foo-3"
-                                                        :ex/y "bar-3"
-                                                        :id   :ex/alice}]
-                                          :f/flakes   30
-                                          :f/previous {:id test-utils/db-id?}
-                                          :f/retract  [{:ex/x "foo-2"
-                                                        :ex/y "bar-2"
-                                                        :id   :ex/alice}]
-                                          :f/size     pos-int?
-                                          :f/t        3
-                                          :id         test-utils/db-id?}
-                             :f/previous {:id test-utils/commit-id?}
-                             :f/time     720000
-                             :f/v        0
-                             :id         test-utils/commit-id?}
-                   :retract [{:ex/x "foo-2"
-                              :ex/y "bar-2"
-                              :id   :ex/alice}]
-                   :t       3}
-               #:f{:assert  [{:ex/x "foo-cat"
-                              :ex/y "bar-cat"
-                              :id   :ex/alice}]
-                   :commit  {"https://www.w3.org/2018/credentials#issuer"
-                             {:id test-utils/did?}
-                             :f/address  test-utils/address?
-                             :f/alias    "committest"
-                             :f/branch   "main"
-                             :f/data     {:f/address  test-utils/address?
-                                          :f/assert   [{:ex/x "foo-cat"
-                                                        :ex/y "bar-cat"
-                                                        :id   :ex/alice}]
-                                          :f/flakes   60
-                                          :f/previous {:id test-utils/db-id?}
-                                          :f/retract  [{:ex/x "foo-3"
-                                                        :ex/y "bar-3"
-                                                        :id   :ex/alice}]
-                                          :f/size     pos-int?
-                                          :f/t        5
-                                          :id         test-utils/db-id?}
-                             :f/message  "meow"
-                             :f/previous {:id test-utils/commit-id?}
-                             :f/time     720000
-                             :f/v        0
-                             :id         test-utils/commit-id?}
-                   :retract [{:ex/x "foo-3"
-                              :ex/y "bar-3"
-                              :id   :ex/alice}]
-                   :t       5}]
-              @(fluree/history ledger {:context        context
-                                       :history        :ex/alice
-                                       :commit-details true
-                                       :t              {:from 3}}))))
-=======
                             :f/address        test-utils/address?
                             :f/alias          "committest"
                             :f/author         ""
                             :f/branch         "main"
-                            :f/data           #:f{:address  test-utils/address?
-                                                  :assert   [{:ex/x "foo-3"
-                                                              :ex/y "bar-3"
-                                                              :id   :ex/alice}]
-                                                  :flakes   58
-                                                  :previous {:id test-utils/db-id?}
-                                                  :retract  [{:ex/x "foo-2"
-                                                              :ex/y "bar-2"
-                                                              :id   :ex/alice}]
-                                                  :size     pos-int?
-                                                  :t        3}
+                            :f/data           {:f/address  test-utils/address?
+                                               :f/assert   [{:ex/x "foo-3"
+                                                             :ex/y "bar-3"
+                                                             :id   :ex/alice}]
+                                               :f/flakes   34
+                                               :f/previous {:id test-utils/db-id?}
+                                               :f/retract  [{:ex/x "foo-2"
+                                                             :ex/y "bar-2"
+                                                             :id   :ex/alice}]
+                                               :f/size     pos-int?
+                                               :f/t        3
+                                               :id         test-utils/db-id?}
                             :f/previous       {:id test-utils/commit-id?}
                             :f/time           720000
                             :f/txn            string?
@@ -824,17 +562,18 @@
                             :f/alias          "committest"
                             :f/author         ""
                             :f/branch         "main"
-                            :f/data           #:f{:address  test-utils/address?
-                                                  :assert   [{:ex/x "foo-cat"
-                                                              :ex/y "bar-cat"
-                                                              :id   :ex/alice}]
-                                                  :flakes   97
-                                                  :previous {:id test-utils/db-id?}
-                                                  :retract  [{:ex/x "foo-3"
-                                                              :ex/y "bar-3"
-                                                              :id   :ex/alice}]
-                                                  :size     pos-int?
-                                                  :t        5}
+                            :f/data           {:f/address  test-utils/address?
+                                               :f/assert   [{:ex/x "foo-cat"
+                                                             :ex/y "bar-cat"
+                                                             :id   :ex/alice}]
+                                               :f/flakes   68
+                                               :f/previous {:id test-utils/db-id?}
+                                               :f/retract  [{:ex/x "foo-3"
+                                                             :ex/y "bar-3"
+                                                             :id   :ex/alice}]
+                                               :f/size     pos-int?
+                                               :f/t        5
+                                               :id         test-utils/db-id?}
                             :f/message        "meow"
                             :f/previous       {:id test-utils/commit-id?}
                             :f/time           720000
@@ -849,7 +588,6 @@
                                       :history        :ex/alice
                                       :commit-details true
                                       :t              {:from 3}}))))
->>>>>>> bc0770b1
       (testing "multiple history results"
         (let [history-with-commits @(fluree/history ledger {:context        context
                                                             :history        :ex/alice
@@ -909,65 +647,6 @@
                                                 {:message "meow"})
             loaded-ledger (test-utils/retry-load conn ledger-name 100)]
         (is (pred-match?
-<<<<<<< HEAD
-              [#:f{:assert  [{:ex/x "foo-3"
-                              :ex/y "bar-3"
-                              :id   :ex/alice}]
-                   :commit  {:f/address  test-utils/address?
-                             :f/alias    ledger-name
-                             :f/branch   "main"
-                             :f/data     {:f/address  test-utils/address?
-                                          :f/assert   [{:ex/x "foo-3"
-                                                        :ex/y "bar-3"
-                                                        :id   :ex/alice}]
-                                          :f/flakes   32
-                                          :f/previous {:id test-utils/db-id?}
-                                          :f/retract  [{:ex/x "foo-2"
-                                                        :ex/y "bar-2"
-                                                        :id   :ex/alice}]
-                                          :f/size     pos-int?
-                                          :f/t        3
-                                          :id         test-utils/db-id?}
-                             :f/previous {:id test-utils/commit-id?}
-                             :f/time     720000
-                             :f/v        0
-                             :id         test-utils/commit-id?}
-                   :retract [{:ex/x "foo-2"
-                              :ex/y "bar-2"
-                              :id   :ex/alice}]
-                   :t       3}
-               #:f{:assert  [{:ex/x "foo-cat"
-                              :ex/y "bar-cat"
-                              :id   :ex/alice}]
-                   :commit  {:f/address  test-utils/address?
-                             :f/alias    ledger-name
-                             :f/branch   "main"
-                             :f/data     {:f/address  test-utils/address?
-                                          :f/assert   [{:ex/x "foo-cat"
-                                                        :ex/y "bar-cat"
-                                                        :id   :ex/alice}]
-                                          :f/flakes   62
-                                          :f/previous {:id test-utils/db-id?}
-                                          :f/retract  [{:ex/x "foo-3"
-                                                        :ex/y "bar-3"
-                                                        :id   :ex/alice}]
-                                          :f/size     pos-int?
-                                          :f/t        5
-                                          :id         test-utils/db-id?}
-                             :f/message  "meow"
-                             :f/previous {:id test-utils/commit-id?}
-                             :f/time     720000
-                             :f/v        0
-                             :id         test-utils/commit-id?}
-                   :retract [{:ex/x "foo-3"
-                              :ex/y "bar-3"
-                              :id   :ex/alice}]
-                   :t       5}]
-              @(fluree/history loaded-ledger {:context        context
-                                              :history        :ex/alice
-                                              :commit-details true
-                                              :t              {:from 3}})))))
-=======
              [#:f{:assert  [{:ex/x "foo-3"
                              :ex/y "bar-3"
                              :id   :ex/alice}]
@@ -975,17 +654,18 @@
                             :f/alias    ledger-name
                             :f/author   ""
                             :f/branch   "main"
-                            :f/data     #:f{:address  test-utils/address?
-                                            :assert   [{:ex/x "foo-3"
-                                                        :ex/y "bar-3"
-                                                        :id   :ex/alice}]
-                                            :flakes   59
-                                            :previous {:id test-utils/db-id?}
-                                            :retract  [{:ex/x "foo-2"
-                                                        :ex/y "bar-2"
-                                                        :id   :ex/alice}]
-                                            :size     pos-int?
-                                            :t        3}
+                            :f/data     {:f/address  test-utils/address?
+                                         :f/assert   [{:ex/x "foo-3"
+                                                       :ex/y "bar-3"
+                                                       :id   :ex/alice}]
+                                         :f/flakes   36
+                                         :f/previous {:id test-utils/db-id?}
+                                         :f/retract  [{:ex/x "foo-2"
+                                                       :ex/y "bar-2"
+                                                       :id   :ex/alice}]
+                                         :f/size     pos-int?
+                                         :f/t        3
+                                         :id test-utils/db-id?}
                             :f/previous {:id test-utils/commit-id?}
                             :f/time     720000
                             :f/txn      string?
@@ -1002,17 +682,18 @@
                             :f/alias    ledger-name
                             :f/author   ""
                             :f/branch   "main"
-                            :f/data     #:f{:address  test-utils/address?
-                                            :assert   [{:ex/x "foo-cat"
-                                                        :ex/y "bar-cat"
-                                                        :id   :ex/alice}]
-                                            :flakes   98
-                                            :previous {:id test-utils/db-id?}
-                                            :retract  [{:ex/x "foo-3"
-                                                        :ex/y "bar-3"
-                                                        :id   :ex/alice}]
-                                            :size     pos-int?
-                                            :t        5}
+                            :f/data     {:f/address  test-utils/address?
+                                         :f/assert   [{:ex/x "foo-cat"
+                                                       :ex/y "bar-cat"
+                                                       :id   :ex/alice}]
+                                         :f/flakes   70
+                                         :f/previous {:id test-utils/db-id?}
+                                         :f/retract  [{:ex/x "foo-3"
+                                                       :ex/y "bar-3"
+                                                       :id   :ex/alice}]
+                                         :f/size     pos-int?
+                                         :f/t        5
+                                         :id         test-utils/db-id?}
                             :f/message  "meow"
                             :f/previous {:id test-utils/commit-id?}
                             :f/time     720000
@@ -1027,7 +708,6 @@
                                              :history        :ex/alice
                                              :commit-details true
                                              :t              {:from 3}})))))
->>>>>>> bc0770b1
 
     (testing "history commit details on a loaded memory ledger w/ issuer"
       (let [ledger-name "loaded-history-mem-issuer"
@@ -1065,69 +745,6 @@
                                                 {:message "meow"})
             loaded-ledger (test-utils/retry-load conn ledger-name 100)]
         (is (pred-match?
-<<<<<<< HEAD
-              [#:f{:assert  [{:ex/x "foo-3"
-                              :ex/y "bar-3"
-                              :id   :ex/alice}]
-                   :commit  {"https://www.w3.org/2018/credentials#issuer"
-                             {:id test-utils/did?}
-                             :f/address  test-utils/address?
-                             :f/alias    ledger-name
-                             :f/branch   "main"
-                             :f/data     {:f/address  test-utils/address?
-                                          :f/assert   [{:ex/x "foo-3"
-                                                        :ex/y "bar-3"
-                                                        :id   :ex/alice}]
-                                          :f/flakes   30
-                                          :f/previous {:id test-utils/db-id?}
-                                          :f/retract  [{:ex/x "foo-2"
-                                                        :ex/y "bar-2"
-                                                        :id   :ex/alice}]
-                                          :f/size     pos-int?
-                                          :f/t        3
-                                          :id         test-utils/db-id?}
-                             :f/previous {:id test-utils/commit-id?}
-                             :f/time     720000
-                             :f/v        0
-                             :id         test-utils/commit-id?}
-                   :retract [{:ex/x "foo-2"
-                              :ex/y "bar-2"
-                              :id   :ex/alice}]
-                   :t       3}
-               #:f{:assert  [{:ex/x "foo-cat"
-                              :ex/y "bar-cat"
-                              :id   :ex/alice}]
-                   :commit  {"https://www.w3.org/2018/credentials#issuer"
-                             {:id test-utils/did?}
-                             :f/address  test-utils/address?
-                             :f/alias    ledger-name
-                             :f/branch   "main"
-                             :f/data     {:f/address  test-utils/address?
-                                          :f/assert   [{:ex/x "foo-cat"
-                                                        :ex/y "bar-cat"
-                                                        :id   :ex/alice}]
-                                          :f/flakes   60
-                                          :f/previous {:id test-utils/db-id?}
-                                          :f/retract  [{:ex/x "foo-3"
-                                                        :ex/y "bar-3"
-                                                        :id   :ex/alice}]
-                                          :f/size     pos-int?
-                                          :f/t        5
-                                          :id         test-utils/db-id?}
-                             :f/message  "meow"
-                             :f/previous {:id test-utils/commit-id?}
-                             :f/time     720000
-                             :f/v        0
-                             :id         test-utils/commit-id?}
-                   :retract [{:ex/x "foo-3"
-                              :ex/y "bar-3"
-                              :id   :ex/alice}]
-                   :t       5}]
-              @(fluree/history loaded-ledger {:context        context
-                                              :history        :ex/alice
-                                              :commit-details true
-                                              :t              {:from 3}})))))))
-=======
              [#:f{:assert  [{:ex/x "foo-3"
                              :ex/y "bar-3"
                              :id   :ex/alice}]
@@ -1137,17 +754,18 @@
                             :f/alias    ledger-name
                             :f/author   ""
                             :f/branch   "main"
-                            :f/data     #:f{:address  test-utils/address?
-                                            :assert   [{:ex/x "foo-3"
-                                                        :ex/y "bar-3"
-                                                        :id   :ex/alice}]
-                                            :flakes   58
-                                            :previous {:id test-utils/db-id?}
-                                            :retract  [{:ex/x "foo-2"
-                                                        :ex/y "bar-2"
-                                                        :id   :ex/alice}]
-                                            :size     pos-int?
-                                            :t        3}
+                            :f/data     {:f/address  test-utils/address?
+                                         :f/assert   [{:ex/x "foo-3"
+                                                       :ex/y "bar-3"
+                                                       :id   :ex/alice}]
+                                         :f/flakes   34
+                                         :f/previous {:id test-utils/db-id?}
+                                         :f/retract  [{:ex/x "foo-2"
+                                                       :ex/y "bar-2"
+                                                       :id   :ex/alice}]
+                                         :f/size     pos-int?
+                                         :f/t        3
+                                         :id         test-utils/db-id?}
                             :f/previous {:id test-utils/commit-id?}
                             :f/time     720000
                             :f/txn      string?
@@ -1166,17 +784,18 @@
                             :f/alias    ledger-name
                             :f/author   ""
                             :f/branch   "main"
-                            :f/data     #:f{:address  test-utils/address?
-                                            :assert   [{:ex/x "foo-cat"
-                                                        :ex/y "bar-cat"
-                                                        :id   :ex/alice}]
-                                            :flakes   97
-                                            :previous {:id test-utils/db-id?}
-                                            :retract  [{:ex/x "foo-3"
-                                                        :ex/y "bar-3"
-                                                        :id   :ex/alice}]
-                                            :size     pos-int?
-                                            :t        5}
+                            :f/data     {:f/address  test-utils/address?
+                                         :f/assert   [{:ex/x "foo-cat"
+                                                       :ex/y "bar-cat"
+                                                       :id   :ex/alice}]
+                                         :f/flakes   68
+                                         :f/previous {:id test-utils/db-id?}
+                                         :f/retract  [{:ex/x "foo-3"
+                                                       :ex/y "bar-3"
+                                                       :id   :ex/alice}]
+                                         :f/size     pos-int?
+                                         :f/t        5
+                                         :id test-utils/db-id?}
                             :f/message  "meow"
                             :f/previous {:id test-utils/commit-id?}
                             :f/time     720000
@@ -1191,7 +810,6 @@
                                              :history        :ex/alice
                                              :commit-details true
                                              :t              {:from 3}})))))))
->>>>>>> bc0770b1
 
 (deftest loaded-file-ledger-history-test
   (with-redefs [fluree.db.util.core/current-time-iso (constantly "1970-01-01T00:12:00.00000Z")]
@@ -1242,69 +860,6 @@
                                                   {:message "meow"})
               loaded-ledger (test-utils/retry-load conn ledger-name 100)]
           (is (pred-match?
-<<<<<<< HEAD
-                [#:f{:assert  [{:ex/x "foo-3"
-                                :ex/y "bar-3"
-                                :id   :ex/alice}]
-                     :commit  {"https://www.w3.org/2018/credentials#issuer"
-                               {:id test-utils/did?}
-                               :f/address  test-utils/address?
-                               :f/alias    ledger-name
-                               :f/branch   "main"
-                               :f/data     {:f/address  test-utils/address?
-                                            :f/assert   [{:ex/x "foo-3"
-                                                          :ex/y "bar-3"
-                                                          :id   :ex/alice}]
-                                            :f/flakes   34
-                                            :f/previous {:id test-utils/db-id?}
-                                            :f/retract  [{:ex/x "foo-2"
-                                                          :ex/y "bar-2"
-                                                          :id   :ex/alice}]
-                                            :f/size     pos-int?
-                                            :f/t        3
-                                            :id test-utils/db-id?}
-                               :f/previous {:id test-utils/commit-id?}
-                               :f/time     720000
-                               :f/v        0
-                               :id         test-utils/commit-id?}
-                     :retract [{:ex/x "foo-2"
-                                :ex/y "bar-2"
-                                :id   :ex/alice}]
-                     :t       3}
-                 #:f{:assert  [{:ex/x "foo-cat"
-                                :ex/y "bar-cat"
-                                :id   :ex/alice}]
-                     :commit  {"https://www.w3.org/2018/credentials#issuer"
-                               {:id test-utils/did?}
-                               :f/address  test-utils/address?
-                               :f/alias    ledger-name
-                               :f/branch   "main"
-                               :f/data     {:f/address  test-utils/address?
-                                            :f/assert   [{:ex/x "foo-cat"
-                                                          :ex/y "bar-cat"
-                                                          :id   :ex/alice}]
-                                            :f/flakes   66
-                                            :f/previous {:id test-utils/db-id?}
-                                            :f/retract  [{:ex/x "foo-3"
-                                                          :ex/y "bar-3"
-                                                          :id   :ex/alice}]
-                                            :f/size     pos-int?
-                                            :f/t        5
-                                            :id         test-utils/db-id?}
-                               :f/message  "meow"
-                               :f/previous {:id test-utils/commit-id?}
-                               :f/time     720000
-                               :f/v        0
-                               :id         test-utils/commit-id?}
-                     :retract [{:ex/x "foo-3"
-                                :ex/y "bar-3"
-                                :id   :ex/alice}]
-                     :t       5}]
-                @(fluree/history loaded-ledger {:context        context
-                                                :history        :ex/alice
-                                                :commit-details true
-                                                :t              {:from 3}}))))))))
-=======
                [#:f{:assert  [{:ex/x "foo-3"
                                :ex/y "bar-3"
                                :id   :ex/alice}]
@@ -1314,17 +869,18 @@
                               :f/alias    ledger-name
                               :f/author   ""
                               :f/branch   "main"
-                              :f/data     #:f{:address  test-utils/address?
-                                              :assert   [{:ex/x "foo-3"
-                                                          :ex/y "bar-3"
-                                                          :id   :ex/alice}]
-                                              :flakes   62
-                                              :previous {:id test-utils/db-id?}
-                                              :retract  [{:ex/x "foo-2"
-                                                          :ex/y "bar-2"
-                                                          :id   :ex/alice}]
-                                              :size     pos-int?
-                                              :t        3}
+                              :f/data     {:f/address  test-utils/address?
+                                           :f/assert   [{:ex/x "foo-3"
+                                                         :ex/y "bar-3"
+                                                         :id   :ex/alice}]
+                                           :f/flakes   38
+                                           :f/previous {:id test-utils/db-id?}
+                                           :f/retract  [{:ex/x "foo-2"
+                                                         :ex/y "bar-2"
+                                                         :id   :ex/alice}]
+                                           :f/size     pos-int?
+                                           :f/t        3
+                                           :id         test-utils/db-id?}
                               :f/previous {:id test-utils/commit-id?}
                               :f/time     720000
                               :f/txn      string?
@@ -1343,17 +899,18 @@
                               :f/alias    ledger-name
                               :f/author   ""
                               :f/branch   "main"
-                              :f/data     #:f{:address  test-utils/address?
-                                              :assert   [{:ex/x "foo-cat"
-                                                          :ex/y "bar-cat"
-                                                          :id   :ex/alice}]
-                                              :flakes   103
-                                              :previous {:id test-utils/db-id?}
-                                              :retract  [{:ex/x "foo-3"
-                                                          :ex/y "bar-3"
-                                                          :id   :ex/alice}]
-                                              :size     pos-int?
-                                              :t        5}
+                              :f/data     {:f/address  test-utils/address?
+                                           :f/assert   [{:ex/x "foo-cat"
+                                                         :ex/y "bar-cat"
+                                                         :id   :ex/alice}]
+                                           :f/flakes   74
+                                           :f/previous {:id test-utils/db-id?}
+                                           :f/retract  [{:ex/x "foo-3"
+                                                         :ex/y "bar-3"
+                                                         :id   :ex/alice}]
+                                           :f/size     pos-int?
+                                           :f/t        5
+                                           :id         test-utils/db-id?}
                               :f/message  "meow"
                               :f/previous {:id test-utils/commit-id?}
                               :f/time     720000
@@ -1418,5 +975,4 @@
                   (mapv (fn [c]
                           (-> (get c "f:commit")
                               (update "f:data" select-keys ["f:t"])
-                              (select-keys ["f:author" "f:txn" "f:data"]))))))))))
->>>>>>> bc0770b1
+                              (select-keys ["f:author" "f:txn" "f:data"]))))))))))