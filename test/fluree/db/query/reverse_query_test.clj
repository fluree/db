--- conflicted
+++ resolved
@@ -1,8 +1,8 @@
 (ns fluree.db.query.reverse-query-test
   (:require
-   [clojure.test :refer :all]
-   [fluree.db.api :as fluree]
-   [fluree.db.test-utils :as test-utils]))
+    [clojure.test :refer :all]
+    [fluree.db.test-utils :as test-utils]
+    [fluree.db.api :as fluree]))
 
 (deftest ^:integration context-reverse-test
   (testing "Test that the @reverse context values pulls select values back correctly."
@@ -10,22 +10,6 @@
           ledger @(fluree/create conn "query/reverse")
           context          [test-utils/default-context {:ex "http://example.org/ns/"}]
           db     @(fluree/stage
-<<<<<<< HEAD
-                   (fluree/db ledger)
-                   {"@context" ["https://ns.flur.ee" context]
-                    "insert"
-                    [{:id           :ex/brian
-                      :type         :ex/User
-                      :schema/name  "Brian"
-                      :ex/friend    [:ex/alice]}
-                     {:id           :ex/alice
-                      :type         :ex/User
-                      :schema/name  "Alice"}
-                     {:id           :ex/cam
-                      :type         :ex/User
-                      :schema/name  "Cam"
-                      :ex/friend    [:ex/brian :ex/alice]}]})]
-=======
                     (fluree/db ledger)
                     {"@context" context
                      "insert"
@@ -40,7 +24,6 @@
                        :type         :ex/User
                        :schema/name  "Cam"
                        :ex/friend    [:ex/brian :ex/alice]}]})]
->>>>>>> b4f6c360
 
       (is (= {:schema/name "Brian"
               :friended    :ex/cam}
@@ -57,6 +40,7 @@
               :friended    [:ex/brian :ex/cam]}
              @(fluree/query db {:context   [context {:friended {:reverse :ex/friend}}]
                                 :selectOne {:ex/alice [:schema/name :friended]}})))
+
 
       (is (= {:schema/name "Brian"
               :friended    {:id          :ex/cam
