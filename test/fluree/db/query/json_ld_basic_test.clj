--- conflicted
+++ resolved
@@ -1,7 +1,7 @@
 (ns fluree.db.query.json-ld-basic-test
   (:require [clojure.test :refer [deftest is testing]]
-            [fluree.db.api :as fluree]
-            [fluree.db.test-utils :as test-utils]))
+            [fluree.db.test-utils :as test-utils]
+            [fluree.db.api :as fluree]))
 
 (deftest ^:integration json-ld-basic-query
   (testing "json-ld"
@@ -127,6 +127,7 @@
                  query-res)
               "Standard bootstrap data isn't matching."))))))
 
+
 (deftest ^:integration json-ld-list-order-preservation
   (testing "json-ld @container @list option"
     (let [conn    (test-utils/create-conn)
@@ -154,7 +155,7 @@
                                          :id      "list-test2"
                                          :ex/list {"@list" [42 2 88 1]}}})
               query-res @(fluree/query db {:context   context,
-                                           :selectOne {"list-test2" [:*]}})]
+                                           :selectOne {"list-test2" [:*]},})]
           (is (= {:id      "list-test2"
                   :ex/list [42 2 88 1]}
                  query-res)
@@ -165,44 +166,6 @@
         ledger  @(fluree/create conn "query/simple-subject-crawl")
         context [test-utils/default-context {:ex "http://example.org/ns/"}]
         db      @(fluree/stage
-<<<<<<< HEAD
-                  (fluree/db ledger)
-                  {"@context" ["https://ns.flur.ee" context]
-                   "insert"
-                   [{:id           :ex/brian,
-                     :type         :ex/User,
-                     :schema/name  "Brian"
-                     :ex/last      "Smith"
-                     :schema/email "brian@example.org"
-                     :schema/age   50
-                     :ex/favColor  "Green"
-                     :ex/favNums   7}
-                    {:id           :ex/alice,
-                     :type         :ex/User,
-                     :schema/name  "Alice"
-                     :ex/last      "Smith"
-                     :schema/email "alice@example.org"
-                     :ex/favColor  "Green"
-                     :schema/age   42
-                     :ex/favNums   [42, 76, 9]}
-                    {:id           :ex/cam,
-                     :type         :ex/User,
-                     :schema/name  "Cam"
-                     :ex/last      "Jones"
-                     :schema/email "cam@example.org"
-                     :schema/age   34
-                     :ex/favColor  "Blue"
-                     :ex/favNums   [5, 10]
-                     :ex/friend    [:ex/brian :ex/alice]}
-                    {:id           :ex/david,
-                     :type         :ex/User,
-                     :schema/name  "David"
-                     :ex/last      "Jones"
-                     :schema/email "david@example.org"
-                     :schema/age   46
-                     :ex/favNums   [15 70]
-                     :ex/friend    [:ex/cam]}]})]
-=======
                    (fluree/db ledger)
                    {"@context" context
                     "insert"
@@ -239,7 +202,6 @@
                       :schema/age   46
                       :ex/favNums   [15 70]
                       :ex/friend    [:ex/cam]}]})]
->>>>>>> b4f6c360
     (testing "direct id"
       ;;TODO not getting reparsed as ssc
       (is (= [{:id           :ex/brian,
