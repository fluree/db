--- conflicted
+++ resolved
@@ -173,83 +173,43 @@
                                                    {:ex "http://example.org/ns/"}]
                                          :select  ['?s '?p '?o]
                                          :where   {:id '?s, '?p '?o}})]
-<<<<<<< HEAD
-          (is (= [["fluree:db:sha256:bkdjjhz6z54rumsbimrhpksjrkimsgyk6dq3nq4q4rpo5lfwsixa"
+          (is (= [["fluree:db:sha256:bbzjpuyb7d4ah6yvqm677efrvjxyswtqglpj6pc6gwuuf3rdof3iy"
                    :f/address
-                   "fluree:memory://d0407c7aabecf88d82071bf8b8901b7d547a508b9b47eecc9466ba86123d172e"]
-                  ["fluree:db:sha256:bkdjjhz6z54rumsbimrhpksjrkimsgyk6dq3nq4q4rpo5lfwsixa"
+                   "fluree:memory://1b2db88aa3b254e57ac5c1da9a4d5e5e091a67dd09fcc9bbeaf52093e9e9a3fe"]
+                  ["fluree:db:sha256:bbzjpuyb7d4ah6yvqm677efrvjxyswtqglpj6pc6gwuuf3rdof3iy"
                    :f/flakes
                    11]
-                  ["fluree:db:sha256:bkdjjhz6z54rumsbimrhpksjrkimsgyk6dq3nq4q4rpo5lfwsixa"
+                  ["fluree:db:sha256:bbzjpuyb7d4ah6yvqm677efrvjxyswtqglpj6pc6gwuuf3rdof3iy"
                    :f/previous
-                   "fluree:db:sha256:beuoec4c6zqxfjglld3evwjdtavsdktncoh6bbxiz677cc4zz3qr"]
-                  ["fluree:db:sha256:bkdjjhz6z54rumsbimrhpksjrkimsgyk6dq3nq4q4rpo5lfwsixa"
+                   "fluree:db:sha256:bbktr7nvywjwtiamogekl3gfy57di3c5b7vob4gth3dm7hwmtw5k4"]
+                  ["fluree:db:sha256:bbzjpuyb7d4ah6yvqm677efrvjxyswtqglpj6pc6gwuuf3rdof3iy"
                    :f/size
                    1266]
-                  ["fluree:db:sha256:bkdjjhz6z54rumsbimrhpksjrkimsgyk6dq3nq4q4rpo5lfwsixa"
+                  ["fluree:db:sha256:bbzjpuyb7d4ah6yvqm677efrvjxyswtqglpj6pc6gwuuf3rdof3iy"
                    :f/t
                    1]
-                  ["fluree:commit:sha256:bbkzeu7kj7eqk7qadhkroh7sihzuhvlo4ewijfqun77l7yrcinxbx"
+                  ["fluree:commit:sha256:bfx4zqi3vysp2aiyxuycwjldw22l2mcoszjfvpdda76a5vedx4mi"
                    "https://www.w3.org/2018/credentials#issuer"
                    "did:fluree:TfCzWTrXqF16hvKGjcYiLxRoYJ1B8a6UMH6"]
-                  ["fluree:commit:sha256:bbkzeu7kj7eqk7qadhkroh7sihzuhvlo4ewijfqun77l7yrcinxbx"
+                  ["fluree:commit:sha256:bfx4zqi3vysp2aiyxuycwjldw22l2mcoszjfvpdda76a5vedx4mi"
                    :f/address
-                   "fluree:memory://c4a1a8a81c86f7ddbe1586c47b8bc973ff5be4dc26e31e75e46d8e52468a15a6"]
-                  ["fluree:commit:sha256:bbkzeu7kj7eqk7qadhkroh7sihzuhvlo4ewijfqun77l7yrcinxbx"
+                   "fluree:memory://5acc78bb89fa8619ab186a8a5aaba2c08531c1fae18309d944bf406c6129ed34"]
+                  ["fluree:commit:sha256:bfx4zqi3vysp2aiyxuycwjldw22l2mcoszjfvpdda76a5vedx4mi"
                    :f/alias
                    "query/everything"]
-                  ["fluree:commit:sha256:bbkzeu7kj7eqk7qadhkroh7sihzuhvlo4ewijfqun77l7yrcinxbx"
+                  ["fluree:commit:sha256:bfx4zqi3vysp2aiyxuycwjldw22l2mcoszjfvpdda76a5vedx4mi"
                    :f/branch
                    "main"]
-                  ["fluree:commit:sha256:bbkzeu7kj7eqk7qadhkroh7sihzuhvlo4ewijfqun77l7yrcinxbx"
+                  ["fluree:commit:sha256:bfx4zqi3vysp2aiyxuycwjldw22l2mcoszjfvpdda76a5vedx4mi"
                    :f/data
-                   "fluree:db:sha256:bkdjjhz6z54rumsbimrhpksjrkimsgyk6dq3nq4q4rpo5lfwsixa"]
-                  ["fluree:commit:sha256:bbkzeu7kj7eqk7qadhkroh7sihzuhvlo4ewijfqun77l7yrcinxbx"
+                   "fluree:db:sha256:bbzjpuyb7d4ah6yvqm677efrvjxyswtqglpj6pc6gwuuf3rdof3iy"]
+                  ["fluree:commit:sha256:bfx4zqi3vysp2aiyxuycwjldw22l2mcoszjfvpdda76a5vedx4mi"
                    :f/previous
-                   "fluree:commit:sha256:bbyuz7tgv5akbruljy4czxu47izkeanawa5fqyt7kwezhckp3g5ew"]
-                  ["fluree:commit:sha256:bbkzeu7kj7eqk7qadhkroh7sihzuhvlo4ewijfqun77l7yrcinxbx"
+                   "fluree:commit:sha256:bb6dtkig73qu77wvwzpumlkmy2ftq3ikv2lhltti4eqvripnpqoqz"]
+                  ["fluree:commit:sha256:bfx4zqi3vysp2aiyxuycwjldw22l2mcoszjfvpdda76a5vedx4mi"
                    :f/time
                    720000]
-                  ["fluree:commit:sha256:bbkzeu7kj7eqk7qadhkroh7sihzuhvlo4ewijfqun77l7yrcinxbx"
-=======
-          (is (= [["fluree:db:sha256:bmrc4aall2bby334hsdrdfpdk7bvmxzbyw7bwwxjl2fc4iqbrpg"
-                   :f/address
-                   "fluree:memory://c445e24f138df7946722f1648ec3f615768c918917a8e1fab74805a785024125"]
-                  ["fluree:db:sha256:bmrc4aall2bby334hsdrdfpdk7bvmxzbyw7bwwxjl2fc4iqbrpg"
-                   :f/flakes
-                   11]
-                  ["fluree:db:sha256:bmrc4aall2bby334hsdrdfpdk7bvmxzbyw7bwwxjl2fc4iqbrpg"
-                   :f/previous
-                   "fluree:db:sha256:bbktr7nvywjwtiamogekl3gfy57di3c5b7vob4gth3dm7hwmtw5k4"]
-                  ["fluree:db:sha256:bmrc4aall2bby334hsdrdfpdk7bvmxzbyw7bwwxjl2fc4iqbrpg"
-                   :f/size
-                   1076]
-                  ["fluree:db:sha256:bmrc4aall2bby334hsdrdfpdk7bvmxzbyw7bwwxjl2fc4iqbrpg"
-                   :f/t
-                   1]
-                  ["fluree:commit:sha256:bcrk6rsyl7tenpyvpwwzioa4hqasftylf34xglcexmhhsx4cuhce"
-                   "https://www.w3.org/2018/credentials#issuer"
-                   "did:fluree:TfCzWTrXqF16hvKGjcYiLxRoYJ1B8a6UMH6"]
-                  ["fluree:commit:sha256:bcrk6rsyl7tenpyvpwwzioa4hqasftylf34xglcexmhhsx4cuhce"
-                   :f/address
-                   "fluree:memory://0c74bd8ee849f4a8dd4121f3336a6424d4ed0539e0daa46cbde5a516c4c4aaa0"]
-                  ["fluree:commit:sha256:bcrk6rsyl7tenpyvpwwzioa4hqasftylf34xglcexmhhsx4cuhce"
-                   :f/alias
-                   "query/everything"]
-                  ["fluree:commit:sha256:bcrk6rsyl7tenpyvpwwzioa4hqasftylf34xglcexmhhsx4cuhce"
-                   :f/branch
-                   "main"]
-                  ["fluree:commit:sha256:bcrk6rsyl7tenpyvpwwzioa4hqasftylf34xglcexmhhsx4cuhce"
-                   :f/data
-                   "fluree:db:sha256:bmrc4aall2bby334hsdrdfpdk7bvmxzbyw7bwwxjl2fc4iqbrpg"]
-                  ["fluree:commit:sha256:bcrk6rsyl7tenpyvpwwzioa4hqasftylf34xglcexmhhsx4cuhce"
-                   :f/previous
-                   "fluree:commit:sha256:bb6dtkig73qu77wvwzpumlkmy2ftq3ikv2lhltti4eqvripnpqoqz"]
-                  ["fluree:commit:sha256:bcrk6rsyl7tenpyvpwwzioa4hqasftylf34xglcexmhhsx4cuhce"
-                   :f/time
-                   720000]
-                  ["fluree:commit:sha256:bcrk6rsyl7tenpyvpwwzioa4hqasftylf34xglcexmhhsx4cuhce"
->>>>>>> c30fa2fd
+                  ["fluree:commit:sha256:bfx4zqi3vysp2aiyxuycwjldw22l2mcoszjfvpdda76a5vedx4mi"
                    :f/v
                    1]
                   [:ex/alice :type :ex/User]
