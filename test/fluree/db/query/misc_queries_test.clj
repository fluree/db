--- conflicted
+++ resolved
@@ -175,67 +175,35 @@
                                          :where   {:id '?s, '?p '?o}})]
           (is (= [["fluree:db:sha256:bvktsmao5ivreittrb4scd3hkc4qkefhqg42va3npk64dbmss4qt"
                    :f/address
-<<<<<<< HEAD
-                   "fluree:memory://2be44036c53a938a2e891025042ff810a6b6646eeb8e460fe361e4435bf9ccf7"]
-                  ["fluree:db:sha256:bb2uy627whhmg66jhzqbncmwoc6wnjt6kboqzhmo6uomab53auug3" :f/flakes 11]
-                  ["fluree:db:sha256:bb2uy627whhmg66jhzqbncmwoc6wnjt6kboqzhmo6uomab53auug3"
-                   :f/previous
-                   "fluree:db:sha256:beuoec4c6zqxfjglld3evwjdtavsdktncoh6bbxiz677cc4zz3qr"]
-                  ["fluree:db:sha256:bb2uy627whhmg66jhzqbncmwoc6wnjt6kboqzhmo6uomab53auug3" :f/size 1058]
-                  ["fluree:db:sha256:bb2uy627whhmg66jhzqbncmwoc6wnjt6kboqzhmo6uomab53auug3" :f/t 1]
-                  ["fluree:commit:sha256:bboadggztdmbpk5dqzmsivcq7uipvyiomvudvqki4m3wo77f22zq"
-                   "https://www.w3.org/2018/credentials#issuer"
-                   "did:fluree:TfCzWTrXqF16hvKGjcYiLxRoYJ1B8a6UMH6"]
-                  ["fluree:commit:sha256:bboadggztdmbpk5dqzmsivcq7uipvyiomvudvqki4m3wo77f22zq"
-                   :f/address
-                   "fluree:memory://85f95b0d1c194f1e315b2c8313070b033e148fe68fc99f2ba5ec536b4826e12e"]
-                  ["fluree:commit:sha256:bboadggztdmbpk5dqzmsivcq7uipvyiomvudvqki4m3wo77f22zq"
-                   :f/alias
-                   "query/everything"]
-                  ["fluree:commit:sha256:bboadggztdmbpk5dqzmsivcq7uipvyiomvudvqki4m3wo77f22zq"
-                   :f/branch
-                   "main"]
-                  ["fluree:commit:sha256:bboadggztdmbpk5dqzmsivcq7uipvyiomvudvqki4m3wo77f22zq"
-                   :f/data
-                   "fluree:db:sha256:bb2uy627whhmg66jhzqbncmwoc6wnjt6kboqzhmo6uomab53auug3"]
-                  ["fluree:commit:sha256:bboadggztdmbpk5dqzmsivcq7uipvyiomvudvqki4m3wo77f22zq"
-                   :f/previous
-                   "fluree:commit:sha256:bbyuz7tgv5akbruljy4czxu47izkeanawa5fqyt7kwezhckp3g5ew"]
-                  ["fluree:commit:sha256:bboadggztdmbpk5dqzmsivcq7uipvyiomvudvqki4m3wo77f22zq"
-                   :f/time
-                   720000]
-                  ["fluree:commit:sha256:bboadggztdmbpk5dqzmsivcq7uipvyiomvudvqki4m3wo77f22zq"
-=======
-                   "fluree:memory://9269ae5eb352ef74fb9c78c0c8b18740f8ac497262e6dbb015fdec89e8bc7a1e"]
+                   "fluree:memory://8845433666a9ff813ed629b2083ca337bfb15bb9969ef2ab6a6ee660014963e9"]
                   ["fluree:db:sha256:bvktsmao5ivreittrb4scd3hkc4qkefhqg42va3npk64dbmss4qt" :f/flakes 11]
                   ["fluree:db:sha256:bvktsmao5ivreittrb4scd3hkc4qkefhqg42va3npk64dbmss4qt"
                    :f/previous
                    "fluree:db:sha256:beuoec4c6zqxfjglld3evwjdtavsdktncoh6bbxiz677cc4zz3qr"]
                   ["fluree:db:sha256:bvktsmao5ivreittrb4scd3hkc4qkefhqg42va3npk64dbmss4qt" :f/size 1076]
                   ["fluree:db:sha256:bvktsmao5ivreittrb4scd3hkc4qkefhqg42va3npk64dbmss4qt" :f/t 1]
-                  ["fluree:commit:sha256:bbvx22pr244fz6p3d35qmlxrrekzzspvbzobi6mael5q5trr63jet"
+                  ["fluree:commit:sha256:bbvoxchxdfwg2u7ukcf7bxstzvyhp4aq62spuvusvygmijsojwucj"
                    "https://www.w3.org/2018/credentials#issuer"
                    "did:fluree:TfCzWTrXqF16hvKGjcYiLxRoYJ1B8a6UMH6"]
-                  ["fluree:commit:sha256:bbvx22pr244fz6p3d35qmlxrrekzzspvbzobi6mael5q5trr63jet"
+                  ["fluree:commit:sha256:bbvoxchxdfwg2u7ukcf7bxstzvyhp4aq62spuvusvygmijsojwucj"
                    :f/address
-                   "fluree:memory://620f646cc34bde06470c84b5caa03bd67b164daab7382b4e6e3e826b72e0abfc"]
-                  ["fluree:commit:sha256:bbvx22pr244fz6p3d35qmlxrrekzzspvbzobi6mael5q5trr63jet"
+                   "fluree:memory://2cbb69dc53ed749904b5a711370751069f9a41c1bb09a0ff39efa19707694d0b"]
+                  ["fluree:commit:sha256:bbvoxchxdfwg2u7ukcf7bxstzvyhp4aq62spuvusvygmijsojwucj"
                    :f/alias
                    "query/everything"]
-                  ["fluree:commit:sha256:bbvx22pr244fz6p3d35qmlxrrekzzspvbzobi6mael5q5trr63jet"
+                  ["fluree:commit:sha256:bbvoxchxdfwg2u7ukcf7bxstzvyhp4aq62spuvusvygmijsojwucj"
                    :f/branch
                    "main"]
-                  ["fluree:commit:sha256:bbvx22pr244fz6p3d35qmlxrrekzzspvbzobi6mael5q5trr63jet"
+                  ["fluree:commit:sha256:bbvoxchxdfwg2u7ukcf7bxstzvyhp4aq62spuvusvygmijsojwucj"
                    :f/data
                    "fluree:db:sha256:bvktsmao5ivreittrb4scd3hkc4qkefhqg42va3npk64dbmss4qt"]
-                  ["fluree:commit:sha256:bbvx22pr244fz6p3d35qmlxrrekzzspvbzobi6mael5q5trr63jet"
+                  ["fluree:commit:sha256:bbvoxchxdfwg2u7ukcf7bxstzvyhp4aq62spuvusvygmijsojwucj"
                    :f/previous
                    "fluree:commit:sha256:bbyuz7tgv5akbruljy4czxu47izkeanawa5fqyt7kwezhckp3g5ew"]
-                  ["fluree:commit:sha256:bbvx22pr244fz6p3d35qmlxrrekzzspvbzobi6mael5q5trr63jet"
+                  ["fluree:commit:sha256:bbvoxchxdfwg2u7ukcf7bxstzvyhp4aq62spuvusvygmijsojwucj"
                    :f/time
                    720000]
-                  ["fluree:commit:sha256:bbvx22pr244fz6p3d35qmlxrrekzzspvbzobi6mael5q5trr63jet"
->>>>>>> b8a707b5
+                  ["fluree:commit:sha256:bbvoxchxdfwg2u7ukcf7bxstzvyhp4aq62spuvusvygmijsojwucj"
                    :f/v
                    1]
                   [:ex/alice :type :ex/User]
