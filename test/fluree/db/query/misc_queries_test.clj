--- conflicted
+++ resolved
@@ -175,28 +175,11 @@
                                          :where   {:id '?s, '?p '?o}})]
           (is (= [["fluree:db:sha256:bbzjpuyb7d4ah6yvqm677efrvjxyswtqglpj6pc6gwuuf3rdof3iy"
                    :f/address
-<<<<<<< HEAD
-                   "fluree:memory://8845433666a9ff813ed629b2083ca337bfb15bb9969ef2ab6a6ee660014963e9"]
-                  ["fluree:db:sha256:bvktsmao5ivreittrb4scd3hkc4qkefhqg42va3npk64dbmss4qt" :f/flakes 11]
-                  ["fluree:db:sha256:bvktsmao5ivreittrb4scd3hkc4qkefhqg42va3npk64dbmss4qt" :f/size 1076]
-                  ["fluree:db:sha256:bvktsmao5ivreittrb4scd3hkc4qkefhqg42va3npk64dbmss4qt" :f/t 1]
-                  ["fluree:commit:sha256:bbvoxchxdfwg2u7ukcf7bxstzvyhp4aq62spuvusvygmijsojwucj"
-=======
                    "fluree:memory://1b2db88aa3b254e57ac5c1da9a4d5e5e091a67dd09fcc9bbeaf52093e9e9a3fe"]
-                  ["fluree:db:sha256:bbzjpuyb7d4ah6yvqm677efrvjxyswtqglpj6pc6gwuuf3rdof3iy"
-                   :f/flakes
-                   11]
-                  ["fluree:db:sha256:bbzjpuyb7d4ah6yvqm677efrvjxyswtqglpj6pc6gwuuf3rdof3iy"
-                   :f/previous
-                   "fluree:db:sha256:bbktr7nvywjwtiamogekl3gfy57di3c5b7vob4gth3dm7hwmtw5k4"]
-                  ["fluree:db:sha256:bbzjpuyb7d4ah6yvqm677efrvjxyswtqglpj6pc6gwuuf3rdof3iy"
-                   :f/size
-                   1266]
-                  ["fluree:db:sha256:bbzjpuyb7d4ah6yvqm677efrvjxyswtqglpj6pc6gwuuf3rdof3iy"
-                   :f/t
-                   1]
-                  ["fluree:commit:sha256:bfx4zqi3vysp2aiyxuycwjldw22l2mcoszjfvpdda76a5vedx4mi"
->>>>>>> 32b5966b
+                  ["fluree:db:sha256:bbzjpuyb7d4ah6yvqm677efrvjxyswtqglpj6pc6gwuuf3rdof3iy" :f/flakes 11]
+                  ["fluree:db:sha256:bbzjpuyb7d4ah6yvqm677efrvjxyswtqglpj6pc6gwuuf3rdof3iy" :f/size 1266]
+                  ["fluree:db:sha256:bbzjpuyb7d4ah6yvqm677efrvjxyswtqglpj6pc6gwuuf3rdof3iy" :f/t 1]
+                  ["fluree:commit:sha256:bfx4zqi3vysp2aiyxuycwjldw22l2mcoszjfvpdda76a5vedx4mi"
                    "https://www.w3.org/2018/credentials#issuer"
                    "did:fluree:TfCzWTrXqF16hvKGjcYiLxRoYJ1B8a6UMH6"]
                   ["fluree:commit:sha256:bfx4zqi3vysp2aiyxuycwjldw22l2mcoszjfvpdda76a5vedx4mi"
