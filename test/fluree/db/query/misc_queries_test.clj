--- conflicted
+++ resolved
@@ -1,5 +1,5 @@
 (ns fluree.db.query.misc-queries-test
-  (:require [clojure.test :refer :all]
+  (:require [clojure.test :refer [deftest is testing]]
             [fluree.db.test-utils :as test-utils :refer [pred-match?]]
             [fluree.db.json-ld.api :as fluree]
             [fluree.db.util.core :as util]
@@ -23,15 +23,10 @@
                                :schema/name  "Bob"
                                :ex/favArtist {:id          :ex/picasso
                                               :schema/name "Picasso"}}]}})]
-<<<<<<< HEAD
       (is (->> @(fluree/query db {:context [test-utils/default-context
                                             {:ex "http://example.org/ns/"}]
                                   :select  {'?s [:_id {:ex/favArtist [:_id ]}]}
                                   :where   {:id '?s, :type :ex/User}})
-=======
-      (is (->> @(fluree/query db {:select {'?s [:_id {:ex/favArtist [:_id]}]}
-                                  :where  {:id '?s, :type :ex/User}})
->>>>>>> 156856e5
                (reduce (fn [sids {:keys [_id] :as node}]
                          (cond-> (conj sids _id)
                            (:ex/favArtist node) (conj (:_id (:ex/favArtist node)))))
