--- conflicted
+++ resolved
@@ -3,12 +3,7 @@
             [clojure.test :refer [deftest is testing]]
             [fluree.db.api :as fluree]
             [fluree.db.test-utils :as test-utils]
-<<<<<<< HEAD
-            [fluree.db.util :as util]
-            [test-with-files.tools :refer [with-tmp-dir]]))
-=======
-            [fluree.db.util.core :as util]))
->>>>>>> 9591ca6f
+            [fluree.db.util :as util]))
 
 (deftest ^:integration result-formatting
   (let [conn   (test-utils/create-conn)
