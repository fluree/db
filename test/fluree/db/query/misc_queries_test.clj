(ns fluree.db.query.misc-queries-test
  (:require [clojure.test :refer [deftest is testing]]
            [fluree.db.test-utils :as test-utils]
            [fluree.db.api :as fluree]
            [fluree.db.util.core :as util]
            [test-with-files.tools :refer [with-tmp-dir]]))

(deftest ^:integration result-formatting
  (let [conn   (test-utils/create-conn)
        ledger @(fluree/create conn "query-context")
        db     @(fluree/stage (fluree/db ledger) {"@context" [test-utils/default-context
                                                              {:ex "http://example.org/ns/"}]
                                                  "insert"   [{:id :ex/dan :ex/x 1}
                                                              {:id :ex/wes :ex/x 2}]})]

    @(fluree/commit! ledger db)

    (testing "current query"
      (is (= [{:id   :ex/dan
               :ex/x 1}]
             @(fluree/query db {:context [test-utils/default-context
                                          {:ex "http://example.org/ns/"}]
                                :select  {:ex/dan [:*]}}))
          "default context")
      (is (= [{:id    :foo/dan
               :foo/x 1}]
             @(fluree/query db {"@context" [test-utils/default-context
                                            {:ex "http://example.org/ns/"}
                                            {:foo "http://example.org/ns/"}]
                                :select    {:foo/dan [:*]}}))
          "default unwrapped objects")
      (is (= [{:id    :foo/dan
               :foo/x [1]}]
             @(fluree/query db {"@context" [[test-utils/default-context
                                             {:ex "http://example.org/ns/"}
                                             {:foo   "http://example.org/ns/"
                                              :foo/x {:container :set}}]]
                                :select    {:foo/dan [:*]}}))
          "override unwrapping with :set")
      (is (= [{:id     :ex/dan
               "foo:x" [1]}]
             @(fluree/query db {"@context" [test-utils/default-context
                                            {:ex "http://example.org/ns/"}
                                            {"foo"   "http://example.org/ns/"
                                             "foo:x" {"@container" "@list"}}]
                                :select    {"foo:dan" ["*"]}}))
          "override unwrapping with @list")
      (is (= [{"@id"                     "http://example.org/ns/dan"
               "http://example.org/ns/x" 1}]
             @(fluree/query db {:select {"http://example.org/ns/dan" ["*"]}}))
          "no context")
      (is (= [{"@id"                     "http://example.org/ns/dan"
               "http://example.org/ns/x" 1}]
             @(fluree/query db {"@context" {}
                                :select    {"http://example.org/ns/dan" ["*"]}}))
          "empty context")
      (is (= [{"@id"                     "http://example.org/ns/dan"
               "http://example.org/ns/x" 1}]
             @(fluree/query db {"@context" []
                                :select    {"http://example.org/ns/dan" ["*"]}}))
          "empty context vector"))
    (testing "history query"
      (is (= [{:f/t       1
               :f/assert  [{:id :ex/dan :ex/x 1}]
               :f/retract []}]
             @(fluree/history ledger {:context [test-utils/default-context
                                                {:ex "http://example.org/ns/"}]
                                      :history :ex/dan :t {:from 1}}))
          "default context")
      (is (= [{"https://ns.flur.ee/ledger#t"       1
               "https://ns.flur.ee/ledger#assert"
               [{"@id"                     "http://example.org/ns/dan"
                 "http://example.org/ns/x" 1}]
               "https://ns.flur.ee/ledger#retract" []}]
             @(fluree/history ledger {"@context" nil
                                      :history   "http://example.org/ns/dan"
                                      :t         {:from 1}}))
          "nil context on history query"))))

(deftest ^:integration s+p+o-full-db-queries
  (with-redefs [fluree.db.util.core/current-time-iso (fn [] "1970-01-01T00:12:00.00000Z")]
    (let [conn   (test-utils/create-conn)
          ledger @(fluree/create conn "query/everything")
          db     @(fluree/stage
                    (fluree/db ledger)
                    {"@context" [test-utils/default-context
                                 {:ex "http://example.org/ns/"}]
                     "insert"
                     {:graph [{:id           :ex/alice,
                               :type         :ex/User,
                               :schema/name  "Alice"
                               :schema/email "alice@flur.ee"
                               :schema/age   42}
                              {:id          :ex/bob,
                               :type        :ex/User,
                               :schema/name "Bob"
                               :schema/age  22}
                              {:id           :ex/jane,
                               :type         :ex/User,
                               :schema/name  "Jane"
                               :schema/email "jane@flur.ee"
                               :schema/age   30}]}})]
      (testing "Query that pulls entire database."
        (is (= [[:ex/alice :type :ex/User]
                [:ex/alice :schema/age 42]
                [:ex/alice :schema/email "alice@flur.ee"]
                [:ex/alice :schema/name "Alice"]
                [:ex/bob :type :ex/User]
                [:ex/bob :schema/age 22]
                [:ex/bob :schema/name "Bob"]
                [:ex/jane :type :ex/User]
                [:ex/jane :schema/age 30]
                [:ex/jane :schema/email "jane@flur.ee"]
                [:ex/jane :schema/name "Jane"]]
               @(fluree/query db {:context [test-utils/default-context
                                            {:ex "http://example.org/ns/"}]
                                  :select  ['?s '?p '?o]
                                  :where   {:id '?s
                                            '?p '?o}}))
            "Entire database should be pulled.")
        (is (= [{:id :ex/alice,
                 :type :ex/User,
                 :schema/age 42,
                 :schema/email "alice@flur.ee",
                 :schema/name "Alice"}
                {:id :ex/alice,
                 :type :ex/User,
                 :schema/age 42,
                 :schema/email "alice@flur.ee",
                 :schema/name "Alice"}
                {:id :ex/alice,
                 :type :ex/User,
                 :schema/age 42,
                 :schema/email "alice@flur.ee",
                 :schema/name "Alice"}
                {:id :ex/alice,
                 :type :ex/User,
                 :schema/age 42,
                 :schema/email "alice@flur.ee",
                 :schema/name "Alice"}
                {:id :ex/bob, :type :ex/User, :schema/age 22, :schema/name "Bob"}
                {:id :ex/bob, :type :ex/User, :schema/age 22, :schema/name "Bob"}
                {:id :ex/bob, :type :ex/User, :schema/age 22, :schema/name "Bob"}
                {:id :ex/jane,
                 :type :ex/User,
                 :schema/age 30,
                 :schema/email "jane@flur.ee",
                 :schema/name "Jane"}
                {:id :ex/jane,
                 :type :ex/User,
                 :schema/age 30,
                 :schema/email "jane@flur.ee",
                 :schema/name "Jane"}
                {:id :ex/jane,
                 :type :ex/User,
                 :schema/age 30,
                 :schema/email "jane@flur.ee",
                 :schema/name "Jane"}
                {:id :ex/jane,
                 :type :ex/User,
                 :schema/age 30,
                 :schema/email "jane@flur.ee",
                 :schema/name "Jane"}]
               @(fluree/query db {:context [test-utils/default-context
                                            {:ex "http://example.org/ns/"}]
                                  :select  {'?s ["*"]}
                                  :where   {:id '?s, '?p '?o}}))
            "Every triple should be returned.")
        (let [db*    @(fluree/commit! ledger db)
              result @(fluree/query db* {:context [test-utils/default-context
                                                   {:ex "http://example.org/ns/"}]
                                         :select  ['?s '?p '?o]
                                         :where   {:id '?s, '?p '?o}})]
          (is (= [["fluree:db:sha256:btqomzs3uzs7dspzbs5ht4e7af7qrahnvomx4s4id7apr5jm7dxn"
                   :f/address
<<<<<<< HEAD
                   "fluree:memory://tqomzs3uzs7dspzbs5ht4e7af7qrahnvomx4s4id7apr5jm7dxn"]
                  ["fluree:db:sha256:btqomzs3uzs7dspzbs5ht4e7af7qrahnvomx4s4id7apr5jm7dxn"
                   :f/flakes
                   11]
                  ["fluree:db:sha256:btqomzs3uzs7dspzbs5ht4e7af7qrahnvomx4s4id7apr5jm7dxn"
                   :f/previous
                   "fluree:db:sha256:bbktr7nvywjwtiamogekl3gfy57di3c5b7vob4gth3dm7hwmtw5k4"]
                  ["fluree:db:sha256:btqomzs3uzs7dspzbs5ht4e7af7qrahnvomx4s4id7apr5jm7dxn"
                   :f/size
                   1266]
                  ["fluree:db:sha256:btqomzs3uzs7dspzbs5ht4e7af7qrahnvomx4s4id7apr5jm7dxn"
                   :f/t
                   1]
                  ["fluree:commit:sha256:bbs2ggy7vuaimeqgzstb35jmstqn63phlboetqnvvuatndgvigjii"
=======
                   "fluree:memory://1b2db88aa3b254e57ac5c1da9a4d5e5e091a67dd09fcc9bbeaf52093e9e9a3fe"]
                  ["fluree:db:sha256:bbzjpuyb7d4ah6yvqm677efrvjxyswtqglpj6pc6gwuuf3rdof3iy" :f/flakes 11]
                  ["fluree:db:sha256:bbzjpuyb7d4ah6yvqm677efrvjxyswtqglpj6pc6gwuuf3rdof3iy" :f/size 1266]
                  ["fluree:db:sha256:bbzjpuyb7d4ah6yvqm677efrvjxyswtqglpj6pc6gwuuf3rdof3iy" :f/t 1]
                  ["fluree:commit:sha256:bfx4zqi3vysp2aiyxuycwjldw22l2mcoszjfvpdda76a5vedx4mi"
>>>>>>> f57fc76f
                   "https://www.w3.org/2018/credentials#issuer"
                   "did:fluree:TfCzWTrXqF16hvKGjcYiLxRoYJ1B8a6UMH6"]
                  ["fluree:commit:sha256:bbs2ggy7vuaimeqgzstb35jmstqn63phlboetqnvvuatndgvigjii"
                   :f/address
                   "fluree:memory://bs2ggy7vuaimeqgzstb35jmstqn63phlboetqnvvuatndgvigjii"]
                  ["fluree:commit:sha256:bbs2ggy7vuaimeqgzstb35jmstqn63phlboetqnvvuatndgvigjii"
                   :f/alias
                   "query/everything"]
                  ["fluree:commit:sha256:bbs2ggy7vuaimeqgzstb35jmstqn63phlboetqnvvuatndgvigjii"
                   :f/branch
                   "main"]
                  ["fluree:commit:sha256:bbs2ggy7vuaimeqgzstb35jmstqn63phlboetqnvvuatndgvigjii"
                   :f/data
                   "fluree:db:sha256:btqomzs3uzs7dspzbs5ht4e7af7qrahnvomx4s4id7apr5jm7dxn"]
                  ["fluree:commit:sha256:bbs2ggy7vuaimeqgzstb35jmstqn63phlboetqnvvuatndgvigjii"
                   :f/previous
                   "fluree:commit:sha256:bb6dtkig73qu77wvwzpumlkmy2ftq3ikv2lhltti4eqvripnpqoqz"]
                  ["fluree:commit:sha256:bbs2ggy7vuaimeqgzstb35jmstqn63phlboetqnvvuatndgvigjii"
                   :f/time
                   720000]
                  ["fluree:commit:sha256:bbs2ggy7vuaimeqgzstb35jmstqn63phlboetqnvvuatndgvigjii"
                   :f/v
                   1]
                  [:ex/alice :type :ex/User]
                  [:ex/alice :schema/age 42]
                  [:ex/alice :schema/email "alice@flur.ee"]
                  [:ex/alice :schema/name "Alice"]
                  [:ex/bob :type :ex/User]
                  [:ex/bob :schema/age 22]
                  [:ex/bob :schema/name "Bob"]
                  [:ex/jane :type :ex/User]
                  [:ex/jane :schema/age 30]
                  [:ex/jane :schema/email "jane@flur.ee"]
                  [:ex/jane :schema/name "Jane"]]
                 result)
              (str "query result was: " (pr-str result))))))))

(deftest ^:integration illegal-reference-test
  (testing "Illegal reference queries"
    (let [conn   (test-utils/create-conn)
          people (test-utils/load-people conn)
          db     (fluree/db people)]
      (testing "with non-string objects"
        (let [test-subject @(fluree/query db {:context [test-utils/default-context
                                                        {:ex "http://example.org/ns/"}]
                                              :select  ['?s '?p]
                                              :where   {:id '?s, '?p 22}})]
          (is (util/exception? test-subject)
              "return errors")
          (is (= :db/invalid-query
                 (-> test-subject ex-data :error))
              "have 'invalid query' error codes")))
      (testing "with string objects"
        (let [test-subject @(fluree/query db {:context [test-utils/default-context
                                                        {:ex "http://example.org/ns/"}]
                                              :select  ['?s '?p]
                                              :where   {:id '?s, '?p "Bob"}})]
          (is (util/exception? test-subject)
              "return errors")
          (is (= :db/invalid-query
                 (-> test-subject ex-data :error))
              "have 'invalid query' error codes"))))))

(deftest ^:integration class-queries
  (let [conn   (test-utils/create-conn)
        ledger @(fluree/create conn "query/class")
        db     @(fluree/stage
                  (fluree/db ledger)
                  {"@context" [test-utils/default-context
                               {:ex "http://example.org/ns/"}]
                   "insert"
                   [{:id           :ex/alice,
                     :type         :ex/User,
                     :schema/name  "Alice"
                     :schema/email "alice@flur.ee"
                     :schema/age   42}
                    {:id          :ex/bob,
                     :type        :ex/User,
                     :schema/name "Bob"
                     :schema/age  22}
                    {:id           :ex/jane,
                     :type         :ex/User,
                     :schema/name  "Jane"
                     :schema/email "jane@flur.ee"
                     :schema/age   30}
                    {:id          :ex/dave
                     :type        :ex/nonUser
                     :schema/name "Dave"}]})]
    (testing "type"
      (is (= [[:ex/User]]
             @(fluree/query db {:context [test-utils/default-context
                                          {:ex "http://example.org/ns/"}]
                                :select  '[?class]
                                :where   '{:id :ex/jane, :type ?class}})))
      (is (= #{[:ex/jane :ex/User]
               [:ex/bob :ex/User]
               [:ex/alice :ex/User]
               [:ex/dave :ex/nonUser]}
             (set @(fluree/query db {:context [test-utils/default-context
                                               {:ex "http://example.org/ns/"}]
                                     :select  '[?s ?class]
                                     :where   '{:id ?s, :type ?class}})))))
    (testing "shacl targetClass"
      (let [shacl-db @(fluree/stage
                        (fluree/db ledger)
                        {"@context" [test-utils/default-context
                                     {:ex "http://example.org/ns/"}]
                         "insert"
                         {:id             :ex/UserShape,
                          :type           [:sh/NodeShape],
                          :sh/targetClass :ex/User
                          :sh/property    [{:sh/path     :schema/name
                                            :sh/datatype :xsd/string}]}})]
        (is (= [[:ex/User]]
               @(fluree/query shacl-db {:context [test-utils/default-context
                                                  {:ex "http://example.org/ns/"}]
                                        :select  '[?class]
                                        :where   '{:id :ex/UserShape, :sh/targetClass ?class}})))))))

(deftest ^:integration type-handling
  (let [conn   @(fluree/connect-memory)
        ledger @(fluree/create conn "type-handling")
        db0    (fluree/db ledger)
        db1    @(fluree/stage db0 {"@context" [test-utils/default-str-context
                                               {"ex" "http://example.org/ns/"}]
                                   "insert"   [{"id"   "ex:ace"
                                                "type" "ex:Spade"}
                                               {"id"   "ex:king"
                                                "type" "ex:Heart"}
                                               {"id"   "ex:queen"
                                                "type" "ex:Heart"}
                                               {"id"   "ex:jack"
                                                "type" "ex:Club"}]})
        db2    @(fluree/stage db1 {"@context" [test-utils/default-str-context
                                               {"ex" "http://example.org/ns/"}]
                                   "insert"   [{"id"       "ex:two"
                                                "rdf:type" "ex:Diamond"}]})
        db3    @(fluree/stage db1 {"@context" [test-utils/default-str-context
                                               {"ex" "http://example.org/ns/"}
                                               {"rdf:type" "@type"}]
                                   "insert"   {"id"       "ex:two"
                                               "rdf:type" "ex:Diamond"}})]
    (is (= #{{"id" "ex:queen" "type" "ex:Heart"}
             {"id" "ex:king" "type" "ex:Heart"}}
           (set @(fluree/query db1 {"@context" [test-utils/default-str-context
                                                {"ex" "http://example.org/ns/"}]
                                    "select"   {"?s" ["*"]}
                                    "where"    {"id" "?s", "type" "ex:Heart"}})))
        "Query with type and type in results")
    (is (= #{{"id" "ex:queen" "type" "ex:Heart"}
             {"id" "ex:king" "type" "ex:Heart"}}
           (set @(fluree/query db1 {"@context" [test-utils/default-str-context
                                                {"ex" "http://example.org/ns/"}]
                                    "select"   {"?s" ["*"]}
                                    "where"    {"id" "?s", "rdf:type" "ex:Heart"}})))
        "Query with rdf:type and type in results")
    (is (= "\"http://www.w3.org/1999/02/22-rdf-syntax-ns#type\" is not a valid predicate IRI. Please use the JSON-LD \"@type\" keyword instead."
           (-> db2 Throwable->map :cause)))

    (is (= [{"id" "ex:two" "type" "ex:Diamond"}]
           @(fluree/query db3 {"@context" [test-utils/default-str-context
                                           {"ex" "http://example.org/ns/"}]
                               "select"   {"?s" ["*"]}
                               "where"    {"id" "?s", "type" "ex:Diamond"}}))
        "Can transact with rdf:type aliased to type.")))

(deftest ^:integration load-with-new-connection
  (with-tmp-dir storage-path
    (let [conn0     @(fluree/connect-file {:storage-path storage-path})
          ledger-id "new3"
          ledger    @(fluree/create-with-txn conn0 {"@context" {"ex" {"ex" "http://example.org/ns/"}}
                                                    "ledger"   ledger-id
                                                    "insert"   {"ex:createdAt" "now"}})

          conn1 @(fluree/connect-file {:storage-path storage-path})]
      (is (= [{"ex:createdAt" "now"}]
             @(fluree/query-connection conn1 {"@context" {"ex" {"ex" "http://example.org/ns/"}}
                                              :from      ledger-id
                                              :where     {"@id" "?s" "ex:createdAt" "now"},
                                              :select    {"?s" ["ex:createdAt"]}}))))))

(deftest ^:integration repeated-transaction-results
  (testing "duplicate flakes with different t values"
    (let [conn   @(fluree/connect-memory)
          ledger @(fluree/create conn "dup-flakes")
          db0    (fluree/db ledger)
          tx     {"insert" {"@id" "ex:1" "ex:foo" 30}}
          db1    @(fluree/stage db0 tx)
          ;; advance the `t`
          db2    @(fluree/commit! ledger db1)
          db3    @(fluree/stage db2 tx)]
      (testing "do not become multicardinal result values"
        (is (= [{"ex:foo" 30, "@id" "ex:1"}]
               @(fluree/query db3 {"select" {"ex:1" ["*"]}})))))))

(deftest ^:integration base-context
  (let [conn @(fluree/connect-memory)
        ledger @(fluree/create conn "base")
        db0 (fluree/db ledger)
        db1 @(fluree/stage db0 {"@context" {"@base" "https://flur.ee/" "ex" "http://example.com/"}
                                "insert" [{"@id" "freddy" "@type" "Yeti" "name" "Freddy"}
                                          {"@id" "ex:betty" "@type" "Yeti" "name" "Betty"}]})]
    (is (= [["name" "Freddy"]
            ["@type" "Yeti"]]
           @(fluree/query db1 {"@context" {"@base" "https://flur.ee/"}
                               "where" [{"@id" "freddy" "?p" "?o"}]
                               "select" ["?p" "?o"]})))
    (is (= [{"@id" "freddy"
             "@type" "Yeti"
             "name" "Freddy"}]
           @(fluree/query db1 {"@context" {"@base" "https://flur.ee/"}
                               "select" {"freddy" ["*"]}})))))<|MERGE_RESOLUTION|>--- conflicted
+++ resolved
@@ -173,28 +173,11 @@
                                          :where   {:id '?s, '?p '?o}})]
           (is (= [["fluree:db:sha256:btqomzs3uzs7dspzbs5ht4e7af7qrahnvomx4s4id7apr5jm7dxn"
                    :f/address
-<<<<<<< HEAD
                    "fluree:memory://tqomzs3uzs7dspzbs5ht4e7af7qrahnvomx4s4id7apr5jm7dxn"]
-                  ["fluree:db:sha256:btqomzs3uzs7dspzbs5ht4e7af7qrahnvomx4s4id7apr5jm7dxn"
-                   :f/flakes
-                   11]
-                  ["fluree:db:sha256:btqomzs3uzs7dspzbs5ht4e7af7qrahnvomx4s4id7apr5jm7dxn"
-                   :f/previous
-                   "fluree:db:sha256:bbktr7nvywjwtiamogekl3gfy57di3c5b7vob4gth3dm7hwmtw5k4"]
-                  ["fluree:db:sha256:btqomzs3uzs7dspzbs5ht4e7af7qrahnvomx4s4id7apr5jm7dxn"
-                   :f/size
-                   1266]
-                  ["fluree:db:sha256:btqomzs3uzs7dspzbs5ht4e7af7qrahnvomx4s4id7apr5jm7dxn"
-                   :f/t
-                   1]
-                  ["fluree:commit:sha256:bbs2ggy7vuaimeqgzstb35jmstqn63phlboetqnvvuatndgvigjii"
-=======
-                   "fluree:memory://1b2db88aa3b254e57ac5c1da9a4d5e5e091a67dd09fcc9bbeaf52093e9e9a3fe"]
-                  ["fluree:db:sha256:bbzjpuyb7d4ah6yvqm677efrvjxyswtqglpj6pc6gwuuf3rdof3iy" :f/flakes 11]
-                  ["fluree:db:sha256:bbzjpuyb7d4ah6yvqm677efrvjxyswtqglpj6pc6gwuuf3rdof3iy" :f/size 1266]
-                  ["fluree:db:sha256:bbzjpuyb7d4ah6yvqm677efrvjxyswtqglpj6pc6gwuuf3rdof3iy" :f/t 1]
-                  ["fluree:commit:sha256:bfx4zqi3vysp2aiyxuycwjldw22l2mcoszjfvpdda76a5vedx4mi"
->>>>>>> f57fc76f
+                  ["fluree:db:sha256:btqomzs3uzs7dspzbs5ht4e7af7qrahnvomx4s4id7apr5jm7dxn" :f/flakes 11]
+                  ["fluree:db:sha256:btqomzs3uzs7dspzbs5ht4e7af7qrahnvomx4s4id7apr5jm7dxn" :f/size 1266]
+                  ["fluree:db:sha256:btqomzs3uzs7dspzbs5ht4e7af7qrahnvomx4s4id7apr5jm7dxn" :f/t 1]
+                  ["fluree:commit:sha256:bbs2ggy7vuaimeqgzstb35jmstqn63phlboetqnvvuatndgvigjii"
                    "https://www.w3.org/2018/credentials#issuer"
                    "did:fluree:TfCzWTrXqF16hvKGjcYiLxRoYJ1B8a6UMH6"]
                   ["fluree:commit:sha256:bbs2ggy7vuaimeqgzstb35jmstqn63phlboetqnvvuatndgvigjii"
