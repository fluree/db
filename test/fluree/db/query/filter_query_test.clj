(ns fluree.db.query.filter-query-test
  (:require [clojure.test :refer [deftest is testing]]
            [fluree.db.test-utils :as test-utils]
            [fluree.db.json-ld.api :as fluree]))

(deftest ^:integration filter-test
  (let [conn   (test-utils/create-conn)
        ledger @(fluree/create conn "query/filter")
        db     @(fluree/stage
                  (fluree/db ledger)
                  {"@context" ["https://ns.flur.ee"
                               test-utils/default-context
                               {:ex "http://example.org/ns/"}]
                   "insert"
                   [{:id           :ex/brian,
                     :type         :ex/User,
                     :schema/name  "Brian"
                     :ex/last      "Smith"
                     :schema/email "brian@example.org"
                     :schema/age   50
                     :ex/favNums   7}
                    {:id           :ex/alice,
                     :type         :ex/User,
                     :schema/name  "Alice"
                     :ex/last      "Smith"
                     :schema/email "alice@example.org"
                     :ex/favColor  "Green"
                     :schema/age   42
                     :ex/favNums   [42, 76, 9]}
                    {:id           :ex/cam,
                     :type         :ex/User,
                     :schema/name  "Cam"
                     :ex/last      "Jones"
                     :schema/email "cam@example.org"
                     :schema/age   34
                     :ex/favColor  "Blue"
                     :ex/favNums   [5, 10]
                     :ex/friend    [:ex/brian :ex/alice]}
                    {:id           :ex/david,
                     :type         :ex/User,
                     :schema/name  "David"
                     :ex/last      "Jones"
                     :schema/email "david@example.org"
                     :schema/age   46
                     :ex/favNums   [15 70]
                     :ex/friend    [:ex/cam]}]})]

    (testing "single filter"
      (is (= [["David" 46]
              ["Brian" 50]]
             @(fluree/query db {:context [test-utils/default-context
                                          {:ex "http://example.org/ns/"}]
                                :select  '[?name ?age]
                                :where   '[{:type        :ex/User
                                            :schema/age  ?age
                                            :schema/name ?name}
                                           [:filter "(> ?age 45)"]]}))))
    (testing "multiple filters on same var"
      (is (= [["David" 46]]
             @(fluree/query db {:context [test-utils/default-context
                                          {:ex "http://example.org/ns/"}]
                                :select  '[?name ?age]
                                :where   '[{:type        :ex/User
                                            :schema/age  ?age
                                            :schema/name ?name}
                                           [:filter "(> ?age 45)" "(< ?age 50)"]]}))))
    (testing "multiple filters, different vars"
      (is (= [["Brian" "Smith"]]
             @(fluree/query db {:context [test-utils/default-context
                                          {:ex "http://example.org/ns/"}]
                                :select  '[?name ?last]
                                :where   '[{:type        :ex/User
                                            :schema/age  ?age
                                            :schema/name ?name
                                            :ex/last     ?last}
                                           [:filter "(> ?age 45)" "(strEnds ?last \"ith\")"]]}))))

    (testing "nested filters"
      (is (= [["Brian" 50]]
             @(fluree/query db {:context [test-utils/default-context
                                          {:ex "http://example.org/ns/"}]
                                :select  '[?name ?age]
                                :where   '[{:type        :ex/User
                                            :schema/age  ?age
                                            :schema/name ?name}
                                           [:filter "(> ?age (/ (+ ?age 47) 2))"]]}))))

    ;;TODO: simple-subject-crawl does not yet support filters.
    ;;these are being run as regular analytial queries
    (testing "simple-subject-crawl"
      (is (= [{:id           :ex/david,
               :type         :ex/User,
               :schema/name  "David",
               :ex/last      "Jones",
               :schema/email "david@example.org",
               :schema/age   46,
               :ex/favNums   [15 70],
               :ex/friend    {:id :ex/cam}}
              {:id           :ex/brian,
               :type         :ex/User,
               :schema/name  "Brian",
               :ex/last      "Smith",
               :schema/email "brian@example.org",
               :schema/age   50,
               :ex/favNums   7}]
             @(fluree/query db {:context [test-utils/default-context
                                          {:ex "http://example.org/ns/"}]
                                :select  {"?s" ["*"]}
                                :where   [{:id "?s", :schema/age "?age"}
                                          [:filter "(> ?age 45)"]]})))
      (is (= [{:id           :ex/david,
               :type         :ex/User,
               :schema/name  "David",
               :ex/last      "Jones",
               :schema/email "david@example.org",
               :schema/age   46,
               :ex/favNums   [15 70],
               :ex/friend    {:id :ex/cam}}]
             @(fluree/query db {:context [test-utils/default-context
                                          {:ex "http://example.org/ns/"}]
                                :select  {"?s" ["*"]}
                                :where   [{:id "?s", :schema/age "?age"}
                                          [:filter "(> ?age 45)" "(< ?age 50)"]]})))
      (is (= [{:type         :ex/User
               :schema/email "cam@example.org"
<<<<<<< HEAD
               :ex/favNums [5 10]
               :schema/age 34
               :ex/last "Jones"
               :schema/name "Cam"
               :id :ex/cam
               :ex/friend [{:id :ex/alice} {:id :ex/brian}]
               :ex/favColor "Blue"}]
             @(fluree/query db {:select {"?s" ["*"]}
                                :where  [{:id "?s", :ex/favColor "?color"}
                                         [:filter "(strStarts ?color \"B\")"]]}))))))
=======
               :ex/favNums   [5 10]
               :schema/age   34
               :ex/last      "Jones"
               :schema/name  "Cam"
               :id           :ex/cam
               :ex/friend    [{:id :ex/brian} {:id :ex/alice}]
               :ex/favColor  "Blue"}]
             @(fluree/query db {:context [test-utils/default-context
                                          {:ex "http://example.org/ns/"}]
                                :select  {"?s" ["*"]}
                                :where   [{:id "?s", :ex/favColor "?color"}
                                          [:filter "(strStarts ?color \"B\")"]]}))))))
>>>>>>> c8ce1fdd
<|MERGE_RESOLUTION|>--- conflicted
+++ resolved
@@ -123,18 +123,6 @@
                                           [:filter "(> ?age 45)" "(< ?age 50)"]]})))
       (is (= [{:type         :ex/User
                :schema/email "cam@example.org"
-<<<<<<< HEAD
-               :ex/favNums [5 10]
-               :schema/age 34
-               :ex/last "Jones"
-               :schema/name "Cam"
-               :id :ex/cam
-               :ex/friend [{:id :ex/alice} {:id :ex/brian}]
-               :ex/favColor "Blue"}]
-             @(fluree/query db {:select {"?s" ["*"]}
-                                :where  [{:id "?s", :ex/favColor "?color"}
-                                         [:filter "(strStarts ?color \"B\")"]]}))))))
-=======
                :ex/favNums   [5 10]
                :schema/age   34
                :ex/last      "Jones"
@@ -146,5 +134,4 @@
                                           {:ex "http://example.org/ns/"}]
                                 :select  {"?s" ["*"]}
                                 :where   [{:id "?s", :ex/favColor "?color"}
-                                          [:filter "(strStarts ?color \"B\")"]]}))))))
->>>>>>> c8ce1fdd
+                                          [:filter "(strStarts ?color \"B\")"]]}))))))