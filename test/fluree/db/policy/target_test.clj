(ns fluree.db.policy.target-test
  (:require [clojure.test :as t :refer [deftest testing is]]
            [fluree.db.api :as fluree]
            [fluree.crypto :as crypto]))

(def burt
  {:id    "did:fluree:TfE2Frz2qkMjnCNJM5yPv7B8gq5Xhk5bqkm"
   :private "400b74559de3b55c71a9c971c971f58c5f3cd76f47b23db66f5d28616b064ba3",
   :public "021335916bd127c4b60dcb28aa1357c2d57f265cdc2e3c5b68f33a5ee428cce056"})
(def arnold
  {:id "did:fluree:TfGz2CczSKvzCmKTTpTtwhrPzsymLTAnorq"
   :private "18521804b92a769e05285485ad9c5552dd699ad8b653dbb735f78b6c3e70234c",
   :public "02ce3b41f98c4d8ff9d1466d39b4eeaf8d325cc1c0a45185647cf8a9b545d4559e"})
(def charles
  {:id    "did:fluree:Tf5g1aNMuamUWW8hMSks9YsYTNSmGQBYCK1"
   :private "7804d4c1ef6f22087bd81d030c6377f6065a831627351fd9e99d845fdfd5bcd2",
   :public "02e1495d9a165732684fd17c074e99a7e236e8db90252380ec3160ecdd1a38a5ed"})


(def wishlist-create {"@context"     {"a" "http://a.co/"
                                      "f" "https://ns.flur.ee/ledger#"}
                      "@id"          "a:wishlistCreatePolicy"
                      "f:action"     {"@id" "f:modify"}
                      "f:required"   true
                      "f:exMessage"  "User can only create a wishlist linked to their own identity."
                      "f:targetProperty" [{"@id" "a:wishlist"}]
                      "f:query"
                      {"@type"  "@json"
                       "@value" {"@context" {"a" "http://a.co/"}
                                 "where"    [["filter" "(= ?$this ?$identity)"]]}}})

(def wishlist-modify {"@context"     {"a" "http://a.co/"
                                      "f" "https://ns.flur.ee/ledger#"}
                      "@id"          "a:wishlistModifyPolicy"
                      "f:action"     {"@id" "f:modify"}
                      "f:required"   true
                      "f:exMessage"  "User can only modify own wishlist properties."
                      "f:targetProperty" [{"@id" "a:name"} {"@id" "a:summary"} {"@id" "a:item"}]
                      "f:query"
                      {"@type"  "@json"
                       "@value" {"@context" {"a" "http://a.co/"}
                                 "where"    [{"@id" "?$identity" "a:wishlist" "?$this"}]}}})

(def wishlist-view {"@context"     {"a" "http://a.co/"
                                    "f" "https://ns.flur.ee/ledger#"}
                    "@id"          "a:wishlistViewPolicy"
                    "f:action"     {"@id" "f:view"}
                    "f:required"   true
                    "f:targetProperty" [{"@id" "a:wishlist"}]
                    "f:query"
                    {"@type"  "@json"
                     "@value" {"@context" {"a" "http://a.co/"}
                               "where"    [["filter" "(= ?$this ?$identity)"]]}}})


(def item-create {"@context"     {"a" "http://a.co/"
                                  "f" "https://ns.flur.ee/ledger#"}
                  "@id"          "a:wishlistItemCreatePolicy"
                  "f:action"     {"@id" "f:modify"}
                  "f:required"   true
                  "f:exMessage"  "User can only create an item on their own wishlist."
                  "f:targetProperty" [{"@id" "a:item"}]
                  "f:query"
                  {"@type"  "@json"
                   "@value" {"@context" {"a" "http://a.co/"}
                             "where"    [{"@id" "?$identity" "a:wishlist" "?$this"}]}}})

(def item-modify {"@context"     {"a" "http://a.co/"
                                  "f" "https://ns.flur.ee/ledger#"}
                  "@id"          "a:wishlistItemModifyPolicy"
                  "f:action"     {"@id" "f:modify"}
                  "f:required"   true
                  "f:exMessage"  "User can modify all but available on item."
                  "f:targetProperty" [{"@id" "a:title"}
                                  {"@id" "a:description"}
                                  {"@id" "a:rank"}]
                  "f:query"
                  {"@type"  "@json"
                   "@value" {"@context" {"a" "http://a.co/"}
                             "where"    [{"@id" "?$identity" "a:wishlist" "?wishlist"}
                                         {"@id" "?wishlist" "a:item" "?$this"}]}}})

(def item-view {"@context" {"a" "http://a.co/"
                            "f" "https://ns.flur.ee/ledger#"}
                "@id"      "a:wishlistItemViewPolicy"


                "f:targetProperty" [{"@id" "a:title"}
                                {"@id" "a:description"}
                                {"@id" "a:rank"}]
                "f:query"
                {"@type"  "@json"
                 "@value" {"@context" {"a" "http://a.co/"}
                           "where"    [["filter" "(= 1 1)"]]}}})

(def available {"@context" {"a" "http://a.co/"
                            "f" "https://ns.flur.ee/ledger#"}
                "@id" "a:availableModifyPolicy"
                "f:required" true
                "f:exMessage" "User cannot modify available status on their own items."
                "f:targetProperty" [{"@id" "a:available"}]
                "f:query"
                {"@type" "@json"
                 "@value" {"@context" {"a" "http://a.co/"}
                           "where" [{"@id" "?owner" "a:wishlist" "?wishlist"}
                                    {"@id" "?wishlist" "a:item" "?$this"}
                                    ["filter" "(not= ?owner ?$identity)"]]}}})
(deftest wishlist-scenario
  (let [conn   @(fluree/connect-memory)
        ledger @(fluree/create conn "policy/target")
        db0    (fluree/db ledger)
        db1    @(fluree/stage db0 {"@context" {"a" "http://a.co/"}
                                   "insert"
                                   [{"@id"    (:id arnold)
                                     "a:name" "Arnold"}
                                    {"@id"    (:id burt)
                                     "a:name" "Burt"}
                                    {"@id"    (:id charles)
                                     "a:name" "Chuck"}]})]
    (testing "wishlist"
      (testing "not linked to user"
        (let [policy-db    @(fluree/wrap-policy db1 {"@graph" [wishlist-create wishlist-modify wishlist-view
                                                               item-create item-modify item-view available]}
                                                ["?$identity" [{"@value" (:id charles) "@type" "@id"}]])
              unauthorized @(fluree/stage policy-db {"@context" {"a" "http://a.co/"}
                                                     "insert"
                                                     {"@id" (:id burt)
                                                      "a:wishlist"
                                                      {"@id"       "a:burt-wish1"
                                                       "a:name"    "Burt's Birthday"
                                                       "a:summary" "My birthday wishlist"}}
                                                     "opts"     {"meta" true}})]
          (is (= "User can only create a wishlist linked to their own identity."
                 (ex-message unauthorized)))
          (is (= {"http://a.co/wishlistCreatePolicy"     {:executed 1, :allowed 0},
                  "http://a.co/wishlistModifyPolicy"     {:executed 0, :allowed 0},
                  "http://a.co/wishlistViewPolicy"       {:executed 0, :allowed 0},
                  "http://a.co/wishlistItemCreatePolicy" {:executed 0, :allowed 0},
                  "http://a.co/wishlistItemModifyPolicy" {:executed 0, :allowed 0},
                  "http://a.co/wishlistItemViewPolicy"   {:executed 0, :allowed 0},
                  "http://a.co/availableModifyPolicy"    {:executed 0, :allowed 0}}
                 (:policy (ex-data unauthorized))))
          (is (= 3
                 (:fuel (ex-data unauthorized))))))
      (testing "linked to user"
        (let [policy-db  @(fluree/wrap-policy db1 {"@graph" [wishlist-create wishlist-modify wishlist-view
                                                             item-create item-modify item-view available]}
                                              ["?$identity" [{"@value" (:id burt) "@type" "@id"}]])
              txn-result @(fluree/stage policy-db {"@context" {"a" "http://a.co/"}
                                                   "insert"
                                                   {"@id" (:id burt)
                                                    "a:wishlist"
                                                    {"@id"       "a:burt-wish1"
                                                     "a:name"    "Burt's Birthday"
                                                     "a:summary" "My birthday wishlist"}}
                                                   "opts"     {"meta" true}})
              authorized (:result txn-result)
              result     @(fluree/query authorized {"@context" {"a" "http://a.co/"}
                                                    "where"    [{"@id" (:id burt) "a:wishlist" "?wishlist"}]
                                                    "select"   "?wishlist"
                                                    "opts"     {"meta" true}})]
          (is (nil? (ex-data authorized)))
          (is (= {"http://a.co/wishlistCreatePolicy"     {:executed 1, :allowed 1},
                  "http://a.co/wishlistModifyPolicy"     {:executed 2, :allowed 2},
                  "http://a.co/wishlistViewPolicy"       {:executed 0, :allowed 0},
                  "http://a.co/wishlistItemCreatePolicy" {:executed 0, :allowed 0},
                  "http://a.co/wishlistItemModifyPolicy" {:executed 0, :allowed 0},
                  "http://a.co/wishlistItemViewPolicy"   {:executed 0, :allowed 0},
                  "http://a.co/availableModifyPolicy"    {:executed 0, :allowed 0}}
                 (:policy txn-result)))
          (is (= 3
                 (:fuel txn-result)))
          (is (= ["a:burt-wish1"]
                 (:result result)))
          (is (= {"http://a.co/wishlistCreatePolicy"     {:executed 1, :allowed 1},
                  "http://a.co/wishlistModifyPolicy"     {:executed 2, :allowed 2},
                  "http://a.co/wishlistViewPolicy"       {:executed 1, :allowed 1},
                  "http://a.co/wishlistItemCreatePolicy" {:executed 0, :allowed 0},
                  "http://a.co/wishlistItemModifyPolicy" {:executed 0, :allowed 0},
                  "http://a.co/wishlistItemViewPolicy"   {:executed 0, :allowed 0},
                  "http://a.co/availableModifyPolicy"    {:executed 0, :allowed 0}}
                 (:policy result)))
          (is (= 1
                 (:fuel result))))))
    (testing "wishlist item"
      (let [db2 @(fluree/stage db1 {"@context" {"a" "http://a.co/"}
                                    "insert"
                                    {"@id" (:id burt)
                                     "a:wishlist"
                                     {"@id"       "a:burt-wish1"
                                      "a:name"    "Burt's Birthday"
                                      "a:summary" "My birthday wishlist"}}})]
        (testing "not linked to owner"
          (let [policy-db    @(fluree/wrap-policy db2 {"@graph" [wishlist-create wishlist-view
                                                                 item-create item-modify item-view available]}
                                                  ["?$identity" [{"@value" (:id charles) "@type" "@id"}]])
                unauthorized @(fluree/stage policy-db {"insert"
                                                       {"@context" {"a" "http://a.co/"}
                                                        "@id"      "a:burt-wish1"
                                                        "a:item"   {"@id"           "a:burt-wish1-1"
                                                                    "a:title"       "helicopter"
                                                                    "a:description" "flying car, basically"
                                                                    "a:rank"        1
                                                                    "a:available"   true}}
                                                       "opts" {"meta" true}})]
            (is (= "User can only create an item on their own wishlist."
                   (ex-message unauthorized)))
            (is (= {"http://a.co/wishlistCreatePolicy"     {:executed 0, :allowed 0},
                    "http://a.co/wishlistViewPolicy"       {:executed 0, :allowed 0},
                    "http://a.co/wishlistItemCreatePolicy" {:executed 1, :allowed 0},
                    "http://a.co/wishlistItemModifyPolicy" {:executed 0, :allowed 0},
                    "http://a.co/wishlistItemViewPolicy"   {:executed 0, :allowed 0},
                    "http://a.co/availableModifyPolicy"    {:executed 0, :allowed 0}}
                   (:policy (ex-data unauthorized))))
            (is (= 5
                   (:fuel (ex-data unauthorized))))))
        (testing "linked to owner"
          (let [policy-db  @(fluree/wrap-policy db2 {"@graph" [wishlist-create wishlist-modify wishlist-view
                                                               item-create item-modify item-view available]}
                                                ["?$identity" [{"@value" (:id burt) "@type" "@id"}]])
                txn-result @(fluree/stage policy-db {"@context" {"a" "http://a.co/"}
                                                     "insert"
                                                     {"@id"    "a:burt-wish1"
                                                      "a:item" {"@id"           "a:burt-wish1-1"
                                                                "a:title"       "helicopter"
                                                                "a:description" "flying car, basically"
                                                                "a:rank"        1}}
                                                     "opts"     {"meta" true}})
                authorized (:result txn-result)
                result     @(fluree/query authorized {"@context" {"a" "http://a.co/"}
                                                      "select"   {"a:burt-wish1-1" ["*"]}
                                                      "opts"     {"meta" true}})]
            (is (nil? (ex-data authorized)))
            (is (= {"http://a.co/wishlistCreatePolicy"     {:executed 0, :allowed 0},
                    "http://a.co/wishlistModifyPolicy"     {:executed 1, :allowed 1},
                    "http://a.co/wishlistViewPolicy"       {:executed 0, :allowed 0},
                    "http://a.co/wishlistItemCreatePolicy" {:executed 0, :allowed 0},
                    "http://a.co/wishlistItemModifyPolicy" {:executed 3, :allowed 3},
                    "http://a.co/wishlistItemViewPolicy"   {:executed 0, :allowed 0},
                    "http://a.co/availableModifyPolicy"    {:executed 0, :allowed 0}}
                   (:policy txn-result)))
            (is (= 4
                   (:fuel txn-result)))
            (is (= [{"a:title"       "helicopter"
                     "a:description" "flying car, basically"
                     "a:rank"        1}]
                   (:result result)))
            (is (= {"http://a.co/wishlistCreatePolicy"     {:executed 0, :allowed 0},
                    "http://a.co/wishlistModifyPolicy"     {:executed 1, :allowed 1},
                    "http://a.co/wishlistViewPolicy"       {:executed 0, :allowed 0},
                    "http://a.co/wishlistItemCreatePolicy" {:executed 0, :allowed 0},
                    "http://a.co/wishlistItemModifyPolicy" {:executed 3, :allowed 3},
                    "http://a.co/wishlistItemViewPolicy"   {:executed 3, :allowed 3},
                    "http://a.co/availableModifyPolicy"    {:executed 0, :allowed 0}}
                   (:policy result)))
            (is (= 3
                   (:fuel result)))))))
    (testing "item availability"
      (let [db2 @(fluree/stage db1 {"@context" {"a" "http://a.co/"}
                                    "insert"
                                    {"@id" (:id burt)
                                     "a:wishlist"
                                     {"@id"       "a:burt-wish1"
                                      "a:name"    "Burt's Birthday"
                                      "a:summary" "My birthday wishlist"
                                      "a:item"
                                      [{"@id"           "a:burt-wish1-1"
                                        "a:title"       "helicopter"
                                        "a:description" "for enhanced mobility in the sky"
                                        "a:rank"        1
                                        "a:available"   true}
                                       {"@id"           "a:burt-wish1-2"
                                        "a:title"       "pogo stick"
                                        "a:description" "for enhanced mobility on the ground"
                                        "a:rank"        2
                                        "a:available"   false}]}}})]
        (testing "owners own item available status"
          (let [policy-db    @(fluree/wrap-policy db2 {"@graph" [wishlist-create wishlist-modify wishlist-view
                                                                 item-create item-modify item-view available]}
                                                  ["?$identity" [{"@value" (:id burt) "@type" "@id"}]])
                unauthorized @(fluree/stage policy-db {"@context" {"a" "http://a.co/"}
                                                       "retract"  {"@id" "a:burt-wish1-2" "a:available" false}
                                                       "insert"   {"@id" "a:burt-wish1-2" "a:available" true}
                                                       "opts"     {"meta" true}})]
            (testing "cannot be modified by owner"
              (is (= "User cannot modify available status on their own items."
                     (ex-message unauthorized)))
              (is (= {"http://a.co/wishlistCreatePolicy"     {:executed 0, :allowed 0},
                      "http://a.co/wishlistModifyPolicy"     {:executed 0, :allowed 0},
                      "http://a.co/wishlistViewPolicy"       {:executed 0, :allowed 0},
                      "http://a.co/wishlistItemCreatePolicy" {:executed 0, :allowed 0},
                      "http://a.co/wishlistItemModifyPolicy" {:executed 0, :allowed 0},
                      "http://a.co/wishlistItemViewPolicy"   {:executed 0, :allowed 0},
                      "http://a.co/availableModifyPolicy"    {:executed 1, :allowed 0}}
                     (:policy (ex-data unauthorized))))
              (is (= 1
                     (:fuel (ex-data unauthorized)))))
            (testing "cannot be viewed by owner"
              (let [result @(fluree/query policy-db {"@context" {"a" "http://a.co/"}
                                                     "select"   {"a:burt-wish1-2" ["*"]}
                                                     "opts"     {"meta" true}})]
                (is (= [{"a:title"       "pogo stick"
                         "a:description" "for enhanced mobility on the ground"
                         "a:rank"        2}]
                       (:result result)))
                (is (= {"http://a.co/wishlistCreatePolicy"     {:executed 0, :allowed 0},
                        "http://a.co/wishlistModifyPolicy"     {:executed 0, :allowed 0},
                        "http://a.co/wishlistViewPolicy"       {:executed 0, :allowed 0},
                        "http://a.co/wishlistItemCreatePolicy" {:executed 0, :allowed 0},
                        "http://a.co/wishlistItemModifyPolicy" {:executed 0, :allowed 0},
                        "http://a.co/wishlistItemViewPolicy"   {:executed 3, :allowed 3},
                        "http://a.co/availableModifyPolicy"    {:executed 2, :allowed 0}}
                       (:policy result)))
                (is (= 4
                       (:fuel result)))))))
        (testing "non-owners item available status"
          (let [policy-db  @(fluree/wrap-policy db2 {"@graph" [wishlist-create wishlist-modify wishlist-view
                                                               item-create item-modify item-view available]}
                                                ["?$identity" [{"@value" (:id charles) "@type" "@id"}]])
                authorized @(fluree/stage policy-db {"@context" {"a" "http://a.co/"}
                                                     "retract"  {"@id" "a:burt-wish1-1" "a:available" true}
                                                     "insert"   {"@id" "a:burt-wish1-1" "a:available" false}})]
            (testing "can be modified by non-owner"
              (is (nil? (ex-message authorized))))
            (testing "can be viewed by non-owner"
<<<<<<< HEAD
              (let [result @(fluree/query policy-db {"@context" {"a" "http://a.co/"}
                                                     "select"   {"a:burt-wish1-1" ["*"]}
                                                     "opts"     {"meta" true}})]
                (is (= [{"a:title"       "helicopter"
                         "a:description" "for enhanced mobility in the sky",
                         "a:rank"        1,
                         "a:available"   true,}]
                       (:result result)))
                (is (= {"http://a.co/wishlistCreatePolicy"     {:executed 0, :allowed 0},
                        "http://a.co/wishlistModifyPolicy"     {:executed 0, :allowed 0},
                        "http://a.co/wishlistViewPolicy"       {:executed 0, :allowed 0},
                        "http://a.co/wishlistItemCreatePolicy" {:executed 0, :allowed 0},
                        "http://a.co/wishlistItemModifyPolicy" {:executed 0, :allowed 0},
                        "http://a.co/wishlistItemViewPolicy"   {:executed 3, :allowed 3},
                        "http://a.co/availableModifyPolicy"    {:executed 2, :allowed 2}}
                       (:policy result)))
                (is (= 4
                       (:fuel result)))))))))))
=======
              (is (= [{"a:title"       "helicopter"
                       "a:description" "for enhanced mobility in the sky",
                       "a:rank"        1,
                       "a:available"   true,}]
                     @(fluree/query policy-db {"@context" {"a" "http://a.co/"}
                                               "select"   {"a:burt-wish1-1" ["*"]}}))))))))))

(deftest policy-class-test
  (let [conn   @(fluree/connect-memory)
        ledger @(fluree/create conn "policy/target")
        db0    (fluree/db ledger)

        default-policy
        {"@id"      "ex:defaultAllowView"
         "@type"    ["f:AccessPolicy" "ex:UnclassPolicy"]
         "f:action" {"@id" "f:view"}
         "f:query"  {"@type"  "@json"
                     "@value" {}}}

        classification-policy
        {"@id"             "ex:unclassRestriction"
         "@type"           ["f:AccessPolicy" "ex:UnclassPolicy"]
         "f:required"      true
         "f:targetSubject" {"@type"  "@json"
                            "@value" {"@context" {"ex" "http://example.org/ns/"}
                                      "where"    [{"@id" "?$target" "@type" "ex:Data"}]}}
         "f:action"        [{"@id" "f:view"}, {"@id" "f:modify"}]
         "f:query"         {"@type"  "@json"
                            "@value" {"@context" {"ex" "http://example.org/ns/"}
                                      "where"    [{"@id" "?$this" "ex:classification" "?c"}
                                                  ["filter", "(< ?c 1)"]]}}}

        db1 @(fluree/stage db0 {"@context" {"ex" "http://example.org/ns/"
                                            "f"  "https://ns.flur.ee/ledger#"}
                                "insert"
                                [{"@id"               "ex:data-0",
                                  "@type"             "ex:Data",
                                  "ex:classification" 0}
                                 {"@id"               "ex:data-1",
                                  "@type"             "ex:Data",
                                  "ex:classification" 1}
                                 {"@id"               "ex:data-2",
                                  "@type"             "ex:Data",
                                  "ex:classification" 2}
                                 ;; note below is of class ex:Other, not ex:Data
                                 {"@id"               "ex:other",
                                  "@type"             "ex:Other",
                                  "ex:classification" -99}
                                 ;; a node that refers to items in ex:Data which, if
                                 ;; pulled in a graph crawl, should still be restricted
                                 {"@id"          "ex:referred",
                                  "@type"        "ex:Referrer",
                                  "ex:referData" [{"@id" "ex:data-0"}
                                                  {"@id" "ex:data-1"}
                                                  {"@id" "ex:data-2"}]}

                                 classification-policy]})]
    (testing "without default allow"
      (is (= [{"@type" "ex:Data"
               "ex:classification" 0
               "@id" "ex:data-0"}]
             @(fluree/query db1 {"@context" {"ex" "http://example.org/ns/"
                                             "f" "https://ns.flur.ee/ledger#"},
                                 "where" {"@id" "?s",
                                          "@type" "ex:Data"},
                                 "select" {"?s" ["*"]}
                                 "opts" {"policyClass" "ex:UnclassPolicy"}}))
          "only data with classification < 1 should be visible when using opts.policyClass")
      (is (= []
             @(fluree/query db1 {"@context" {"ex" "http://example.org/ns/"
                                             "f" "https://ns.flur.ee/ledger#"},
                                 "where" {"@id" "?s",
                                          "@type" "ex:Other"},
                                 "select" {"?s" ["*"]}
                                 "opts" {"policyClass" "ex:UnclassPolicy"}}))
          "ex:Other class should not be restricted"))
    (testing "with default allow"
      (let [db2 @(fluree/stage db1 {"@context" {"ex" "http://example.org/ns/"
                                                "f"  "https://ns.flur.ee/ledger#"}
                                    "insert"   [default-policy]})]
        (testing "using opts.policyClass"
          (is (= [{"@type"             "ex:Data"
                   "ex:classification" 0
                   "@id"               "ex:data-0"}]
                 @(fluree/query db2 {"@context" {"ex" "http://example.org/ns/"
                                                 "f"  "https://ns.flur.ee/ledger#"},
                                     "where"    {"@id"   "?s",
                                                 "@type" "ex:Data"},
                                     "select"   {"?s" ["*"]}
                                     "opts"     {"policyClass" "ex:UnclassPolicy"}}))
              "only data with classification < 1 should be visible when using opts.policyClass")
          (is (= [{"@id"               "ex:other",
                   "@type"             "ex:Other",
                   "ex:classification" -99}]
                 @(fluree/query db2 {"@context" {"ex" "http://example.org/ns/"
                                                 "f"  "https://ns.flur.ee/ledger#"},
                                     "where"    {"@id"   "?s",
                                                 "@type" "ex:Other"},
                                     "select"   {"?s" ["*"]}
                                     "opts"     {"policyClass" "ex:UnclassPolicy"}}))
              "ex:Other class should not be restricted")

          (is (= [{"@id"          "ex:referred"
                   "@type"        "ex:Referrer"
                   "ex:referData" [{"@id"               "ex:data-0"
                                    "@type"             "ex:Data"
                                    "ex:classification" 0}]}]
                 @(fluree/query db2 {"@context" {"ex" "http://example.org/ns/"
                                                 "f"  "https://ns.flur.ee/ledger#"},
                                     "where"    {"@id"   "?s",
                                                 "@type" "ex:Referrer"},
                                     "select"   {"?s" ["*" {"ex:referData" ["*"]}]}
                                     "opts"     {"policyClass" "ex:UnclassPolicy"}}))
              "in graph crawl ex:Data is still restricted"))
        (testing "using opts.policy"
          (is (= [{"@type"             "ex:Data"
                   "ex:classification" 0
                   "@id"               "ex:data-0"}]
                 @(fluree/query db2 {"@context" {"ex" "http://example.org/ns/"
                                                 "f"  "https://ns.flur.ee/ledger#"},
                                     "where"    {"@id"   "?s",
                                                 "@type" "ex:Data"},
                                     "select"   {"?s" ["*"]}
                                     "opts"     {"policy" [default-policy classification-policy]}}))
              "only data with classification < 1 should be visible when using opts.policy"))))))
>>>>>>> 22d8bb12
<|MERGE_RESOLUTION|>--- conflicted
+++ resolved
@@ -323,7 +323,6 @@
             (testing "can be modified by non-owner"
               (is (nil? (ex-message authorized))))
             (testing "can be viewed by non-owner"
-<<<<<<< HEAD
               (let [result @(fluree/query policy-db {"@context" {"a" "http://a.co/"}
                                                      "select"   {"a:burt-wish1-1" ["*"]}
                                                      "opts"     {"meta" true}})]
@@ -342,13 +341,6 @@
                        (:policy result)))
                 (is (= 4
                        (:fuel result)))))))))))
-=======
-              (is (= [{"a:title"       "helicopter"
-                       "a:description" "for enhanced mobility in the sky",
-                       "a:rank"        1,
-                       "a:available"   true,}]
-                     @(fluree/query policy-db {"@context" {"a" "http://a.co/"}
-                                               "select"   {"a:burt-wish1-1" ["*"]}}))))))))))
 
 (deftest policy-class-test
   (let [conn   @(fluree/connect-memory)
@@ -467,5 +459,4 @@
                                                  "@type" "ex:Data"},
                                      "select"   {"?s" ["*"]}
                                      "opts"     {"policy" [default-policy classification-policy]}}))
-              "only data with classification < 1 should be visible when using opts.policy"))))))
->>>>>>> 22d8bb12
+              "only data with classification < 1 should be visible when using opts.policy"))))))