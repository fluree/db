(ns fluree.db.policy.basic-test
  (:require [clojure.test :refer [deftest is testing]]
            [fluree.db.test-utils :as test-utils]
            [fluree.db.json-ld.api :as fluree]
            [fluree.db.did :as did]
            [fluree.db.util.core :as util]
            [clojure.string :as str]))


(deftest ^:integration query-policy-enforcement
  (testing "Testing basic policy enforcement on queries."
    (let [conn      @(fluree/connect {:method :memory})
          context   [test-utils/default-context {:ex "http://example.org/ns/"}]
          ledger    @(fluree/create conn "policy/a")
          root-did  (:id (did/private->did-map "8ce4eca704d653dec594703c81a84c403c39f262e54ed014ed857438933a2e1c"))
          alice-did (:id (did/private->did-map "c0459840c334ca9f20c257bed971da88bd9b1b5d4fca69d4e3f4b8504f981c07"))
          db        @(fluree/stage
                       (fluree/db ledger)
                       {"@context"          context
                        "insert"
                        [{:id               :ex/alice,
                          :type             :ex/User,
                          :schema/name      "Alice"
                          :schema/email     "alice@flur.ee"
                          :schema/birthDate "2022-08-17"
                          :schema/ssn       "111-11-1111"
                          :ex/location      {:ex/state   "NC"
                                             :ex/country "USA"}}
                         {:id               :ex/john,
                          :type             :ex/User,
                          :schema/name      "John"
                          :schema/email     "john@flur.ee"
                          :schema/birthDate "2021-08-17"
                          :schema/ssn       "888-88-8888"}
                         {:id                   :ex/widget,
                          :type                 :ex/Product,
                          :schema/name          "Widget"
                          :schema/price         99.99
                          :schema/priceCurrency "USD"}
                         ;; assign root-did to :ex/rootRole
                         {:id     root-did
                          :f/role :ex/rootRole}
                         ;; assign alice-did to :ex/userRole and also link the did to :ex/alice via :ex/user
                         {:id      alice-did
                          :ex/user :ex/alice
                          :f/role  :ex/userRole}]})

          db+policy @(fluree/stage
                       db
                       ;; add policy targeting :ex/rootRole that can view and modify everything
                       {"@context" context
                        "insert"
                        [{:id           :ex/rootPolicy,
                          :type         [:f/Policy], ;; must be of type :f/Policy, else it won't be treated as a policy
                          :f/targetNode :f/allNodes ;; :f/allNodes special keyword meaning every node (everything)
                          :f/allow      [{:id           :ex/rootAccessAllow
                                          :f/targetRole :ex/rootRole ;; our name for global / root role
                                          :f/action     [:f/view :f/modify]}]}
                         ;; add a policy targeting :ex/userRole that can see all users, but only SSN if belonging to themselves
                         {:id            :ex/UserPolicy,
                          :type          [:f/Policy],
                          :f/targetClass :ex/User
                          :f/allow       [{:id           :ex/globalViewAllow
                                           :f/targetRole :ex/userRole ;; our assigned name for standard user's role (given to Alice above)
                                           :f/action     [:f/view]}]
                          :f/property    [{:f/path  :schema/ssn
                                           :f/allow [{:id           :ex/ssnViewRule
                                                      :f/targetRole :ex/userRole
                                                      :f/action     [:f/view]
                                                      :f/equals     {:list [:f/$identity :ex/user]}}]}]}]})]
      (let [root-wrapped-db            @(fluree/wrap-policy db+policy
                                                            {:did  root-did
                                                             :role :ex/rootRole}
                                                            context)
            double-policy-query-result @(fluree/query
                                         root-wrapped-db
                                         {:context context
                                          :select {'?s [:* {:ex/location [:*]}]}
                                          :where  {:id   '?s
                                                   :type :ex/User}
                                          :opts   {:did  root-did
                                                   :role :ex/rootRole}})]
        (is (util/exception? double-policy-query-result)
            "Should be an error to try to apply policy twice on one db.")
        (is (str/includes? (ex-message double-policy-query-result)
                           "Policy already in place")))

      ;; root can see all user data
      (is (= [{:id               :ex/john,
               :type             :ex/User,
               :schema/name      "John",
               :schema/email     "john@flur.ee",
               :schema/birthDate "2021-08-17",
               :schema/ssn       "888-88-8888"}
              {:id               :ex/alice,
               :type             :ex/User,
               :schema/name      "Alice",
               :schema/email     "alice@flur.ee",
               :schema/birthDate "2022-08-17",
               :schema/ssn       "111-11-1111",
               :ex/location      {:id         "_:f211106232532993",
                                  :ex/state   "NC",
                                  :ex/country "USA"}}]
             @(fluree/query db+policy {:context context
                                       :select {'?s [:* {:ex/location [:*]}]}
                                       :where  {:id   '?s
                                                :type :ex/User}
                                       :opts   {:did  root-did
                                                :role :ex/rootRole}}))
          "Both user records + all attributes should show")

      (is (= [{:id               :ex/john,
               :type             :ex/User,
               :schema/name      "John",
               :schema/email     "john@flur.ee",
               :schema/birthDate "2021-08-17",
               :schema/ssn       "888-88-8888"}
              {:id               :ex/alice,
               :type             :ex/User,
               :schema/name      "Alice",
               :schema/email     "alice@flur.ee",
               :schema/birthDate "2022-08-17",
               :schema/ssn       "111-11-1111",
               :ex/location      {:id         "_:f211106232532993",
                                  :ex/state   "NC",
                                  :ex/country "USA"}}]
             @(fluree/query db+policy {:context context
                                       :select {'?s [:* {:ex/location [:*]}]}
                                       :where  {:id   '?s
                                                :type :ex/User}
                                       :opts   {:did  root-did
                                                :role :ex/rootRole}}))
          "Both user records + all attributes should show")

      ;; root role can see all product data, without identity
      (is (= [{:id                   :ex/widget,
               :type                 :ex/Product,
               :schema/name          "Widget",
               :schema/price         99.99M,
               :schema/priceCurrency "USD"}]
             @(fluree/query db+policy {:context context
                                       :select {'?s [:* {:ex/location [:*]}]}
                                       :where  {:id   '?s
                                                :type :ex/Product}
                                       :opts   {:role :ex/rootRole}}))
          "The product record should show with all attributes")
      (is (= [{:id               :ex/john,
               :type             :ex/User,
               :schema/name      "John",
               :schema/email     "john@flur.ee",
               :schema/birthDate "2021-08-17"}
              {:id               :ex/alice,
               :type             :ex/User,
               :schema/name      "Alice",
               :schema/email     "alice@flur.ee",
               :schema/birthDate "2022-08-17"}]
             @(fluree/query db+policy {:context context
                                       :select {'?s [:* {:ex/location [:*]}]}
                                       :where  {:id   '?s
                                                :type :ex/User}
                                       :opts   {:role :ex/userRole}}))
          "Both users should show, but no SSNs because no identity was provided")

      ;; Alice cannot see product data as it was not explicitly allowed
      (is (= []
             @(fluree/query db+policy {:context context
                                       :select {'?s [:*]}
                                       :where  {:id   '?s
                                                :type :ex/Product}
                                       :opts   {:did  alice-did
                                                :role :ex/userRole}})))

      ;; Alice can see all users, but can only see SSN for herself, and can't see the nested location
      (is (= [{:id               :ex/john,
               :type             :ex/User,
               :schema/name      "John",
               :schema/email     "john@flur.ee",
               :schema/birthDate "2021-08-17"}
              {:id               :ex/alice,
               :type             :ex/User,
               :schema/name      "Alice",
               :schema/email     "alice@flur.ee",
               :schema/birthDate "2022-08-17",
               :schema/ssn       "111-11-1111"}]
             @(fluree/query db+policy {:context context
                                       :select {'?s [:* {:ex/location [:*]}]}
                                       :where  {:id   '?s
                                                :type :ex/User}
                                       :opts   {:did  alice-did
                                                :role :ex/userRole}}))
          "Both users should show, but only SSN for Alice")

      ;; Alice can only see her allowed data in a non-graph-crawl query too
      (is (= [["Alice" "111-11-1111"] ["John" nil]]
             @(fluree/query db+policy {:context context
                                       :select '[?name ?ssn]
                                       :where  '[{:id          ?p
                                                  :schema/name ?name}
                                                 [:optional {:id         ?p
                                                             :schema/ssn ?ssn}]]
                                       :opts   {:did  alice-did
                                                :role :ex/userRole}}))
          "Both user names should show, but only SSN for Alice")
        (let [_ @(fluree/commit! ledger db+policy)]
          (testing "query-connection"
            (is (= [["Alice" "111-11-1111"] ["John" nil]]
                   @(fluree/query-connection conn
                                             {:context context
                                              :from    "policy/a"
                                              :select  '[?name ?ssn]
                                              :where   '[{:id          ?p
                                                          :schema/name ?name}
                                                         [:optional {:id         ?p
                                                                     :schema/ssn ?ssn}]]
                                              :opts    {:did  alice-did
                                                        :role :ex/userRole}}))
                "Both user names should show, but only SSN for Alice"))
          (testing "history query"
            (is (= []
                   @(fluree/history ledger {:context        context
                                            :history        [:ex/john :schema/ssn] :t {:from 1}
                                            :commit-details true
                                            :opts           {:did  alice-did
                                                             :role :ex/userRole}}))
                "Alice should not be able to see any history for John's ssn"))
          (is (= [{:f/t       1,
                   :f/assert  [{:schema/ssn "111-11-1111", :id :ex/alice}],
                   :f/retract []}]
                 @(fluree/history ledger {:context context
                                          :history [:ex/alice :schema/ssn] :t {:from 1}
                                          :opts    {:did  alice-did
                                                    :role :ex/userRole}}))
              "Alice should be able to see history for her own ssn.")
          (let [[history-result]       @(fluree/history ledger {:context context
                                                                :history        [:ex/alice :schema/ssn] :t {:from 1}
                                                                :commit-details true
                                                                :opts           {:did  alice-did
                                                                                 :role :ex/userRole}})
                commit-details-asserts (get-in history-result [:f/commit :f/data :f/assert])]
            (is (= [{:type             :ex/User,
                     :schema/name      "John",
                     :schema/email     "john@flur.ee",
                     :schema/birthDate "2021-08-17",
                     :id               :ex/john}
                    {:type             :ex/User,
                     :schema/name      "Alice",
                     :schema/email     "alice@flur.ee",
                     :schema/birthDate "2022-08-17",
                     :schema/ssn       "111-11-1111",
                     :ex/location      {:id nil},
                     :id               :ex/alice}]
                   commit-details-asserts)
                "Alice should be able to see her own ssn in commit details, but not John's."))
          (let [[history-result]       @(fluree/history ledger {:context context
                                                                :history        [:ex/alice :schema/ssn] :t {:from 1}
                                                                :commit-details true
                                                                :opts           {:did  root-did
                                                                                 :role :ex/rootRole}})
                commit-details-asserts (get-in history-result [:f/commit :f/data :f/assert])]
            (is (contains? (into #{} commit-details-asserts)
                           {:type             :ex/User,
                            :schema/name      "John",
                            :schema/email     "john@flur.ee",
                            :schema/birthDate "2021-08-17",
                            :schema/ssn       "888-88-8888",
                            :id               :ex/john})
                "Root can see John's ssn in commit details."))
          (let [_ @(test-utils/transact ledger {"@context" context
                                                "delete"   {:id          :ex/john
                                                            :schema/name "John"}
                                                "insert"   {:id          :ex/john
                                                            :schema/name "Jack"}})]
            (is (= [{:f/t       1,
                     :f/assert  [{:schema/name "John", :id :ex/john}],
                     :f/retract []}
                    {:f/t       2,
                     :f/assert  [{:schema/name "Jack", :id :ex/john}],
                     :f/retract [{:schema/name "John", :id :ex/john}]}]
                   @(fluree/history ledger {:context context
                                            :history [:ex/john :schema/name] :t {:from 1}
                                            :opts    {:did  alice-did
                                                      :role :ex/userRole}}))
                "Alice should be able to see all history for John's name"))))))

(deftest policy-without-f-context-term
  (testing "policies should work w/o an explicit f -> https://ns.flur.ee/ledger# context term"
    (let [conn        (test-utils/create-conn)
          ledger-name (str "policy-without-f-context-term-" (random-uuid))
          ledger      @(fluree/create conn ledger-name)
          alice-did   "did:fluree:Tf6i5oh2ssYNRpxxUM2zea1Yo7x4uRqyTeU"
          db          @(fluree/stage
                         (fluree/db ledger)
                         {"@context" ["https://ns.flur.ee"
                                      {:id     "@id"
                                       :type   "@type"
                                       :list   "@list"
                                       :rdf    "http://www.w3.org/1999/02/22-rdf-syntax-ns#"
                                       :schema "http://schema.org/"
                                       :ex     "http://example.org/ns/"}]
                          "insert"
                          [{:id          :ex/alice,
                            :type        :ex/User,
                            :schema/name "Alice"
                            :ex/secret   "alice's secret"}
                           {:id          :ex/bob,
                            :type        :ex/User,
                            :schema/name "Bob"
                            :ex/secret   "bob's secret"}
                           {:id                   :ex/widget,
                            :type                 :ex/Product,
                            :schema/name          "Widget"
                            :schema/price         99.99
                            :schema/priceCurrency "USD"
                            :ex/secret            "this is overpriced"}]})
          db          @(fluree/stage
                         db
                         {"@context" ["https://ns.flur.ee"
                                      {:id     "@id"
                                       :type   "@type"
                                       :list   "@list"
                                       :rdf    "http://www.w3.org/1999/02/22-rdf-syntax-ns#"
                                       :schema "http://schema.org/"
                                       :ex     "http://example.org/ns/"}]
                          "insert"
                          [{:id                              alice-did
                            :ex/user                         :ex/alice
                            "https://ns.flur.ee/ledger#role" :ex/userRole}
                           {:id                                     :ex/UserPolicy
                            :type
                            ["https://ns.flur.ee/ledger#Policy"]
                            "https://ns.flur.ee/ledger#targetClass" :ex/User
                            "https://ns.flur.ee/ledger#allow"
                            [{:id                                    :ex/globalViewAllow
                              "https://ns.flur.ee/ledger#targetRole" :ex/userRole
                              "https://ns.flur.ee/ledger#action"
                              [{:id "https://ns.flur.ee/ledger#view"}]}]
                            "https://ns.flur.ee/ledger#property"
                            [{"https://ns.flur.ee/ledger#path" :ex/secret
                              "https://ns.flur.ee/ledger#allow"
                              [{:id                                    :ex/ssnViewRule
                                "https://ns.flur.ee/ledger#targetRole" :ex/userRole
                                "https://ns.flur.ee/ledger#action"
                                [{:id "https://ns.flur.ee/ledger#view"}]
                                "https://ns.flur.ee/ledger#equals"
                                {:list [{:id "https://ns.flur.ee/ledger#$identity"} :ex/user]}}]}]}]})]
<<<<<<< HEAD
      (is (= [{:id :ex/bob, :type :ex/User, :schema/name "Bob"}
              {:id          :ex/alice, :type :ex/User, :ex/secret "alice's secret"
               :schema/name "Alice"}]
             @(fluree/query db {:where  '{:id   ?s
                                          :type :ex/User}
                                :select '{?s [:*]}
                                :opts   {:role :ex/userRole
                                         :did  alice-did}}))))))
=======
      (is (= #{{:id :ex/bob, :type :ex/User, :schema/name "Bob"}
               {:id          :ex/alice, :type :ex/User, :ex/secret "alice's secret"
                :schema/name "Alice"}}
             (set @(fluree/query db {:context {:id     "@id"
                                               :type   "@type"
                                               :list   "@list"
                                               :rdf    "http://www.w3.org/1999/02/22-rdf-syntax-ns#"
                                               :schema "http://schema.org/"
                                               :ex     "http://example.org/ns/"}
                                     :where  '{:id   ?s
                                               :type :ex/User}
                                     :select '{?s [:*]}
                                     :opts   {:role :ex/userRole
                                              :did  alice-did}})))))))
>>>>>>> c8ce1fdd

(deftest ^:integration missing-type
  (let [conn      @(fluree/connect {:method :memory})
        ledger    @(fluree/create conn "policy")
        db0       (fluree/db ledger)
        context   [test-utils/default-str-context {"ex" "http://example.com/"}]
        alice-did "did:fluree:Tf6i5oh2ssYNRpxxUM2zea1Yo7x4uRqyTeU"

<<<<<<< HEAD
        alice-did    "did:fluree:Tf6i5oh2ssYNRpxxUM2zea1Yo7x4uRqyTeU"

        db1 @(fluree/stage db0 {"@context" "https://ns.flur.ee"
                                 "insert" [{"id" "ex:alice"
                                            "type" "ex:User"
                                            "ex:secret" "alice's secret"}
                                           {"id" "ex:bob"
                                            "type" "ex:User"
                                            "ex:secret" "bob's secret"}
                                           {"id" "ex:UserPolicy"
                                            "type" ["f:Policy"]
                                            "f:targetClass" {"id" "ex:User"}
                                            "f:allow"
                                            [{"id" "ex:globalViewAllow"
                                              "f:targetRole" {"id" "ex:userRole"}
                                              "f:action" [{"id" "f:view"}]}]
                                            "f:property"
                                            [{"f:path" {"id" "ex:secret"}
                                              "f:allow"
                                              [{"id" "ex:secretsRule"
                                                "f:targetRole" {"id" "ex:userRole"}
                                                "f:action" [{"id" "f:view"}
                                                            {"id" "f:modify"}]
                                                "f:equals" {"@list"
                                                            [{"id" "f:$identity"}
                                                             {"id" "ex:User"}]}}]}]}
                                           {"id" alice-did
                                            "ex:User" {"id" "ex:alice"}
                                            "f:role" {"id" "ex:userRole"}}]})]
    (is (= [{"id" "ex:alice", "type" "ex:User", "ex:secret" "alice's secret"}
            {"id" "ex:bob", "type" "ex:User"}]
           @(fluree/query db1
                          {"select" {"?s" ["*"]}
                           "where" {"@id" "?s" "type" "ex:User"}
                           :opts {:role "ex:userRole"
                                  :did alice-did}})))))
=======
        db1 @(fluree/stage db0 {"@context" ["https://ns.flur.ee" context]
                                "insert"   [{"id"        "ex:alice"
                                             "type"      "ex:User"
                                             "ex:secret" "alice's secret"}
                                            {"id"        "ex:bob"
                                             "type"      "ex:User"
                                             "ex:secret" "bob's secret"}
                                            {"id"            "ex:UserPolicy"
                                             "type"          ["f:Policy"]
                                             "f:targetClass" {"id" "ex:User"}
                                             "f:allow"
                                             [{"id"           "ex:globalViewAllow"
                                               "f:targetRole" {"id" "ex:userRole"}
                                               "f:action"     [{"id" "f:view"}]}]
                                             "f:property"
                                             [{"f:path" {"id" "ex:secret"}
                                               "f:allow"
                                               [{"id"           "ex:secretsRule"
                                                 "f:targetRole" {"id" "ex:userRole"}
                                                 "f:action"     [{"id" "f:view"}
                                                                 {"id" "f:modify"}]
                                                 "f:equals"     {"@list"
                                                                 [{"id" "f:$identity"}
                                                                  {"id" "ex:User"}]}}]}]}
                                            {"id"      alice-did
                                             "ex:User" {"id" "ex:alice"}
                                             "f:role"  {"id" "ex:userRole"}}]})]
    (is (= #{{"id" "ex:alice", "type" "ex:User", "ex:secret" "alice's secret"}
             {"id" "ex:bob", "type" "ex:User"}}
           (set @(fluree/query db1
                               {"@context" context
                                "select"   {"?s" ["*"]}
                                "where"    {"@id" "?s" "type" "ex:User"}
                                :opts      {:role "ex:userRole"
                                            :did  alice-did}}))))))
>>>>>>> c8ce1fdd

(deftest ^:integration root-read-only-policy
  (let [conn          @(fluree/connect {:method :memory})
        context       {"ex"     "http://example.org/"
                       "schema" "http://schema.org/"
                       "f"      "https://ns.flur.ee/ledger#"}
        ledger        @(fluree/create conn "test/root-read")
        root-read-did (:id (did/private->did-map "8ce4eca704d653dec594703c81a84c403c39f262e54ed014ed857438933a2e1c"))
        db            @(fluree/stage (fluree/db ledger )
                                     {"@context" context
                                      "insert"   [{"@id"         "ex:betty"
                                                   "@type"       "ex:Yeti"
                                                   "schema:name" "Betty"
                                                   "schema:age"  55}
                                                  {"@id"         "ex:freddy"
                                                   "@type"       "ex:Yeti"
                                                   "schema:name" "Freddy"
                                                   "schema:age"  1002}
                                                  {"@id"         "ex:letty"
                                                   "@type"       "ex:Yeti"
                                                   "schema:name" "Leticia"
                                                   "schema:age"  38}
                                                  {"@id"    root-read-did
                                                   "f:role" {"@id" "ex:rootRole"} }]})
        db+policy     @(fluree/stage db {"@context" context
                                         "insert"
                                         {"@id"          "ex:rootPolicy"
                                          "@type"        ["f:Policy"]
                                          "f:targetNode" {"@id" "f:allNodes"}
                                          "f:allow"      [{"@id"          "ex:rootAccessAllow"
                                                           "f:targetRole" {"@id" "ex:rootRole"}
                                                           "f:action"     [{"@id" "f:view"} ]}]}})]
    (is (= [{"@id"         "http://example.org/betty"
             "@type"       "http://example.org/Yeti"
             "schema:age"  55
             "schema:name" "Betty"}
            {"@id"         "http://example.org/freddy"
             "@type"       "http://example.org/Yeti"
             "schema:age"  1002
             "schema:name" "Freddy"}
            {"@id"         "http://example.org/letty"
             "@type"       "http://example.org/Yeti"
             "schema:age"  38
             "schema:name" "Leticia"}]
           @(fluree/query db+policy {"@context" {"schema" "http://schema.org/"}
                                     :where     {"schema:name" '?name
                                                 "@id"         '?s}
                                     :select    '{?s ["*"]}
                                     :opts      {:did root-read-did}})))
    (is (= []
           @(fluree/query db+policy {"@context" {"schema" "http://schema.org/"}
                                     :where     {"schema:name" '?name
                                                 "@id"         '?s}
                                     :select    '{?s ["*"]}
                                     :opts      {:did  "not-a-did"
                                                 :role "not-a-role"}}))
        "Should not be able to see any data")))<|MERGE_RESOLUTION|>--- conflicted
+++ resolved
@@ -343,16 +343,6 @@
                                 [{:id "https://ns.flur.ee/ledger#view"}]
                                 "https://ns.flur.ee/ledger#equals"
                                 {:list [{:id "https://ns.flur.ee/ledger#$identity"} :ex/user]}}]}]}]})]
-<<<<<<< HEAD
-      (is (= [{:id :ex/bob, :type :ex/User, :schema/name "Bob"}
-              {:id          :ex/alice, :type :ex/User, :ex/secret "alice's secret"
-               :schema/name "Alice"}]
-             @(fluree/query db {:where  '{:id   ?s
-                                          :type :ex/User}
-                                :select '{?s [:*]}
-                                :opts   {:role :ex/userRole
-                                         :did  alice-did}}))))))
-=======
       (is (= #{{:id :ex/bob, :type :ex/User, :schema/name "Bob"}
                {:id          :ex/alice, :type :ex/User, :ex/secret "alice's secret"
                 :schema/name "Alice"}}
@@ -367,7 +357,6 @@
                                      :select '{?s [:*]}
                                      :opts   {:role :ex/userRole
                                               :did  alice-did}})))))))
->>>>>>> c8ce1fdd
 
 (deftest ^:integration missing-type
   (let [conn      @(fluree/connect {:method :memory})
@@ -376,44 +365,6 @@
         context   [test-utils/default-str-context {"ex" "http://example.com/"}]
         alice-did "did:fluree:Tf6i5oh2ssYNRpxxUM2zea1Yo7x4uRqyTeU"
 
-<<<<<<< HEAD
-        alice-did    "did:fluree:Tf6i5oh2ssYNRpxxUM2zea1Yo7x4uRqyTeU"
-
-        db1 @(fluree/stage db0 {"@context" "https://ns.flur.ee"
-                                 "insert" [{"id" "ex:alice"
-                                            "type" "ex:User"
-                                            "ex:secret" "alice's secret"}
-                                           {"id" "ex:bob"
-                                            "type" "ex:User"
-                                            "ex:secret" "bob's secret"}
-                                           {"id" "ex:UserPolicy"
-                                            "type" ["f:Policy"]
-                                            "f:targetClass" {"id" "ex:User"}
-                                            "f:allow"
-                                            [{"id" "ex:globalViewAllow"
-                                              "f:targetRole" {"id" "ex:userRole"}
-                                              "f:action" [{"id" "f:view"}]}]
-                                            "f:property"
-                                            [{"f:path" {"id" "ex:secret"}
-                                              "f:allow"
-                                              [{"id" "ex:secretsRule"
-                                                "f:targetRole" {"id" "ex:userRole"}
-                                                "f:action" [{"id" "f:view"}
-                                                            {"id" "f:modify"}]
-                                                "f:equals" {"@list"
-                                                            [{"id" "f:$identity"}
-                                                             {"id" "ex:User"}]}}]}]}
-                                           {"id" alice-did
-                                            "ex:User" {"id" "ex:alice"}
-                                            "f:role" {"id" "ex:userRole"}}]})]
-    (is (= [{"id" "ex:alice", "type" "ex:User", "ex:secret" "alice's secret"}
-            {"id" "ex:bob", "type" "ex:User"}]
-           @(fluree/query db1
-                          {"select" {"?s" ["*"]}
-                           "where" {"@id" "?s" "type" "ex:User"}
-                           :opts {:role "ex:userRole"
-                                  :did alice-did}})))))
-=======
         db1 @(fluree/stage db0 {"@context" ["https://ns.flur.ee" context]
                                 "insert"   [{"id"        "ex:alice"
                                              "type"      "ex:User"
@@ -449,7 +400,6 @@
                                 "where"    {"@id" "?s" "type" "ex:User"}
                                 :opts      {:role "ex:userRole"
                                             :did  alice-did}}))))))
->>>>>>> c8ce1fdd
 
 (deftest ^:integration root-read-only-policy
   (let [conn          @(fluree/connect {:method :memory})
