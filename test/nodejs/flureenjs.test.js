const flureenjs = require("@fluree/flureenjs");
const fs = require("fs");
const path = require("path");

test("expect all flureenjs functions to be defined", () => {
  expect(Object.keys(flureenjs).sort()).toStrictEqual([
    "accountId",
    "blockEventToMap",
    "blockQuery",
    "blockRange",
    "blockRangeWithTxn",
    "close",
    "closeListener",
    "collectionFlakes",
    "collectionId",
    "connect",
    "db",
    "deleteLedger",
    "forwardTimeTravel",
    "graphql",
    "historyQuery",
    "httpSignature",
    "isForwardTimeTravelDb",
    "jldCommit",
    "jldConnect",
    "jldCreate",
    "jldDb",
    "jldLoad",
    "jldQuery",
    "jldStage",
    "jldStatus",
    "ledgerInfo",
    "ledgerList",
    "listen",
    "listeners",
    "monitorTx",
    "multiQuery",
    "newLedger",
    "newPrivateKey",
    "passwordGenerate",
    "passwordLogin",
    "predicateId",
    "predicateName",
    "publicKey",
    "publicKeyFromPrivate",
    "query",
    "queryWith",
    "renewToken",
    "resolveLedger",
    "search",
    "session",
    "setDefaultKey",
    "setLogging",
    "sign",
    "sparql",
    "sql",
    "subid",
    "transact",
    "txToCommand",
  ]);
});

<<<<<<< HEAD

test("expect conn, ledger, stage, commit, and query to work", async () => {
  const conn = await flureenjs.jldConnect({
    method: "memory",
    defaults: {
      context: {
      },
      did: {
        id: "did:fluree:TfCzWTrXqF16hvKGjcYiLxRoYJ1B8a6UMH6",
        public:
        "030be728546a7fe37bb527749e19515bd178ba8a5485ebd1c37cdf093cf2c247ca",
        private:
        "8ce4eca704d653dec594703c81a84c403c39f262e54ed014ed857438933a2e1c",
      },
    },
  });

  const ledger = await flureenjs.jldCreate(conn, "test/node1");

  // TODO: why does this return []?
  // const results = await flureenjs.jldQuery(
  //   flureenjs.jldDb(ledger),
  //   {
  //     select: { "?s": ["*"] },
  //     where: [["?s", "rdf:type", "https://ns.flur.ee/ledger#DID"]]
  //   }
  // )

  // expect(results).toStrictEqual(
  //   [{
  //     id: "did:fluree:TfHgFTQQiJMHaK1r1qxVPZ3Ridj9pCozqnh",
  //     ":rdf/type": ["f/DID"],
  //     "f/role": {id: "fluree-root-role"}
  //   }]
  // );

  await flureenjs.jldStage(ledger, {
    "@id": "uniqueId",
    foo: "bar",
  });
  await flureenjs.jldCommit(ledger);

  const results = await flureenjs.jldQuery(flureenjs.jldDb(ledger), {
    select: { "?s": ["*"] },
    where: [["?s", "@id", "uniqueId"]],
  });

  
  // TODO: queries should return results!
  // expect(results).toStrictEqual([
  //   { "@id": "uniqueId", foo: "bar" },
  // ]);
  
  
});

// test("file conn", async () => {
//   const testJson = {
//     "@context": "https://schema.org",
//     id: "https://www.wikidata.org/wiki/Q836821",
//     type: ["Movie"],
//     name: "The Hitchhiker's Guide to the Galaxy",
//     disambiguatingDescription:
//     "2005 British-American comic science fiction film directed by Garth Jennings",
//     titleEIDR: "10.5240/B752-5B47-DBBE-E5D4-5A3F-N",
//     isBasedOn: {
//       id: "https://www.wikidata.org/wiki/Q3107329",
//       type: "Book",
//       name: "The Hitchhiker's Guide to the Galaxy",
//       isbn: "0-330-25864-8",
//       author: {
//         "@id": "https://www.wikidata.org/wiki/Q42",
//         "@type": "Person",
//         name: "Douglas Adams",
//       },
//     },
//   };

//   const connOpts = {
//     method: "file",
//     "storage-path": "store/",
//     context: {
//       id: "@id",
//       type: "@type",
//       schema: "http://schema.org/",
//       rdf: "http://www.w3.org/1999/02/22-rdf-syntax-ns#",
//       rdfs: "http://www.w3.org/2000/01/rdf-schema#",
//       wiki: "https://www.wikidata.org/wiki/",
//       skos: "http://www.w3.org/2008/05/skos#",
//       f: "https://ns.flur.ee/ledger#",
//     },
//   };
//   const conn = await flureenjs.jldConnect(connOpts);
//   const ledgerName = "jld/one";
//   const newLedger = await flureenjs.jldCreate(conn, ledgerName);
//   const db = await flureenjs.jldStage(newLedger, testJson);

//   await flureenjs.jldCommit(newLedger, db, {
//     message: "commit!",
//     push: true,
//   });
//   // console.log("DB", db);

//   const results = await flureenjs.jldQuery(db, {
//     select: { "?s": ["id", "isbn", "name", "type"] },
//     where: [["?s", "id", "https://www.wikidata.org/wiki/Q3107329"]],
//   });

//   expect(results).toStrictEqual([
//     {
//       id: "https://www.wikidata.org/wiki/Q3107329",
//       type: "Book",
//       name: "The Hitchhiker's Guide to the Galaxy",
//       isbn: "0-330-25864-8",
//     },
//   ]);

//   const head = fs.readFileSync(
//     path.resolve(".", connOpts["storage-path"], ledgerName, "main/HEAD"),
//     "utf8"
//   );
//   const commit = JSON.parse(fs.readFileSync(head, "utf8"));

//   expect(commit.data.id).toBe(
//     "fluree:db:sha256:bbymrlnzurn2b2ehcay25dcd2s3vcec3a2uq6ks2nfeqt5iylzvh6"
//   );
// });

=======
// TODO: Fix and uncomment
//test("expect conn, ledger, stage, commit, and query to work", async () => {
//  const conn = await flureenjs.jldConnect({
//    method: "memory",
//    defaults: {
//      context: {
//        id: "@id",
//        type: "@type",
//        schema: "http://schema.org/",
//        rdf: "http://www.w3.org/1999/02/22-rdf-syntax-ns#",
//        rdfs: "http://www.w3.org/2000/01/rdf-schema#",
//        wiki: "https://www.wikidata.org/wiki/",
//        skos: "http://www.w3.org/2008/05/skos#",
//        f: "https://ns.flur.ee/ledger#",
//      },
//      did: {
//        id: "did:fluree:TfCzWTrXqF16hvKGjcYiLxRoYJ1B8a6UMH6",
//        public:
//          "030be728546a7fe37bb527749e19515bd178ba8a5485ebd1c37cdf093cf2c247ca",
//        private:
//          "8ce4eca704d653dec594703c81a84c403c39f262e54ed014ed857438933a2e1c",
//      },
//    },
//  });
//
//  const ledger = await flureenjs.jldCreate(conn, "testledger");
//
//  // TODO: why does this return []?
//  // const results = await flureenjs.jldQuery(
//  //   flureenjs.jldDb(ledger),
//  //   {
//  //     select: { "?s": ["*"] },
//  //     where: [["?s", "rdf:type", "https://ns.flur.ee/ledger#DID"]]
//  //   }
//  // )
//
//  // expect(results).toStrictEqual(
//  //   [{
//  //     id: "did:fluree:TfHgFTQQiJMHaK1r1qxVPZ3Ridj9pCozqnh",
//  //     ":rdf/type": ["f/DID"],
//  //     "f/role": {id: "fluree-root-role"}
//  //   }]
//  // );
//
//  await flureenjs.jldStage(ledger, {
//    "@id": "uniqueId",
//    foo: "foo",
//    bar: "bar",
//  });
//  await flureenjs.jldCommit(ledger);
//
//  const results = await flureenjs.jldQuery(flureenjs.jldDb(ledger), {
//    select: { "?s": ["*"] },
//    where: [["?s", "@id", "uniqueId"]],
//  });
//
//  expect(results).toStrictEqual([
//    { "@id": "uniqueId", foo: "foo", bar: "bar" },
//  ]);
//});

// TODO: Fix and uncomment
//test("file conn", async () => {
//  const testJson = {
//    "@context": "https://schema.org",
//    id: "https://www.wikidata.org/wiki/Q836821",
//    type: ["Movie"],
//    name: "The Hitchhiker's Guide to the Galaxy",
//    disambiguatingDescription:
//      "2005 British-American comic science fiction film directed by Garth Jennings",
//    titleEIDR: "10.5240/B752-5B47-DBBE-E5D4-5A3F-N",
//    isBasedOn: {
//      id: "https://www.wikidata.org/wiki/Q3107329",
//      type: "Book",
//      name: "The Hitchhiker's Guide to the Galaxy",
//      isbn: "0-330-25864-8",
//      author: {
//        "@id": "https://www.wikidata.org/wiki/Q42",
//        "@type": "Person",
//        name: "Douglas Adams",
//      },
//    },
//  };
//
//  const connOpts = {
//    method: "file",
//    "storage-path": "store/",
//    context: {
//      id: "@id",
//      type: "@type",
//      schema: "http://schema.org/",
//      rdf: "http://www.w3.org/1999/02/22-rdf-syntax-ns#",
//      rdfs: "http://www.w3.org/2000/01/rdf-schema#",
//      wiki: "https://www.wikidata.org/wiki/",
//      skos: "http://www.w3.org/2008/05/skos#",
//      f: "https://ns.flur.ee/ledger#",
//    },
//  };
//  const conn = await flureenjs.jldConnect(connOpts);
//  const ledgerName = "jld/one";
//  const newLedger = await flureenjs.jldCreate(conn, ledgerName);
//  const db = await flureenjs.jldStage(newLedger, testJson);
//
//  await flureenjs.jldCommit(newLedger, db, {
//    message: "commit!",
//    push: true,
//  });
//  // console.log("DB", db);
//
//  const results = await flureenjs.jldQuery(db, {
//    select: { "?s": ["id", "isbn", "name", "type"] },
//    where: [["?s", "id", "https://www.wikidata.org/wiki/Q3107329"]],
//  });
//
//  expect(results).toStrictEqual([
//    {
//      id: "https://www.wikidata.org/wiki/Q3107329",
//      type: "Book",
//      name: "The Hitchhiker's Guide to the Galaxy",
//      isbn: "0-330-25864-8",
//    },
//  ]);
//
//  const head = fs.readFileSync(
//    path.resolve(".", connOpts["storage-path"], ledgerName, "main/HEAD"),
//    "utf8"
//  );
//  const commit = JSON.parse(fs.readFileSync(head, "utf8"));
//
//  expect(commit.data.id).toBe(
//    "fluree:db:sha256:bbymrlnzurn2b2ehcay25dcd2s3vcec3a2uq6ks2nfeqt5iylzvh6"
//  );
//});
>>>>>>> 9f5d6f59
<|MERGE_RESOLUTION|>--- conflicted
+++ resolved
@@ -60,136 +60,6 @@
   ]);
 });
 
-<<<<<<< HEAD
-
-test("expect conn, ledger, stage, commit, and query to work", async () => {
-  const conn = await flureenjs.jldConnect({
-    method: "memory",
-    defaults: {
-      context: {
-      },
-      did: {
-        id: "did:fluree:TfCzWTrXqF16hvKGjcYiLxRoYJ1B8a6UMH6",
-        public:
-        "030be728546a7fe37bb527749e19515bd178ba8a5485ebd1c37cdf093cf2c247ca",
-        private:
-        "8ce4eca704d653dec594703c81a84c403c39f262e54ed014ed857438933a2e1c",
-      },
-    },
-  });
-
-  const ledger = await flureenjs.jldCreate(conn, "test/node1");
-
-  // TODO: why does this return []?
-  // const results = await flureenjs.jldQuery(
-  //   flureenjs.jldDb(ledger),
-  //   {
-  //     select: { "?s": ["*"] },
-  //     where: [["?s", "rdf:type", "https://ns.flur.ee/ledger#DID"]]
-  //   }
-  // )
-
-  // expect(results).toStrictEqual(
-  //   [{
-  //     id: "did:fluree:TfHgFTQQiJMHaK1r1qxVPZ3Ridj9pCozqnh",
-  //     ":rdf/type": ["f/DID"],
-  //     "f/role": {id: "fluree-root-role"}
-  //   }]
-  // );
-
-  await flureenjs.jldStage(ledger, {
-    "@id": "uniqueId",
-    foo: "bar",
-  });
-  await flureenjs.jldCommit(ledger);
-
-  const results = await flureenjs.jldQuery(flureenjs.jldDb(ledger), {
-    select: { "?s": ["*"] },
-    where: [["?s", "@id", "uniqueId"]],
-  });
-
-  
-  // TODO: queries should return results!
-  // expect(results).toStrictEqual([
-  //   { "@id": "uniqueId", foo: "bar" },
-  // ]);
-  
-  
-});
-
-// test("file conn", async () => {
-//   const testJson = {
-//     "@context": "https://schema.org",
-//     id: "https://www.wikidata.org/wiki/Q836821",
-//     type: ["Movie"],
-//     name: "The Hitchhiker's Guide to the Galaxy",
-//     disambiguatingDescription:
-//     "2005 British-American comic science fiction film directed by Garth Jennings",
-//     titleEIDR: "10.5240/B752-5B47-DBBE-E5D4-5A3F-N",
-//     isBasedOn: {
-//       id: "https://www.wikidata.org/wiki/Q3107329",
-//       type: "Book",
-//       name: "The Hitchhiker's Guide to the Galaxy",
-//       isbn: "0-330-25864-8",
-//       author: {
-//         "@id": "https://www.wikidata.org/wiki/Q42",
-//         "@type": "Person",
-//         name: "Douglas Adams",
-//       },
-//     },
-//   };
-
-//   const connOpts = {
-//     method: "file",
-//     "storage-path": "store/",
-//     context: {
-//       id: "@id",
-//       type: "@type",
-//       schema: "http://schema.org/",
-//       rdf: "http://www.w3.org/1999/02/22-rdf-syntax-ns#",
-//       rdfs: "http://www.w3.org/2000/01/rdf-schema#",
-//       wiki: "https://www.wikidata.org/wiki/",
-//       skos: "http://www.w3.org/2008/05/skos#",
-//       f: "https://ns.flur.ee/ledger#",
-//     },
-//   };
-//   const conn = await flureenjs.jldConnect(connOpts);
-//   const ledgerName = "jld/one";
-//   const newLedger = await flureenjs.jldCreate(conn, ledgerName);
-//   const db = await flureenjs.jldStage(newLedger, testJson);
-
-//   await flureenjs.jldCommit(newLedger, db, {
-//     message: "commit!",
-//     push: true,
-//   });
-//   // console.log("DB", db);
-
-//   const results = await flureenjs.jldQuery(db, {
-//     select: { "?s": ["id", "isbn", "name", "type"] },
-//     where: [["?s", "id", "https://www.wikidata.org/wiki/Q3107329"]],
-//   });
-
-//   expect(results).toStrictEqual([
-//     {
-//       id: "https://www.wikidata.org/wiki/Q3107329",
-//       type: "Book",
-//       name: "The Hitchhiker's Guide to the Galaxy",
-//       isbn: "0-330-25864-8",
-//     },
-//   ]);
-
-//   const head = fs.readFileSync(
-//     path.resolve(".", connOpts["storage-path"], ledgerName, "main/HEAD"),
-//     "utf8"
-//   );
-//   const commit = JSON.parse(fs.readFileSync(head, "utf8"));
-
-//   expect(commit.data.id).toBe(
-//     "fluree:db:sha256:bbymrlnzurn2b2ehcay25dcd2s3vcec3a2uq6ks2nfeqt5iylzvh6"
-//   );
-// });
-
-=======
 // TODO: Fix and uncomment
 //test("expect conn, ledger, stage, commit, and query to work", async () => {
 //  const conn = await flureenjs.jldConnect({
@@ -322,5 +192,4 @@
 //  expect(commit.data.id).toBe(
 //    "fluree:db:sha256:bbymrlnzurn2b2ehcay25dcd2s3vcec3a2uq6ks2nfeqt5iylzvh6"
 //  );
-//});
->>>>>>> 9f5d6f59
+//});