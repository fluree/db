--- conflicted
+++ resolved
@@ -88,20 +88,7 @@
                         txn
                         (q-parse/parse-txn expanded txn-context))
           parsed-opts (parse-opts expanded opts txn-context)
-<<<<<<< HEAD
-          db          (<? (stage-triples (ledger/current-db ledger) triples parsed-opts))
-          ;; commit API takes a did-map and parsed context as opts
-          ;; whereas stage API takes a did IRI and unparsed context.
-          ;; Dissoc them until deciding at a later point if they can carry through.
-          cmt-opts    (dissoc parsed-opts :context :did)] ;; possible keys at f.d.ledger.json-ld/enrich-commit-opts
-      (<? (ledger/commit! ledger db cmt-opts)))))
-
-(defn transact!
-  ([conn txn]
-   (transact! conn txn nil))
-  ([conn txn opts]
-=======
-          staged      (<? (stage-triples (ledger/-db ledger) triples parsed-opts))
+          staged      (<? (stage-triples (ledger/current-db ledger) triples parsed-opts))
 
           ;; commit API takes a did-map and parsed context as opts
           ;; whereas stage API takes a did IRI and unparsed context.
@@ -109,13 +96,13 @@
           ;; possible keys at f.d.ledger.json-ld/enrich-commit-opts
           cmt-opts (dissoc parsed-opts :context :identity)]
       (if (track-fuel? parsed-opts)
-        (assoc staged :result (<? (ledger/-commit! ledger (:result staged) cmt-opts)))
-        (<? (ledger/-commit! ledger staged cmt-opts))))))
+        (assoc staged :result (<? (ledger/commit! ledger (:result staged) cmt-opts)))
+        (<? (ledger/commit! ledger staged cmt-opts))))))
 
 (defn transact!
-  ([conn txn] (transact! conn txn nil))
+  ([conn txn]
+   (transact! conn txn nil))
   ([conn txn override-opts]
->>>>>>> 8defe51c
    (go-try
      (let [expanded  (json-ld/expand (ctx-util/use-fluree-context txn))
            ledger-id (extract-ledger-id expanded)
@@ -129,13 +116,8 @@
      (let [address (<? (connection/primary-address conn ledger-id))]
        (if-not (<? (connection/ledger-exists? conn address))
          (throw (ex-info "Ledger does not exist" {:ledger address}))
-<<<<<<< HEAD
          (let [ledger (<? (connection/load-ledger conn address))]
-           (<? (transact-ledger! ledger txn opts))))))))
-=======
-         (let [ledger (<? (jld-ledger/load conn address))]
            (<? (transact-ledger! ledger txn override-opts))))))))
->>>>>>> 8defe51c
 
 (defn credential-transact!
   "Like transact!, but use when leveraging a Verifiable Credential or signed JWS.
@@ -154,23 +136,13 @@
   ([conn txn] (create-with-txn conn txn nil))
   ([conn txn {:keys [context] :as override-opts}]
    (go-try
-<<<<<<< HEAD
-     (let [expanded    (json-ld/expand (ctx-util/use-fluree-context txn))
-           txn-context (or (ctx-util/txn-context txn)
-                           context) ;; parent context from credential if present
-           ledger-id   (extract-ledger-id expanded)
-           address     (<? (connection/primary-address conn ledger-id))
-           parsed-opts (parse-opts expanded opts txn-context)]
-      (if (<? (connection/ledger-exists? conn address))
-=======
     (let [expanded    (json-ld/expand (ctx-util/use-fluree-context txn))
           txn-context (or (ctx-util/txn-context txn)
                           context) ;; parent context from credential if present
           ledger-id   (extract-ledger-id expanded)
-          address     (<? (nameservice/primary-address conn ledger-id nil))
+          address     (<? (connection/primary-address conn ledger-id))
           parsed-opts (parse-opts expanded override-opts txn-context)]
-      (if (<? (nameservice/exists? conn address))
->>>>>>> 8defe51c
+      (if (<? (connection/ledger-exists? conn address))
         (throw (ex-info (str "Ledger " ledger-id " already exists")
                         {:status 409 :error :db/ledger-exists}))
         (let [ledger (<? (connection/create-ledger conn ledger-id parsed-opts))]
