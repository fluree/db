(ns fluree.db.database.async
  (:refer-clojure :exclude [load])
  (:require [#?(:clj clojure.pprint, :cljs cljs.pprint) :as pprint :refer [pprint]]
            [clojure.core.async :as async :refer [<! >! go]]
            [fluree.db.db.json-ld :as jld-db]
            [fluree.db.indexer :as indexer]
            [fluree.db.json-ld.commit-data :as commit-data]
            [fluree.db.json-ld.policy :as policy]
            [fluree.db.json-ld.transact :as transact]
            [fluree.db.query.exec.where :as where]
            [fluree.db.query.history :as history]
            [fluree.db.query.json-ld.response :as jld-response]
            [fluree.db.time-travel :as time-travel]
            [fluree.db.util.async :refer [<? go-try]]
            [fluree.db.util.core :refer [try* catch*]]
            [fluree.db.util.log :as log])
  #?(:clj (:import (java.io Writer))))

#?(:clj (set! *warn-on-reflection* true))

(defrecord AsyncDB [alias branch commit t db-chan]
  where/Matcher
  (-match-id [_ fuel-tracker solution s-match error-ch]
    (let [match-ch (async/chan)]
      (go
        (try*
          (let [db (<? db-chan)]
            (-> db
                (where/-match-id fuel-tracker solution s-match error-ch)
                (async/pipe match-ch)))
          (catch* e
            (log/error e "Error loading database")
            (>! error-ch e))))
      match-ch))

  (-match-triple [_ fuel-tracker solution triple error-ch]
    (let [match-ch (async/chan)]
      (go
        (try*
          (let [db (<? db-chan)]
            (-> db
                (where/-match-triple fuel-tracker solution triple error-ch)
                (async/pipe match-ch)))
          (catch* e
            (log/error e "Error loading database")
            (>! error-ch e))))
      match-ch))

  (-match-class [_ fuel-tracker solution triple error-ch]
    (let [match-ch (async/chan)]
      (go
        (try*
          (let [db (<? db-chan)]
            (-> db
                (where/-match-class fuel-tracker solution triple error-ch)
                (async/pipe match-ch)))
          (catch* e
            (log/error e "Error loading database")
            (>! error-ch e))))
      match-ch))

  (-activate-alias [db alias']
    (when (= alias alias')
      db))

  (-aliases [_]
    [alias])

<<<<<<< HEAD

=======
>>>>>>> 2732fcd1
  jld-response/NodeFormatter
  (-forward-properties [_ iri select-spec context compact-fn cache fuel-tracker error-ch]
    (let [prop-ch (async/chan)]
      (go
        (try*
          (let [db (<? db-chan)]
            (-> db
                (jld-response/-forward-properties iri select-spec context compact-fn cache fuel-tracker error-ch)
                (async/pipe prop-ch)))
          (catch* e
            (log/error e "Error loading database")
            (>! error-ch e))))
      prop-ch))

  (-reverse-property [_ iri reverse-spec compact-fn cache fuel-tracker error-ch]
    (let [prop-ch (async/chan)]
      (go
        (try*
          (let [db (<? db-chan)]
            (-> db
                (jld-response/-reverse-property iri reverse-spec compact-fn cache fuel-tracker error-ch)
                (async/pipe prop-ch)))
          (catch* e
            (log/error e "Error loading database")
            (>! error-ch e))))
      prop-ch))

  (-iri-visible? [_ iri]
    (go-try
      (let [db (<? db-chan)]
        (<? (jld-response/-iri-visible? db iri)))))

  transact/Transactable
  (-stage-txn [_ fuel-tracker context identity annotation raw-txn parsed-txn]
    (go-try
      (let [db (<? db-chan)]
        (<? (transact/-stage-txn db fuel-tracker context identity annotation raw-txn parsed-txn)))))
  (-merge-commit [_ new-commit]
    (go-try
      (let [db (<? db-chan)]
        (<? (transact/-merge-commit db new-commit)))))
  (-merge-commit [_ new-commit proof]
    (go-try
      (let [db (<? db-chan)]
        (<? (transact/-merge-commit db new-commit proof)))))

  indexer/Indexable
  (index [_ changes-ch]
    (go-try
      (let [db (<? db-chan)]
        (<? (indexer/index db changes-ch)))))

  time-travel/TimeTravel
  (datetime->t [_ datetime]
    (go-try
      (let [db (<? db-chan)]
        (<? (time-travel/datetime->t db datetime)))))

  (latest-t [_]
    t)

  (-as-of [_ t]
    (let [db-chan-at-t (async/promise-chan)
          db-at-t      (->AsyncDB alias branch commit t db-chan-at-t)]
      (go
        (try*
          (let [db (<? db-chan)]
            (async/put! db-chan-at-t
                        (time-travel/-as-of db t)))
          (catch* e
            (log/error e "Error in time-traveling database")
            (async/put! db-chan-at-t e))))
      db-at-t))

  history/AuditLog
  (-history [_ context from-t to-t commit-details? error-ch history-q]
    (go-try
      (let [db (<? db-chan)]
        (<? (history/-history db context from-t to-t commit-details? error-ch history-q)))))

  (-commits [_ context from-t to-t error-ch]
    (let [commit-ch (async/chan)]
      (go
        (try*
          (let [db (<? db-chan)]
            (-> db
                (history/-commits context from-t to-t error-ch)
                (async/pipe commit-ch)))
          (catch* e
            (log/error e "Error loading database for commit range")
            (>! error-ch e))))
      commit-ch))

  policy/Restrictable
  (wrap-policy [_ identity]
    (go-try
      (let [db (<? db-chan)]
        (<? (policy/wrap-policy db identity)))))
  (root [_]
    (let [root-ch (async/promise-chan)
          root-db (->AsyncDB alias branch commit t root-ch)]
      (go
        (try*
          (let [db (<? db-chan)]
            (async/put! root-ch (policy/root db)))
          (catch* e
            (log/error e "Error loading db while setting root policy")
            (async/put! root-ch e))))
      root-db)))

(def ^String label "#fluree/AsyncDB ")

(defn display
  [db]
  (select-keys db [:alias :branch :t]))

#?(:cljs
   (extend-type AsyncDB
     IPrintWithWriter
     (-pr-writer [db w _opts]
       (-write w label)
       (-write w (-> db display pr)))))

#?(:clj
   (defmethod print-method AsyncDB [^AsyncDB db, ^Writer w]
     (.write w label)
     (binding [*out* w]
       (-> db display pr))))

(defmethod pprint/simple-dispatch AsyncDB
  [db]
  (print label)
  (-> db display pprint))

(defn deliver!
  [^AsyncDB async-db db]
  (-> async-db
      :db-chan
      (async/put! db)))

(defn deref-async
  [^AsyncDB async-db]
  (:db-chan async-db))

(defn load
  [conn ledger-alias branch commit-jsonld]
  (let [commit-map (commit-data/jsonld->clj commit-jsonld)
        t          (-> commit-map :data :t)
        async-db   (->AsyncDB ledger-alias branch commit-map t (async/promise-chan))]
    (go
      (let [db (<! (jld-db/load conn ledger-alias branch [commit-jsonld commit-map]))]
        (deliver! async-db db)))
    async-db))<|MERGE_RESOLUTION|>--- conflicted
+++ resolved
@@ -66,10 +66,6 @@
   (-aliases [_]
     [alias])
 
-<<<<<<< HEAD
-
-=======
->>>>>>> 2732fcd1
   jld-response/NodeFormatter
   (-forward-properties [_ iri select-spec context compact-fn cache fuel-tracker error-ch]
     (let [prop-ch (async/chan)]
