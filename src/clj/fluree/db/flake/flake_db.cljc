(ns fluree.db.flake.flake-db
  (:refer-clojure :exclude [load vswap!])
  (:require [#?(:clj clojure.pprint, :cljs cljs.pprint) :as pprint :refer [pprint]]
            [clojure.core.async :as async :refer [go]]
            [clojure.set :refer [map-invert]]
            [fluree.db.datatype :as datatype]
            [fluree.db.dbproto :as dbproto]
            [fluree.db.json-ld.iri :as iri]
            [fluree.db.query.exec.where :as where]
            [fluree.db.time-travel :refer [TimeTravel]]
            [fluree.db.query.history :refer [AuditLog]]
            [fluree.db.flake.history :as history]
            [fluree.db.flake.format :as jld-format]
            [fluree.db.flake.match :as match]
            [fluree.db.constants :as const]
            [fluree.db.reasoner :as reasoner]
            [fluree.db.flake :as flake]
            [fluree.db.flake.reasoner :as flake.reasoner]
            [fluree.db.flake.transact :as flake.transact]
            [fluree.db.util.core :as util :refer [get-first get-first-value get-first-id]]
            [fluree.db.flake.index :as index]
            [fluree.db.indexer :as indexer]
            [fluree.db.flake.index.novelty :as novelty]
            [fluree.db.query.fql :as fql]
            [fluree.db.flake.index.storage :as index-storage]
            [fluree.db.json-ld.commit-data :as commit-data]
            [fluree.db.json-ld.policy :as policy]
            [fluree.db.json-ld.policy.query :as qpolicy]
            [fluree.db.json-ld.policy.rules :as policy-rules]
            [fluree.db.commit.storage :as commit-storage]
            [fluree.db.transact :as transact]
            [fluree.db.json-ld.vocab :as vocab]
            [fluree.db.query.exec.select.subject :as subject]
            [fluree.db.query.range :as query-range]
            [fluree.db.serde.json :as serde-json]
            [fluree.db.util.async :refer [<? go-try]]
            [fluree.db.util.log :as log])
  #?(:clj (:import (java.io Writer))))

#?(:clj (set! *warn-on-reflection* true))

(def data-version 0)

(defn empty-all-novelty
  [db]
  (let [cleared (reduce (fn [db* idx]
                          (update-in db* [:novelty idx] empty))
                        db index/types)]
    (assoc-in cleared [:novelty :size] 0)))

(defn empty-novelty
  "Empties novelty @ t value and earlier. If t is null, empties all novelty."
  [db t]
  (cond
    (or (nil? t)
        (= t (:t db)))
    (empty-all-novelty db)

    (flake/t-before? t (:t db))
    (let [cleared (reduce (fn [db* idx]
                            (update-in db* [:novelty idx]
                                       (fn [flakes]
                                         (index/flakes-after t flakes))))
                          db index/types)
          size    (flake/size-bytes (get-in cleared [:novelty :spot]))]
      (assoc-in cleared [:novelty :size] size))

    :else
    (throw (ex-info (str "Request to empty novelty at t value: " t
                         ", however provided db is only at t value: " (:t db))
                    {:status 500 :error :db/indexing}))))

(defn newer-index?
  [commit {data-map :data, :as _commit-index}]
  (if data-map
    (let [commit-index-t (commit-data/index-t commit)
          index-t        (:t data-map)]
      (or (nil? commit-index-t)
          (flake/t-after? index-t commit-index-t)))
    false))

(defn index-update
  "If provided commit-index is newer than db's commit index, updates db by cleaning novelty.
  If it is not newer, returns original db."
  [{:keys [commit] :as db} {data-map :data, :keys [spot post opst tspo] :as commit-index}]
  (if (newer-index? commit commit-index)
    (let [index-t (:t data-map)
          commit* (assoc commit :index commit-index)]
      (-> db
          (empty-novelty index-t)
          (assoc :commit commit*
                 :spot spot
                 :post post
                 :opst opst
                 :tspo tspo)
          (assoc-in [:stats :indexed] index-t)))
    db))

(defn with-namespaces
  [{:keys [namespaces max-namespace-code] :as db} new-namespaces]
  (let [new-ns-map          (into namespaces
                                  (map-indexed (fn [i ns]
                                                 (let [ns-code (+ (inc i)
                                                                  max-namespace-code)]
                                                   [ns ns-code])))
                                  new-namespaces)
        new-ns-codes        (map-invert new-ns-map)
        max-namespace-code* (iri/get-max-namespace-code new-ns-codes)]
    (assoc db
           :namespaces new-ns-map
           :namespace-codes new-ns-codes
           :max-namespace-code max-namespace-code*)))


(defn db-assert
  [db-data]
  (get db-data const/iri-assert))

(defn db-retract
  [db-data]
  (get db-data const/iri-retract))

(defn commit-error
  [message commit-data]
  (throw
   (ex-info message
            {:status 400, :error :db/invalid-commit, :commit commit-data})))

(defn db-t
  "Returns 't' value from commit data."
  [db-data]
  (let [t (get-first-value db-data const/iri-fluree-t)]
    (when-not (pos-int? t)
      (commit-error
       (str "Invalid, or non existent 't' value inside commit: " t) db-data))
    t))

(defn add-list-meta
  [list-val]
  (let [m {:i (-> list-val :idx last)}]
    (assoc list-val ::meta m)))

(defn list-value?
  "returns true if json-ld value is a list object."
  [v]
  (and (map? v)
       (= :list (-> v first key))))

(defn node?
  "Returns true if a nested value is itself another node in the graph.
  Only need to test maps that have :id - and if they have other properties they
  are defining then we know it is a node and have additional data to include."
  [mapx]
  (cond
    (contains? mapx :value)
    false

    (list-value? mapx)
    false

    (and
     (contains? mapx :set)
     (= #{:set :idx} (set (keys mapx))))
    false

    :else
    true))

(defn value-map->flake
  [assert? db sid pid t v-map]
  (let [ref-id (:id v-map)
        meta   (::meta v-map)]
    (if (and ref-id (node? v-map))
      (let [ref-sid (iri/encode-iri db ref-id)]
        (flake/create sid pid ref-sid const/$id t assert? meta))
      (let [[value dt] (datatype/from-expanded db v-map)]
        (flake/create sid pid value dt t assert? meta)))))


(defn property->flake
  [assert? db sid pid t value]
  (let [v-maps (util/sequential value)]
    (mapcat (fn [v-map]
              (if (list-value? v-map)
                (let [list-vals (:list v-map)]
                  (into []
                        (comp (map add-list-meta)
                              (map (partial value-map->flake assert? db sid pid t)))
                        list-vals))
                [(value-map->flake assert? db sid pid t v-map)]))
            v-maps)))

(defn- get-type-flakes
  [assert? db t sid type]
  (into []
        (map (fn [type-item]
               (let [type-sid (iri/encode-iri db type-item)]
                 (flake/create sid const/$rdf:type type-sid
                               const/$id t assert? nil))))
        type))

(defn node->flakes
  [assert? db t node]
  (log/trace "node->flakes:" node "assert?" assert?)
  (let [{:keys [id type]} node
        sid             (if assert?
                          (iri/encode-iri db id)
                          (or (iri/encode-iri db id)
                              (throw
                               (ex-info
                                "Cannot retract subject IRI with unknown namespace."
                                {:status 400
                                 :error  :db/invalid-retraction
                                 :iri    id}))))
        type-assertions (if (seq type)
                          (get-type-flakes assert? db t sid type)
                          [])]
    (into type-assertions
          (comp (remove #(-> % key keyword?))
                (mapcat
                 (fn [[prop value]]
                   (let [pid (if assert?
                               (iri/encode-iri db prop)
                               (or (iri/encode-iri db prop)
                                   (throw
                                    (ex-info
                                     "Cannot retract property IRI with unknown namespace."
                                     {:status 400
                                      :error  :db/invalid-retraction
                                      :iri    prop}))))]
                     (property->flake assert? db sid pid t value)))))
          node)))

(defn create-flakes
  [assert? db t assertions]
  (into []
        (mapcat (partial node->flakes assert? db t))
        assertions))

(defn merge-flakes
  "Returns updated db with merged flakes."
  [db t flakes]
  (-> db
      (assoc :t t)
      (commit-data/update-novelty flakes)
      (vocab/hydrate-schema flakes)))

(defn merge-commit
  "Process a new commit map, converts commit into flakes, updates respective
  indexes and returns updated db"
  [{:keys [commit-store] :as db} commit-jsonld commit-data-jsonld]
  (go-try
    (let [t-new            (db-t commit-data-jsonld)
          assert           (db-assert commit-data-jsonld)
          nses             (map :value
                                (get commit-data-jsonld const/iri-namespaces))
          db*              (with-namespaces db nses)
          asserted-flakes  (create-flakes true db* t-new assert)
          retract          (db-retract commit-data-jsonld)
          retracted-flakes (create-flakes false db* t-new retract)

          {:keys [previous issuer message data] :as commit-metadata}
          (commit-data/json-ld->map commit-jsonld db*)

          commit-id          (:id commit-metadata)
          commit-sid         (iri/encode-iri db* commit-id)
          [prev-commit _]    (when-let [prev-addr (:address previous)]
                               (<? (commit-storage/read-commit-jsonld commit-store prev-addr)))
          db-sid             (iri/encode-iri db* (:id data))
          metadata-flakes    (commit-data/commit-metadata-flakes commit-metadata
                                                                 t-new commit-sid db-sid)
          previous-id        (when prev-commit (:id prev-commit))
          prev-commit-flakes (when previous-id
                               (commit-data/prev-commit-flakes db* t-new commit-sid
                                                               previous-id))
          prev-data-id       (get-first-id prev-commit const/iri-data)
          prev-db-flakes     (when prev-data-id
                               (commit-data/prev-data-flakes db* db-sid t-new
                                                             prev-data-id))
          issuer-flakes      (when-let [issuer-iri (:id issuer)]
                               (commit-data/issuer-flakes db* t-new commit-sid issuer-iri))
          message-flakes     (when message
                               (commit-data/message-flakes t-new commit-sid message))
          all-flakes         (-> db*
                                 (get-in [:novelty :spot])
                                 empty
                                 (into metadata-flakes)
                                 (into retracted-flakes)
                                 (into asserted-flakes)
                                 (cond-> prev-commit-flakes (into prev-commit-flakes)
                                         prev-db-flakes (into prev-db-flakes)
                                         issuer-flakes  (into issuer-flakes)
                                         message-flakes (into message-flakes)))]
      (when (empty? all-flakes)
        (commit-error "Commit has neither assertions or retractions!"
                      commit-metadata))
      (-> db*
          (merge-flakes t-new all-flakes)
          (assoc :commit commit-metadata)))))

(defrecord FlakeDB [index-store commit-store alias branch commit t tt-id stats
                    spot post opst tspo schema comparators staged novelty policy
                    namespaces namespace-codes max-namespace-code
                    reindex-min-bytes reindex-max-bytes max-old-indexes]
  dbproto/IFlureeDb
  (-query [this query-map] (fql/query this query-map))
  (-class-ids [this subject] (match/class-ids this subject))
  (-index-update [db commit-index] (index-update db commit-index))

  iri/IRICodec
  (encode-iri [_ iri]
    (iri/iri->sid iri namespaces))
  (decode-sid [_ sid]
    (iri/sid->iri sid namespace-codes))

  where/Matcher
  (-match-id [db fuel-tracker solution s-mch error-ch]
    (match/match-id db fuel-tracker solution s-mch error-ch))

  (-match-triple [db fuel-tracker solution s-mch error-ch]
    (match/match-triple db fuel-tracker solution s-mch error-ch))

  (-match-class [db fuel-tracker solution s-mch error-ch]
    (match/match-class db fuel-tracker solution s-mch error-ch))

  (-activate-alias [db alias']
    (when (= alias alias')
      db))

  (-aliases [_]
    [alias])

  transact/Transactable
<<<<<<< HEAD
  (-stage-txn [db fuel-tracker context identity annotation raw-txn parsed-txn]
    (flake.transact/stage db fuel-tracker context identity annotation raw-txn parsed-txn))
  (-merge-commit [db commit-jsonld commit-data-jsonld]
    (merge-commit db commit-jsonld commit-data-jsonld))
=======
  (-stage-txn [db fuel-tracker context identity author annotation raw-txn parsed-txn]
    (flake.transact/stage db fuel-tracker context identity author annotation raw-txn parsed-txn))
  (-merge-commit [db new-commit proof] (merge-commit conn db [new-commit proof]))
  (-merge-commit [db new-commit] (merge-commit conn db [new-commit]))
>>>>>>> 8defe51c

  subject/SubjectFormatter
  (-forward-properties [db iri spec context compact-fn cache fuel-tracker error-ch]
    (jld-format/forward-properties db iri spec context compact-fn cache fuel-tracker error-ch))

  (-reverse-property [db iri reverse-spec compact-fn cache fuel-tracker error-ch]
    (jld-format/reverse-property db iri reverse-spec compact-fn cache fuel-tracker error-ch))

  (-iri-visible? [db iri]
    (qpolicy/allow-iri? db iri))

  indexer/Indexable
  (index [db changes-ch]
    (if (novelty/novelty-min? db reindex-min-bytes)
      (novelty/refresh db changes-ch max-old-indexes)
      (go)))

  TimeTravel
  (datetime->t [db datetime]
    (go-try
      (log/debug "datetime->t db:" (pr-str db))
      (let [epoch-datetime (util/str->epoch-ms datetime)
            current-time   (util/current-time-millis)
            [start end] (if (< epoch-datetime current-time)
                          [epoch-datetime current-time]
                          [current-time epoch-datetime])
            flakes         (-> db
                               policy/root
                               (query-range/index-range
                                :post
                                > [const/$_commit:time start]
                                < [const/$_commit:time end])
                               <?)]
        (log/debug "datetime->t index-range:" (pr-str flakes))
        (if (empty? flakes)
          (:t db)
          (let [t (-> flakes first flake/t flake/prev-t)]
            (if (zero? t)
              (throw (ex-info (str "There is no data as of " datetime)
                              {:status 400, :error :db/invalid-query}))
              t))))))

  (latest-t [_]
    t)

  (-as-of [db t]
    (assoc db :t t))

  AuditLog
  (-history [db context from-t to-t commit-details? include error-ch history-q]
    (history/query-history db context from-t to-t commit-details? include error-ch history-q))
  (-commits [db context from-t to-t include error-ch]
    (history/query-commits db context from-t to-t include error-ch))

  policy/Restrictable
  (wrap-policy [db policy values-map]
    (policy-rules/wrap-policy db policy values-map))
  (root [db]
    (policy/root-db db))

  reasoner/Reasoner
  (-reason [db methods rule-sources fuel-tracker reasoner-max]
    (flake.reasoner/reason db methods rule-sources fuel-tracker reasoner-max))
  (-reasoned-facts [db]
    (flake.reasoner/reasoned-facts db)))

(defn db?
  [x]
  (instance? FlakeDB x))

(def ^String label "#fluree/FlakeDB ")

(defn display
  [db]
  (select-keys db [:alias :branch :t :stats :policy]))

#?(:cljs (extend-type FlakeDB
           IPrintWithWriter
           (-pr-writer [db w _opts]
             (-write w label)
             (-write w (-> db display pr))))

   :clj (defmethod print-method FlakeDB [^FlakeDB db, ^Writer w]
          (.write w label)
          (binding [*out* w]
            (-> db display pr))))

(defmethod pprint/simple-dispatch FlakeDB
  [db]
  (print label)
  (-> db display pprint))

(defn new-novelty-map
  [comparators]
  (reduce
   (fn [m idx]
     (assoc m idx (-> comparators
                      (get idx)
                      flake/sorted-set-by)))
   {:size 0} index/types))

(defn genesis-root-map
  [ledger-alias]
  (let [{spot-cmp :spot, post-cmp :post, opst-cmp :opst, tspo-cmp :tspo}
        index/comparators]
    {:t               0
     :spot            (index/empty-branch ledger-alias spot-cmp)
     :post            (index/empty-branch ledger-alias post-cmp)
     :opst            (index/empty-branch ledger-alias opst-cmp)
     :tspo            (index/empty-branch ledger-alias tspo-cmp)
     :stats           {:flakes 0, :size 0, :indexed 0}
     :namespaces      iri/default-namespaces
     :namespace-codes iri/default-namespace-codes
     :schema          (vocab/base-schema)}))

(defn load-novelty
  [commit-storage indexed-db index-t commit-jsonld]
  (go-try
    (loop [[commit-tuple & r] (<? (commit-storage/trace-commits commit-storage commit-jsonld (inc index-t)))
           db indexed-db]
      (if commit-tuple
        (let [[commit-jsonld _commit-proof commit-data-jsonld] commit-tuple
              new-db (<? (transact/-merge-commit db commit-jsonld commit-data-jsonld))]
          (recur r new-db))
        db))))

(defn add-reindex-thresholds
  "Adds reindexing thresholds to the root map.

  Gives preference to indexing-opts param, which is passed in
  when creating a new ledger.

  If no indexing opts are present, looks for latest setting
  written at latest index root and uses that.

  Else, uses default values."
  [{:keys [config] :as root-map} indexing-opts]
  (let [reindex-min-bytes (or (:reindex-min-bytes indexing-opts)
                              (:reindex-min-bytes config)
                              100000) ; 100 kb
        reindex-max-bytes (or (:reindex-max-bytes indexing-opts)
                              (:reindex-max-bytes config)
                              1000000) ; 1mb
        max-old-indexes (or (:max-old-indexes indexing-opts)
                            (:max-old-indexes config)
                            3)] ;; default of 3 maximum old indexes not garbage collected
    (when-not (and (int? max-old-indexes)
                   (>= max-old-indexes 0))
      (throw (ex-info (str "Invalid max-old-indexes value. Must be a non-negative integer.")
                      {:status 400, :error :db/invalid-config})))
    (assoc root-map :reindex-min-bytes reindex-min-bytes
                    :reindex-max-bytes reindex-max-bytes
                    :max-old-indexes max-old-indexes)))

(defn load
  ([ledger-alias commit-store index-store branch commit-pair]
   (load ledger-alias commit-store index-store branch commit-pair {}))
  ([ledger-alias commit-store index-store branch [commit-jsonld commit-map] indexing-opts]
   (go-try
     (let [root-map    (if-let [{:keys [address]} (:index commit-map)]
                         (<? (index-storage/read-db-root index-store address))
                         (genesis-root-map ledger-alias))
           max-ns-code (-> root-map :namespace-codes iri/get-max-namespace-code)
           indexed-db  (-> root-map
                           (add-reindex-thresholds indexing-opts)
                           (assoc :index-store index-store
                                  :commit-store commit-store
                                  :alias ledger-alias
                                  :branch branch
                                  :commit commit-map
                                  :tt-id nil
                                  :comparators index/comparators
                                  :staged []
                                  :novelty (new-novelty-map index/comparators)
                                  :max-namespace-code max-ns-code)
                           map->FlakeDB
                           policy/root)
           indexed-db* (if (nil? (:schema root-map)) ;; needed for legacy (v0) root index map
                         (<? (vocab/load-schema indexed-db (:preds root-map)))
                         indexed-db)
           commit-t    (-> commit-jsonld
                           (get-first const/iri-data)
                           (get-first-value const/iri-fluree-t))
           index-t     (:t indexed-db*)]
       (if (= commit-t index-t)
         indexed-db*
         (<? (load-novelty commit-store indexed-db* index-t commit-jsonld)))))))

(defn get-s-iri
  "Returns a compact IRI from a subject id (sid)."
  [db sid compact-fn]
  (compact-fn (iri/decode-sid db sid)))

(defn- serialize-obj
  [flake db compact-fn]
  (let [pdt (flake/dt flake)]
    (cond
      (= const/$id pdt) ;; ref to another node
      (if (= const/$rdf:type (flake/p flake))
        (get-s-iri db (flake/o flake) compact-fn) ;; @type values don't need to be in an @id map
        {"@id" (get-s-iri db (flake/o flake) compact-fn)})

      (datatype/inferable? pdt)
      (serde-json/serialize-object (flake/o flake) pdt)

      :else
      {"@value" (serde-json/serialize-object (flake/o flake) pdt)
       "@type"  (get-s-iri db pdt compact-fn)})))

(defn- add-obj-list-meta
  [obj-ser flake]
  (let [list-i (-> flake flake/m :i)]
    (if (map? obj-ser)
      (assoc obj-ser :i list-i)
      {"@value" obj-ser
       :i       list-i})))

(defn- subject-block-pred
  [db compact-fn list? p-flakes]
  (loop [[p-flake & r] p-flakes
         acc nil]
    (let [obj-ser (cond-> (serialize-obj p-flake db compact-fn)
                          list? (add-obj-list-meta p-flake))
          acc'    (conj acc obj-ser)]
      (if (seq r)
        (recur r acc')
        acc'))))

(defn- handle-list-values
  [objs]
  {"@list" (->> objs (sort-by :i) (map #(dissoc % :i)))})

(defn- subject-block
  [s-flakes db compact-fn]
  (loop [[p-flakes & r] (partition-by flake/p s-flakes)
         acc nil]
    (let [fflake (first p-flakes)
          list?  (-> fflake flake/m :i)
          pid    (flake/p fflake)
          p-iri  (get-s-iri db pid compact-fn)
          objs   (subject-block-pred db compact-fn list?
                                     p-flakes)
          objs*  (cond-> objs
                         list? handle-list-values
                         (= 1 (count objs)) first)
          acc'   (assoc acc p-iri objs*)]
      (if (seq r)
        (recur r acc')
        acc'))))

(defn commit-flakes
  "Returns commit flakes from novelty based on 't' value."
  [{:keys [novelty t] :as _db}]
  (-> novelty
      :tspo
      (flake/match-tspo t)
      not-empty))

(defn generate-commit
  "Generates assertion and retraction flakes for a given set of flakes
  which is assumed to be for a single (t) transaction.

  Returns a map of
  :assert - assertion flakes
  :retract - retraction flakes
  :refs-ctx - context that must be included with final context, for refs (@id) values
  :flakes - all considered flakes, for any downstream processes that need it"
  [{:keys [reasoner] :as db} {:keys [compact-fn id-key] :as _opts}]
  (when-let [flakes (cond-> (commit-flakes db)
                      reasoner flake.reasoner/non-reasoned-flakes)]
    (log/trace "generate-commit flakes:" flakes)
    (loop [[s-flakes & r] (partition-by flake/s flakes)
           assert  []
           retract []]
      (if s-flakes
        (let [sid   (flake/s (first s-flakes))
              s-iri (get-s-iri db sid compact-fn)
              [assert* retract*]
              (if (and (= 1 (count s-flakes))
                       (= const/$rdfs:Class (->> s-flakes first flake/o))
                       (= const/$rdf:type (->> s-flakes first flake/p)))
                ;; we don't output auto-generated rdfs:Class definitions for classes
                ;; (they are implied when used in rdf:type statements)
                [assert retract]
                (let [{assert-flakes  true
                       retract-flakes false}
                      (group-by flake/op s-flakes)

                      s-assert  (when assert-flakes
                                  (-> (subject-block assert-flakes db compact-fn)
                                      (assoc id-key s-iri)))
                      s-retract (when retract-flakes
                                  (-> (subject-block retract-flakes db compact-fn)
                                      (assoc id-key s-iri)))]
                  [(cond-> assert
                     s-assert (conj s-assert))
                   (cond-> retract
                     s-retract (conj s-retract))]))]
          (recur r assert* retract*))
        {:assert   assert
         :retract  retract
         :flakes   flakes}))))

(defn new-namespaces
  [{:keys [max-namespace-code namespace-codes] :as _db}]
  (->> namespace-codes
       (filter (fn [[k _v]]
                 (> k max-namespace-code)))
       (sort-by key)
       (mapv val)))

(defn db->jsonld
  "Creates the JSON-LD map containing a new ledger update"
  [{:keys [t commit stats staged] :as db}
   {:keys [type-key compact ctx-used-atom id-key] :as commit-opts}]
  (let [prev-dbid (commit-data/data-id commit)

        {:keys [assert retract refs-ctx]}
        (generate-commit db commit-opts)

        prev-db-key (compact const/iri-previous)
        assert-key  (compact const/iri-assert)
        retract-key (compact const/iri-retract)
        refs-ctx*   (cond-> refs-ctx
                      prev-dbid     (assoc-in [prev-db-key "@type"] "@id")
                      (seq assert)  (assoc-in [assert-key "@container"] "@graph")
                      (seq retract) (assoc-in [retract-key "@container"] "@graph"))
        nses        (new-namespaces db)
        db-json     (cond-> {id-key                nil ;; comes from hash later
                             type-key              [(compact const/iri-DB)]
                             (compact const/iri-fluree-t) t
                             (compact const/iri-v) data-version}
                      prev-dbid       (assoc prev-db-key prev-dbid)
                      (seq assert)    (assoc assert-key assert)
                      (seq retract)   (assoc retract-key retract)
                      (seq nses)      (assoc (compact const/iri-namespaces) nses)
                      (:flakes stats) (assoc (compact const/iri-flakes) (:flakes stats))
                      (:size stats)   (assoc (compact const/iri-size) (:size stats)))
        ;; TODO - this is re-normalized below, can try to do it just once
        dbid        (commit-data/db-json->db-id db-json)
        db-json*    (-> db-json
                        (assoc id-key dbid)
                        (assoc "@context" (merge-with merge @ctx-used-atom refs-ctx*)))]
    {:dbid        dbid
     :db-jsonld   db-json*
     :staged-txns staged}))<|MERGE_RESOLUTION|>--- conflicted
+++ resolved
@@ -331,17 +331,10 @@
     [alias])
 
   transact/Transactable
-<<<<<<< HEAD
-  (-stage-txn [db fuel-tracker context identity annotation raw-txn parsed-txn]
-    (flake.transact/stage db fuel-tracker context identity annotation raw-txn parsed-txn))
+  (-stage-txn [db fuel-tracker context identity author annotation raw-txn parsed-txn]
+    (flake.transact/stage db fuel-tracker context identity author annotation raw-txn parsed-txn))
   (-merge-commit [db commit-jsonld commit-data-jsonld]
     (merge-commit db commit-jsonld commit-data-jsonld))
-=======
-  (-stage-txn [db fuel-tracker context identity author annotation raw-txn parsed-txn]
-    (flake.transact/stage db fuel-tracker context identity author annotation raw-txn parsed-txn))
-  (-merge-commit [db new-commit proof] (merge-commit conn db [new-commit proof]))
-  (-merge-commit [db new-commit] (merge-commit conn db [new-commit]))
->>>>>>> 8defe51c
 
   subject/SubjectFormatter
   (-forward-properties [db iri spec context compact-fn cache fuel-tracker error-ch]
