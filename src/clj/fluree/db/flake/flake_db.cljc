(ns fluree.db.flake.flake-db
  (:refer-clojure :exclude [load vswap!])
  (:require [#?(:clj clojure.pprint, :cljs cljs.pprint) :as pprint :refer [pprint]]
            [clojure.core.async :as async :refer [go <! >! close!]]
            [clojure.set :refer [map-invert]]
            [fluree.db.datatype :as datatype]
            [fluree.db.dbproto :as dbproto]
            [fluree.db.json-ld.iri :as iri]
            [fluree.db.query.exec.where :as where]
            [fluree.db.time-travel :refer [TimeTravel]]
            [fluree.db.query.history :refer [AuditLog]]
            [fluree.db.flake.history :as history]
            [fluree.db.flake.format :as jld-format]
            [fluree.db.flake.match :as match]
            [fluree.db.constants :as const]
            [fluree.db.reasoner :as reasoner]
            [fluree.db.flake :as flake]
            [fluree.db.flake.reasoner :as flake.reasoner]
            [fluree.db.flake.transact :as flake.transact]
            [fluree.db.util.core :as util :refer [get-first get-first-value get-first-id]]
            [fluree.db.flake.index :as index]
            [fluree.db.indexer :as indexer]
            [fluree.db.flake.index.novelty :as novelty]
            [fluree.db.query.fql :as fql]
            [fluree.db.flake.index.storage :as index-storage]
            [fluree.db.virtual-graph.flat-rank :as flat-rank]
            [fluree.db.virtual-graph.index-graph :as vg]
            [fluree.db.json-ld.commit-data :as commit-data]
            [fluree.db.json-ld.policy :as policy]
            [fluree.db.json-ld.policy.query :as qpolicy]
            [fluree.db.json-ld.policy.rules :as policy-rules]
            [fluree.db.commit.storage :as commit-storage]
            [fluree.db.transact :as transact]
            [fluree.db.json-ld.vocab :as vocab]
            [fluree.db.query.exec.select.subject :as subject]
            [fluree.db.query.range :as query-range]
            [fluree.db.serde.json :as serde-json]
            [fluree.db.util.async :refer [<? go-try]]
            [fluree.db.util.log :as log]
            [fluree.json-ld :as json-ld])
  #?(:clj (:import (java.io Writer))))

#?(:clj (set! *warn-on-reflection* true))

(def data-version 0)

(defn empty-all-novelty
  [db]
  (let [cleared (reduce (fn [db* idx]
                          (update-in db* [:novelty idx] empty))
                        db index/types)]
    (assoc-in cleared [:novelty :size] 0)))

(defn novelty-after-t
  "Returns novelty after t value for provided index."
  [db t idx]
  (index/filter-after t (get-in db [:novelty idx])))

(defn empty-novelty
  "Empties novelty @ t value and earlier. If t is null, empties all novelty."
  [db t]
  (cond
    (or (nil? t)
        (= t (:t db)))
    (empty-all-novelty db)

    (flake/t-before? t (:t db))
    (let [novelty (reduce (fn [acc idx]
                            (assoc acc idx
                                       #?(:clj  (future (novelty-after-t db t idx))
                                          :cljs (novelty-after-t db t idx))))
                          {} index/types)
          size    (flake/size-bytes #?(:clj  @(:spot novelty)
                                       :cljs (:spot novelty)))
          db*     (reduce
                   (fn [db* idx]
                     (assoc-in db* [:novelty idx] #?(:clj  @(get novelty idx)
                                                     :cljs (get novelty idx))))
                   (assoc-in db [:novelty :size] size)
                   index/types)]
      db*)

    :else
    (throw (ex-info (str "Request to empty novelty at t value: " t
                         ", however provided db is only at t value: " (:t db))
                    {:status 500 :error :db/indexing}))))

(defn newer-index?
  [commit {data-map :data, :as _commit-index}]
  (if data-map
    (let [commit-index-t (commit-data/index-t commit)
          index-t        (:t data-map)]
      (or (nil? commit-index-t)
          (flake/t-after? index-t commit-index-t)))
    false))

(defn index-update
  "If provided commit-index is newer than db's commit index, updates db by cleaning novelty.
  If it is not newer, returns original db."
  [{:keys [commit] :as db} {data-map :data, :keys [spot post opst tspo] :as index-map}]
  (if (newer-index? commit index-map)
    (let [index-t (:t data-map)
          commit* (assoc commit :index index-map)]
      (-> db
          (empty-novelty index-t)
          (assoc :commit commit*
                 :spot spot
                 :post post
                 :opst opst
                 :tspo tspo)
          (assoc-in [:stats :indexed] index-t)))
    db))

(defn with-namespaces
  [{:keys [namespaces max-namespace-code] :as db} new-namespaces]
  (let [new-ns-map          (into namespaces
                                  (map-indexed (fn [i ns]
                                                 (let [ns-code (+ (inc i)
                                                                  max-namespace-code)]
                                                   [ns ns-code])))
                                  new-namespaces)
        new-ns-codes        (map-invert new-ns-map)
        max-namespace-code* (iri/get-max-namespace-code new-ns-codes)]
    (assoc db
           :namespaces new-ns-map
           :namespace-codes new-ns-codes
           :max-namespace-code max-namespace-code*)))


(defn db-assert
  [db-data]
  (get db-data const/iri-assert))

(defn db-retract
  [db-data]
  (get db-data const/iri-retract))

(defn commit-error
  [message commit-data]
  (throw
   (ex-info message
            {:status 400, :error :db/invalid-commit, :commit commit-data})))

(defn db-t
  "Returns 't' value from commit data."
  [db-data]
  (let [t (get-first-value db-data const/iri-fluree-t)]
    (when-not (pos-int? t)
      (commit-error
       (str "Invalid, or non existent 't' value inside commit: " t) db-data))
    t))

(defn add-list-meta
  [list-val]
  (let [m {:i (-> list-val :idx last)}]
    (assoc list-val ::meta m)))

(defn list-value?
  "returns true if json-ld value is a list object."
  [v]
  (and (map? v)
       (= :list (-> v first key))))

(defn node?
  "Returns true if a nested value is itself another node in the graph.
  Only need to test maps that have :id - and if they have other properties they
  are defining then we know it is a node and have additional data to include."
  [mapx]
  (cond
    (contains? mapx :value)
    false

    (list-value? mapx)
    false

    (and
     (contains? mapx :set)
     (= #{:set :idx} (set (keys mapx))))
    false

    :else
    true))

(defn value-map->flake
  [assert? db sid pid t v-map]
  (let [ref-id (:id v-map)
        meta   (::meta v-map)]
    (if (and ref-id (node? v-map))
      (let [ref-sid (iri/encode-iri db ref-id)]
        (flake/create sid pid ref-sid const/$id t assert? meta))
      (let [[value dt] (datatype/from-expanded db v-map)]
        (flake/create sid pid value dt t assert? meta)))))


(defn property->flake
  [assert? db sid pid t value]
  (let [v-maps (util/sequential value)]
    (mapcat (fn [v-map]
              (if (list-value? v-map)
                (let [list-vals (:list v-map)]
                  (into []
                        (comp (map add-list-meta)
                              (map (partial value-map->flake assert? db sid pid t)))
                        list-vals))
                [(value-map->flake assert? db sid pid t v-map)]))
            v-maps)))

(defn- get-type-flakes
  [assert? db t sid type]
  (into []
        (map (fn [type-item]
               (let [type-sid (iri/encode-iri db type-item)]
                 (flake/create sid const/$rdf:type type-sid
                               const/$id t assert? nil))))
        type))

(defn node->flakes
  [assert? db t node]
  (log/trace "node->flakes:" node "assert?" assert?)
  (let [{:keys [id type]} node
        sid             (if assert?
                          (iri/encode-iri db id)
                          (or (iri/encode-iri db id)
                              (throw
                               (ex-info
                                "Cannot retract subject IRI with unknown namespace."
                                {:status 400
                                 :error  :db/invalid-retraction
                                 :iri    id}))))
        type-assertions (if (seq type)
                          (get-type-flakes assert? db t sid type)
                          [])]
    (into type-assertions
          (comp (remove #(-> % key keyword?))
                (mapcat
                 (fn [[prop value]]
                   (let [pid (if assert?
                               (iri/encode-iri db prop)
                               (or (iri/encode-iri db prop)
                                   (throw
                                    (ex-info
                                     "Cannot retract property IRI with unknown namespace."
                                     {:status 400
                                      :error  :db/invalid-retraction
                                      :iri    prop}))))]
                     (property->flake assert? db sid pid t value)))))
          node)))

(defn create-flakes
  [assert? db t assertions]
  (into []
        (mapcat (partial node->flakes assert? db t))
        assertions))

(defn merge-flakes
  "Returns updated db with merged flakes."
  [db t flakes]
  (-> db
      (assoc :t t)
      (commit-data/update-novelty flakes)
      (vocab/hydrate-schema flakes)))

(defn merge-commit
  "Process a new commit map, converts commit into flakes, updates respective
  indexes and returns updated db"
  [db commit-jsonld commit-data-jsonld]
  (go-try
    (let [t-new            (db-t commit-data-jsonld)
          nses             (map :value
                                (get commit-data-jsonld const/iri-namespaces))
          db*              (with-namespaces db nses)
          asserted-flakes  (->> (db-assert commit-data-jsonld)
                                (create-flakes true db* t-new))
          retracted-flakes (->> (db-retract commit-data-jsonld)
                                (create-flakes false db* t-new))
          commit-metadata  (commit-data/json-ld->map commit-jsonld db*)
          metadata-flakes  (commit-data/commit-metadata-flakes db* t-new commit-metadata)
          all-flakes       (-> db*
                               (get-in [:novelty :spot])
                               empty
                               (into metadata-flakes)
                               (into retracted-flakes)
                               (into asserted-flakes))]

      (when (empty? all-flakes)
        (commit-error "Commit has neither assertions or retractions!"
                      commit-metadata))
      (-> db*
          (merge-flakes t-new all-flakes)
          (assoc :commit commit-metadata)))))

(defrecord FlakeDB [index-catalog commit-catalog alias branch commit t tt-id stats
                    spot post opst tspo vg schema comparators staged novelty policy
                    namespaces namespace-codes max-namespace-code
                    reindex-min-bytes reindex-max-bytes max-old-indexes]
  dbproto/IFlureeDb
  (-query [this query-map] (fql/query this query-map))
  (-class-ids [this subject] (match/class-ids this subject))
  (-index-update [db commit-index] (index-update db commit-index))

  iri/IRICodec
  (encode-iri [_ iri]
    (iri/iri->sid iri namespaces))
  (decode-sid [_ sid]
    (iri/sid->iri sid namespace-codes))

  where/Matcher
  (-match-id [db fuel-tracker solution s-mch error-ch]
    (match/match-id db fuel-tracker solution s-mch error-ch))

  (-match-triple [db fuel-tracker solution triple-mch error-ch]
    (match/match-triple db fuel-tracker solution triple-mch error-ch))

  (-match-class [db fuel-tracker solution class-mch error-ch]
    (match/match-class db fuel-tracker solution class-mch error-ch))

  (-activate-alias [db alias']
    (cond
      (= alias alias')              db
      (flat-rank/flatrank-alias? alias') (flat-rank/index-graph db alias')
      (where/virtual-graph? alias') (vg/load-virtual-graph db alias')))

  (-aliases [_]
    [alias])

  (-finalize [_ _ _ solution-ch]
    solution-ch)

  transact/Transactable
  (-stage-txn [db fuel-tracker context identity author annotation raw-txn parsed-txn]
    (flake.transact/stage db fuel-tracker context identity author annotation raw-txn parsed-txn))
  (-merge-commit [db commit-jsonld commit-data-jsonld]
    (merge-commit db commit-jsonld commit-data-jsonld))

  subject/SubjectFormatter
  (-forward-properties [db iri spec context compact-fn cache fuel-tracker error-ch]
    (jld-format/forward-properties db iri spec context compact-fn cache fuel-tracker error-ch))

  (-reverse-property [db iri reverse-spec context compact-fn cache fuel-tracker error-ch]
    (jld-format/reverse-property db iri reverse-spec context compact-fn cache fuel-tracker error-ch))

  (-iri-visible? [db iri]
    (qpolicy/allow-iri? db iri))

  indexer/Indexable
  (index [db changes-ch]
    (if (novelty/min-novelty? db)
      (novelty/refresh db changes-ch max-old-indexes)
      (go)))

  TimeTravel
  (datetime->t [db datetime]
    (go-try
      (log/debug "datetime->t db:" (pr-str db))
      (let [epoch-datetime (util/str->epoch-ms datetime)
            current-time   (util/current-time-millis)
            [start end]    (if (< epoch-datetime current-time)
                             [epoch-datetime current-time]
                             [current-time epoch-datetime])
            flakes         (-> db
                               policy/root
                               (query-range/index-range
                                 :post
                                 > [const/$_commit:time start]
                                 < [const/$_commit:time end])
                               <?)]
        (log/debug "datetime->t index-range:" (pr-str flakes))
        (if (empty? flakes)
          (:t db)
          (let [t (-> flakes first flake/t flake/prev-t)]
            (if (zero? t)
              (throw (ex-info (str "There is no data as of " datetime)
                              {:status 400, :error :db/invalid-query}))
              t))))))

  (latest-t [_]
    t)

  (-as-of [db t]
    (assoc db :t t))

  AuditLog
  (-history [db context from-t to-t commit-details? include error-ch history-q]
    (history/query-history db context from-t to-t commit-details? include error-ch history-q))
  (-commits [db context from-t to-t include error-ch]
    (history/query-commits db context from-t to-t include error-ch))

  policy/Restrictable
  (wrap-policy [db policy policy-values]
    (policy-rules/wrap-policy db policy policy-values))
  (root [db]
    (policy/root-db db))

  reasoner/Reasoner
  (-reason [db methods rule-sources fuel-tracker reasoner-max]
    (flake.reasoner/reason db methods rule-sources fuel-tracker reasoner-max))
  (-reasoned-facts [db]
    (flake.reasoner/reasoned-facts db)))

(defn db?
  [x]
  (instance? FlakeDB x))

(def ^String label "#fluree/FlakeDB ")

(defn display
  [db]
  (select-keys db [:alias :branch :t :stats :policy]))

#?(:cljs (extend-type FlakeDB
           IPrintWithWriter
           (-pr-writer [db w _opts]
             (-write w label)
             (-write w (-> db display pr))))

   :clj (defmethod print-method FlakeDB [^FlakeDB db, ^Writer w]
          (.write w label)
          (binding [*out* w]
            (-> db display pr))))

(defmethod pprint/simple-dispatch FlakeDB
  [db]
  (print label)
  (-> db display pprint))

(defn new-novelty-map
  [comparators]
  (reduce
   (fn [m idx]
     (assoc m idx (-> comparators
                      (get idx)
                      flake/sorted-set-by)))
   {:size 0
    :t    0} index/types))

(defn genesis-root-map
  [ledger-alias]
  (let [{spot-cmp :spot, post-cmp :post, opst-cmp :opst, tspo-cmp :tspo}
        index/comparators]
    {:t               0
     :spot            (index/empty-branch ledger-alias spot-cmp)
     :post            (index/empty-branch ledger-alias post-cmp)
     :opst            (index/empty-branch ledger-alias opst-cmp)
     :tspo            (index/empty-branch ledger-alias tspo-cmp)
     :vg              {}
     :stats           {:flakes 0, :size 0, :indexed 0}
     :namespaces      iri/default-namespaces
     :namespace-codes iri/default-namespace-codes
     :schema          (vocab/base-schema)}))

(defn add-commit-data
  [commit-storage commits-ch]
  (let [to (async/chan)
        af (fn [commit-tuple res-ch]
             (go
               (let [[commit-jsonld _commit-proof] commit-tuple
                     db-address       (-> commit-jsonld
                                          (get-first const/iri-data)
                                          (get-first-value const/iri-address))
                     db-data-jsonld   (<? (commit-storage/read-data-jsonld commit-storage db-address))]
                 (>! res-ch [commit-jsonld db-data-jsonld])
                 (close! res-ch))))]
    (async/pipeline-async 2 to af commits-ch)
    to))

(defn load-novelty
  [commit-storage indexed-db index-t commit-jsonld]
  (let [commits-ch    (commit-storage/trace-commits commit-storage commit-jsonld (inc index-t))
        commits+data-ch (add-commit-data commit-storage commits-ch)]
    (go
      (loop [[commit-jsonld db-data-jsonld] (<! commits+data-ch)
             db indexed-db]
        (if db-data-jsonld
          (let [new-db (<? (transact/-merge-commit db commit-jsonld db-data-jsonld))]
            (recur (<! commits+data-ch) new-db))
          db)))))

(defn add-reindex-thresholds
  "Adds reindexing thresholds to the root map.

  Gives preference to indexing-opts param, which is passed in
  when creating a new ledger.

  If no indexing opts are present, looks for latest setting
  written at latest index root and uses that.

  Else, uses default values."
  [{:keys [config] :as root-map} indexing-opts]
  (let [reindex-min-bytes (or (:reindex-min-bytes indexing-opts)
                              (:reindex-min-bytes config)
                              100000) ; 100 kb
        reindex-max-bytes (or (:reindex-max-bytes indexing-opts)
                              (:reindex-max-bytes config)
                              1000000) ; 1mb
        max-old-indexes (or (:max-old-indexes indexing-opts)
                            (:max-old-indexes config)
                            3)] ;; default of 3 maximum old indexes not garbage collected
    (when-not (and (int? max-old-indexes)
                   (>= max-old-indexes 0))
      (throw (ex-info "Invalid max-old-indexes value. Must be a non-negative integer."
                      {:status 400, :error :db/invalid-config})))
    (assoc root-map :reindex-min-bytes reindex-min-bytes
                    :reindex-max-bytes reindex-max-bytes
                    :max-old-indexes max-old-indexes)))

;; TODO - VG - need to reify vg from db-root!!
(defn load
  ([ledger-alias commit-catalog index-catalog branch commit-pair]
   (load ledger-alias commit-catalog index-catalog branch commit-pair {}))
  ([ledger-alias commit-catalog index-catalog branch [commit-jsonld commit-map] indexing-opts]
   (go-try
     (let [commit-t    (-> commit-jsonld
                           (get-first const/iri-data)
                           (get-first-value const/iri-fluree-t))
           root-map    (if-let [{:keys [address]} (:index commit-map)]
                         (<? (index-storage/read-db-root index-catalog address))
                         (genesis-root-map ledger-alias))
           max-ns-code (-> root-map :namespace-codes iri/get-max-namespace-code)
           indexed-db  (-> root-map
                           (add-reindex-thresholds indexing-opts)
                           (assoc :index-catalog index-catalog
                                  :commit-catalog commit-catalog
                                  :alias ledger-alias
                                  :branch branch
                                  :commit commit-map
                                  :tt-id nil
                                  :comparators index/comparators
                                  :staged nil
                                  :novelty (new-novelty-map index/comparators)
                                  :max-namespace-code max-ns-code)
                           map->FlakeDB
                           policy/root)
           indexed-db* (if (nil? (:schema root-map)) ;; needed for legacy (v0) root index map
                         (<? (vocab/load-schema indexed-db (:preds root-map)))
                         indexed-db)
           index-t     (:t indexed-db*)]
       (if (= commit-t index-t)
         indexed-db*
         (<? (load-novelty commit-catalog indexed-db* index-t commit-jsonld)))))))

(defn get-s-iri
  "Returns a compact IRI from a subject id (sid)."
  [db sid compact-fn]
  (compact-fn (iri/decode-sid db sid)))

(defn- serialize-obj
  [flake db compact-fn]
  (let [pdt (flake/dt flake)]
    (cond
      (= const/$id pdt) ;; ref to another node
      (if (= const/$rdf:type (flake/p flake))
        (get-s-iri db (flake/o flake) compact-fn) ;; @type values don't need to be in an @id map
        {"@id" (get-s-iri db (flake/o flake) compact-fn)})

      (datatype/inferable? pdt)
      (serde-json/serialize-object (flake/o flake) pdt)

      :else
      {"@value" (serde-json/serialize-object (flake/o flake) pdt)
       "@type"  (get-s-iri db pdt compact-fn)})))

(defn- add-obj-list-meta
  [obj-ser flake]
  (let [list-i (-> flake flake/m :i)]
    (if (map? obj-ser)
      (assoc obj-ser :i list-i)
      {"@value" obj-ser
       :i       list-i})))

(defn- subject-block-pred
  [db compact-fn list? p-flakes]
  (loop [[p-flake & r] p-flakes
         acc nil]
    (let [obj-ser (cond-> (serialize-obj p-flake db compact-fn)
                          list? (add-obj-list-meta p-flake))
          acc'    (conj acc obj-ser)]
      (if (seq r)
        (recur r acc')
        acc'))))

(defn- handle-list-values
  [objs]
  {"@list" (->> objs (sort-by :i) (map #(dissoc % :i)))})

(defn- subject-block
  [s-flakes db compact-fn]
  (loop [[p-flakes & r] (partition-by flake/p s-flakes)
         acc nil]
    (let [fflake (first p-flakes)
          list?  (-> fflake flake/m :i)
          pid    (flake/p fflake)
          p-iri  (get-s-iri db pid compact-fn)
          objs   (subject-block-pred db compact-fn list?
                                     p-flakes)
          objs*  (cond-> objs
                         list? handle-list-values
                         (= 1 (count objs)) first)
          acc'   (assoc acc p-iri objs*)]
      (if (seq r)
        (recur r acc')
        acc'))))

(defn commit-flakes
  "Returns commit flakes from novelty based on 't' value."
  [{:keys [novelty t] :as _db}]
  (-> novelty
      :tspo
      (flake/match-tspo t)
      not-empty))

(defn generate-commit
  "Generates assertion and retraction flakes for a given set of flakes
  which is assumed to be for a single (t) transaction.

  Returns a map of
  :assert - assertion flakes
  :retract - retraction flakes
  :refs-ctx - context that must be included with final context, for refs (@id) values
  :flakes - all considered flakes, for any downstream processes that need it"
  [{:keys [reasoner] :as db} {:keys [compact-fn id-key] :as _opts}]
  (when-let [flakes (cond-> (commit-flakes db)
                      reasoner flake.reasoner/non-reasoned-flakes)]
    (log/trace "generate-commit flakes:" flakes)
    (loop [[s-flakes & r] (partition-by flake/s flakes)
           assert  []
           retract []]
      (if s-flakes
        (let [sid   (flake/s (first s-flakes))
              s-iri (get-s-iri db sid compact-fn)
              [assert* retract*]
              (if (and (= 1 (count s-flakes))
                       (= const/$rdfs:Class (->> s-flakes first flake/o))
                       (= const/$rdf:type (->> s-flakes first flake/p)))
                ;; we don't output auto-generated rdfs:Class definitions for classes
                ;; (they are implied when used in rdf:type statements)
                [assert retract]
                (let [{assert-flakes  true
                       retract-flakes false}
                      (group-by flake/op s-flakes)

                      s-assert  (when assert-flakes
                                  (-> (subject-block assert-flakes db compact-fn)
                                      (assoc id-key s-iri)))
                      s-retract (when retract-flakes
                                  (-> (subject-block retract-flakes db compact-fn)
                                      (assoc id-key s-iri)))]
                  [(cond-> assert
                     s-assert (conj s-assert))
                   (cond-> retract
                     s-retract (conj s-retract))]))]
          (recur r assert* retract*))
        {:assert   assert
         :retract  retract
         :flakes   flakes}))))

(defn new-namespaces
  [{:keys [max-namespace-code namespace-codes] :as _db}]
  (->> namespace-codes
       (filter (fn [[k _v]]
                 (> k max-namespace-code)))
       (sort-by key)
       (mapv val)))

(defn db->jsonld
  "Creates the JSON-LD map containing a new ledger update"
  [{:keys [t commit stats staged] :as db}
   {:keys [type-key compact ctx-used-atom id-key] :as commit-opts}]
  (let [prev-dbid (commit-data/data-id commit)

        {:keys [assert retract refs-ctx]}
        (generate-commit db commit-opts)

        prev-db-key (compact const/iri-previous)
        assert-key  (compact const/iri-assert)
        retract-key (compact const/iri-retract)
        refs-ctx*   (cond-> refs-ctx
                      prev-dbid     (assoc-in [prev-db-key "@type"] "@id")
                      (seq assert)  (assoc-in [assert-key "@container"] "@graph")
                      (seq retract) (assoc-in [retract-key "@container"] "@graph"))
        nses        (new-namespaces db)
        db-json     (cond-> {id-key                ""
                             type-key              [(compact const/iri-DB)]
                             (compact const/iri-fluree-t) t
                             (compact const/iri-v) data-version}
                      prev-dbid       (assoc prev-db-key prev-dbid)
                      (seq assert)    (assoc assert-key assert)
                      (seq retract)   (assoc retract-key retract)
                      (seq nses)      (assoc (compact const/iri-namespaces) nses)
                      (:flakes stats) (assoc (compact const/iri-flakes) (:flakes stats))
<<<<<<< HEAD
                      (:size stats)   (assoc (compact const/iri-size) (:size stats))
                      true            (assoc "@context" (merge-with merge @ctx-used-atom refs-ctx*)))]
    {:db-jsonld   db-json
     :staged-txns staged}))
=======
                      (:size stats)   (assoc (compact const/iri-size) (:size stats)))
        ;; TODO - this is re-normalized below, can try to do it just once
        dbid        (commit-data/db-json->db-id db-json)
        db-json*    (-> db-json
                        (assoc id-key dbid)
                        (assoc "@context" (merge-with merge @ctx-used-atom refs-ctx*)))]
    {:dbid        dbid
     :db-jsonld   db-json*
     :staged-txn  staged}))
>>>>>>> f57fc76f
<|MERGE_RESOLUTION|>--- conflicted
+++ resolved
@@ -36,8 +36,7 @@
             [fluree.db.query.range :as query-range]
             [fluree.db.serde.json :as serde-json]
             [fluree.db.util.async :refer [<? go-try]]
-            [fluree.db.util.log :as log]
-            [fluree.json-ld :as json-ld])
+            [fluree.db.util.log :as log])
   #?(:clj (:import (java.io Writer))))
 
 #?(:clj (set! *warn-on-reflection* true))
@@ -687,19 +686,7 @@
                       (seq retract)   (assoc retract-key retract)
                       (seq nses)      (assoc (compact const/iri-namespaces) nses)
                       (:flakes stats) (assoc (compact const/iri-flakes) (:flakes stats))
-<<<<<<< HEAD
                       (:size stats)   (assoc (compact const/iri-size) (:size stats))
                       true            (assoc "@context" (merge-with merge @ctx-used-atom refs-ctx*)))]
     {:db-jsonld   db-json
-     :staged-txns staged}))
-=======
-                      (:size stats)   (assoc (compact const/iri-size) (:size stats)))
-        ;; TODO - this is re-normalized below, can try to do it just once
-        dbid        (commit-data/db-json->db-id db-json)
-        db-json*    (-> db-json
-                        (assoc id-key dbid)
-                        (assoc "@context" (merge-with merge @ctx-used-atom refs-ctx*)))]
-    {:dbid        dbid
-     :db-jsonld   db-json*
-     :staged-txn  staged}))
->>>>>>> f57fc76f
+     :staged-txns staged}))