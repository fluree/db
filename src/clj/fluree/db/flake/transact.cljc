(ns fluree.db.flake.transact
  (:require [clojure.core.async :as async :refer [go]]
            [fluree.db.constants :as const]
            [fluree.db.flake :as flake]
            [fluree.db.flake.index.novelty :as novelty]
            [fluree.db.query.exec.where :as where]
            [fluree.db.json-ld.policy :as policy]
            [fluree.db.util.core :as util]
            [fluree.db.util.async :refer [<? go-try]]
            [fluree.db.fuel :as fuel]
            [fluree.db.json-ld.shacl :as shacl]
            [fluree.db.json-ld.policy.modify :as policy.modify]
            [fluree.db.query.exec.update :as update]
            [fluree.db.json-ld.commit-data :as commit-data]
            [fluree.db.json-ld.vocab :as vocab]
            [fluree.db.virtual-graph.index-graph :as vg]
            [fluree.db.util.log :as log]))

#?(:clj (set! *warn-on-reflection* true))

;; TODO - can use transient! below
(defn stage-update-novelty
  "If a db is staged more than once, any retractions in a previous stage will
  get completely removed from novelty. This returns flakes that must be added and removed
  from novelty."
  [novelty-flakes new-flakes]
  (loop [[f & r] new-flakes
         adds    new-flakes
         removes (empty new-flakes)]
    (if f
      (if (true? (flake/op f))
        (recur r adds removes)
        (let [flipped (flake/flip-flake f)]
          (if (contains? novelty-flakes flipped)
            (recur r (disj adds f) (conj removes flipped))
            (recur r adds removes))))
      [(not-empty adds) (not-empty removes)])))

(defn ->tx-state
  "Generates a state map for transaction processing. When optional
  reasoned-from-IRI is provided, will mark any new flakes as reasoned from the
  provided value in the flake's metadata (.-m) as :reasoned key."
  [& {:keys [db context txn author annotation reasoned-from-iri]}]
  (let [{:keys [policy], db-t :t} db

        commit-t  (-> db :commit commit-data/t)
        t         (flake/next-t commit-t)
        db-before (policy/root db)]
    {:db-before     db-before
     :context       context
     :txn           txn
     :annotation    annotation
     :author        author
     :policy        policy
     :stage-update? (= t db-t) ; if a previously staged db is getting updated again before committed
     :t             t
     :reasoner-max  10 ; maximum number of reasoner iterations before exception
     :reasoned      reasoned-from-iri}))

(defn into-flakeset
  [fuel-tracker error-ch flake-ch]
  (let [flakeset (flake/sorted-set-by flake/cmp-flakes-spot)
        error-xf (halt-when util/exception?)
        flake-xf (if fuel-tracker
                   (let [track-fuel (fuel/track fuel-tracker error-ch)]
                     (comp error-xf track-fuel))
                   error-xf)]
    (async/transduce flake-xf (completing conj) flakeset flake-ch)))

(defn generate-flakes
  [db fuel-tracker parsed-txn tx-state]
  (go
    (let [error-ch  (async/chan)
          db-vol    (volatile! db)
          update-ch (->> (where/search db parsed-txn fuel-tracker error-ch)
                         (update/modify db-vol parsed-txn tx-state fuel-tracker error-ch)
                         (into-flakeset fuel-tracker error-ch))]
      (async/alt!
        error-ch ([e] e)
        update-ch ([result]
                   (if (util/exception? result)
                     result
                     [@db-vol result]))))))

<<<<<<< HEAD
(defn modified-subjects
  "Returns a map of sid to s-flakes for each modified subject."
  [db flakes]
  (go-try
    (loop [[s-flakes & r] (partition-by flake/s flakes)
           sid->s-flakes {}]
      (if s-flakes
        (let [sid             (some-> s-flakes first flake/s)
              existing-flakes (<? (query-range/index-range db :spot = [sid]))]
          (recur r (assoc sid->s-flakes sid (into (set s-flakes) existing-flakes))))
        sid->s-flakes))))

(defn create-virtual-graphs
=======
(defn new-virtual-graph
>>>>>>> 32b5966b
  "Creates a new virtual graph. If the virtual graph is invalid, an
  exception will be thrown and the transaction will not complete."
  [db add new-vgs]
  (loop [[new-vg & r] new-vgs
         db db]
    (if new-vg
      (let [vg-flakes (filter #(= (flake/s %) new-vg) add)
            [db* alias vg-record] (vg/create db vg-flakes)]
        ;; TODO - VG - ensure alias is not being used, throw if so
        (recur r (assoc-in db* [:vg alias] vg-record)))
      db)))

(defn has-vgs?
  [db]
  (not-empty (:vg db)))

(defn virtual-graph?
  [f]
  (-> f flake/o (= const/$fluree:VirtualGraph)))

(defn extract-vgs
  [fs]
  (->> fs
       (keep (fn [f]
               (when (virtual-graph? f)
                 (flake/s f))))
       set))

(defn check-virtual-graph
  [db add rem]
  ;; TODO - VG - should also check for retractions to "delete" virtual graph
  ;; TODO - VG - check flakes if user updated existing virtual graph
  (let [new-vgs (extract-vgs add)]
    (cond-> db
      (seq new-vgs) (create-virtual-graphs add new-vgs)
      (has-vgs? db) (vg/update-vgs add rem))))

(defn final-db
  "Returns map of all elements for a stage transaction required to create an
  updated db."
  [db new-flakes {:keys [stage-update? policy t txn author annotation db-before context] :as _tx-state}]
  (go-try
    (let [[add remove] (if stage-update?
                         (stage-update-novelty (get-in db [:novelty :spot]) new-flakes)
                         [new-flakes nil])
          db-after     (-> db
                           (update :staged conj [txn author annotation])
                           (assoc :t t
                                  :policy policy) ; re-apply policy to db-after
                           (commit-data/update-novelty add remove)
                           (commit-data/add-tt-id))
          db-after*    (-> db-after
                           (vocab/hydrate-schema add)
                           (check-virtual-graph add remove))]
      {:add       add
       :remove    remove
       :db-after  db-after*
       :db-before db-before
       :context   context})))

(defn validate-db-update
  [{:keys [db-after add context] :as staged-map}]
  (go-try
    (<? (shacl/validate! (policy/root db-after) add context))
    (let [allowed-db (<? (policy.modify/allowed? staged-map))]
      allowed-db)))

(defn stage
  [db fuel-tracker context identity author annotation raw-txn parsed-txn]
  (go-try
    (when (novelty/max-novelty? db)
      (throw (ex-info "Maximum novelty exceeded, no transactions will be processed until indexing has completed."
                      {:status 503 :error :db/max-novelty-exceeded})))
    (when (policy.modify/deny-all? db)
      (throw (ex-info "Database policy denies all modifications."
                      {:status 403 :error :db/policy-exception})))
    (let [tx-state   (->tx-state :db db
                                 :context context
                                 :txn raw-txn
                                 :author (or author identity)
                                 :annotation annotation)
          [db** new-flakes] (<? (generate-flakes db fuel-tracker parsed-txn tx-state))
          staged-map (<? (final-db db** new-flakes tx-state))]
      (<? (validate-db-update staged-map)))))<|MERGE_RESOLUTION|>--- conflicted
+++ resolved
@@ -82,23 +82,7 @@
                      result
                      [@db-vol result]))))))
 
-<<<<<<< HEAD
-(defn modified-subjects
-  "Returns a map of sid to s-flakes for each modified subject."
-  [db flakes]
-  (go-try
-    (loop [[s-flakes & r] (partition-by flake/s flakes)
-           sid->s-flakes {}]
-      (if s-flakes
-        (let [sid             (some-> s-flakes first flake/s)
-              existing-flakes (<? (query-range/index-range db :spot = [sid]))]
-          (recur r (assoc sid->s-flakes sid (into (set s-flakes) existing-flakes))))
-        sid->s-flakes))))
-
 (defn create-virtual-graphs
-=======
-(defn new-virtual-graph
->>>>>>> 32b5966b
   "Creates a new virtual graph. If the virtual graph is invalid, an
   exception will be thrown and the transaction will not complete."
   [db add new-vgs]
