--- conflicted
+++ resolved
@@ -141,11 +141,7 @@
                            (check-virtual-graph add remove))]
       {:add       add
        :remove    remove
-<<<<<<< HEAD
-       :db-after  db-after
-=======
        :db-after  db-after*
->>>>>>> 55998a44
        :db-before db-before
        :mods      mods
        :context   context})))
