(ns fluree.db.flake.transact
  (:require [clojure.core.async :as async :refer [go]]
            [fluree.db.constants :as const]
            [fluree.db.flake :as flake]
            [fluree.db.flake.index.novelty :as novelty]
            [fluree.db.query.exec.where :as where]
            [fluree.db.query.range :as query-range]
            [fluree.db.json-ld.policy :as policy]
            [fluree.db.util.core :as util]
            [fluree.db.util.async :refer [<? go-try]]
            [fluree.db.fuel :as fuel]
            [fluree.db.json-ld.shacl :as shacl]
            [fluree.db.json-ld.policy.modify :as policy.modify]
            [fluree.db.query.exec.update :as update]
            [fluree.db.json-ld.commit-data :as commit-data]
            [fluree.db.json-ld.vocab :as vocab]
            [fluree.db.virtual-graph.index-graph :as vg]
            [fluree.db.util.log :as log]))

#?(:clj (set! *warn-on-reflection* true))

;; TODO - can use transient! below
(defn stage-update-novelty
  "If a db is staged more than once, any retractions in a previous stage will
  get completely removed from novelty. This returns flakes that must be added and removed
  from novelty."
  [novelty-flakes new-flakes]
  (loop [[f & r] new-flakes
         adds    new-flakes
         removes (empty new-flakes)]
    (if f
      (if (true? (flake/op f))
        (recur r adds removes)
        (let [flipped (flake/flip-flake f)]
          (if (contains? novelty-flakes flipped)
            (recur r (disj adds f) (conj removes flipped))
            (recur r adds removes))))
      [(not-empty adds) (not-empty removes)])))

(defn ->tx-state
  "Generates a state map for transaction processing. When optional
  reasoned-from-IRI is provided, will mark any new flakes as reasoned from the
  provided value in the flake's metadata (.-m) as :reasoned key."
  [& {:keys [db context txn author annotation reasoned-from-iri]}]
  (let [{:keys [policy], db-t :t} db

        commit-t  (-> db :commit commit-data/t)
        t         (flake/next-t commit-t)
        db-before (policy/root db)]
    {:db-before     db-before
     :context       context
     :txn           txn
     :annotation    annotation
     :author        author
     :policy        policy
     :stage-update? (= t db-t) ; if a previously staged db is getting updated again before committed
     :t             t
     :reasoner-max  10 ; maximum number of reasoner iterations before exception
     :reasoned      reasoned-from-iri}))

(defn into-flakeset
  [fuel-tracker error-ch flake-ch]
  (let [flakeset (flake/sorted-set-by flake/cmp-flakes-spot)
        error-xf (halt-when util/exception?)
        flake-xf (if fuel-tracker
                   (let [track-fuel (fuel/track fuel-tracker error-ch)]
                     (comp error-xf track-fuel))
                   error-xf)]
    (async/transduce flake-xf (completing conj) flakeset flake-ch)))

(defn generate-flakes
  [db fuel-tracker parsed-txn tx-state]
  (go
    (let [error-ch  (async/chan)
          db-vol    (volatile! db)
          update-ch (->> (where/search db parsed-txn fuel-tracker error-ch)
                         (update/modify db-vol parsed-txn tx-state fuel-tracker error-ch)
                         (into-flakeset fuel-tracker error-ch))]
      (async/alt!
        error-ch ([e] e)
        update-ch ([result]
                   (if (util/exception? result)
                     result
                     [@db-vol result]))))))

(defn modified-subjects
  "Returns a map of sid to s-flakes for each modified subject."
  [db flakes]
  (go-try
    (loop [[s-flakes & r] (partition-by flake/s flakes)
           sid->s-flakes {}]
      (if s-flakes
        (let [sid             (some-> s-flakes first flake/s)
              existing-flakes (<? (query-range/index-range db :spot = [sid]))]
          (recur r (assoc sid->s-flakes sid (into (set s-flakes) existing-flakes))))
        sid->s-flakes))))

(defn new-virtual-graph
  "Creates a new virtual graph. If the virtual graph is invalid, an
  exception will be thrown and the transaction will not complete."
  [db add new-vgs]
  (loop [[new-vg & r] new-vgs
         db db]
    (if new-vg
      (let [vg-flakes (filter #(= (flake/s %) new-vg) add)
            [db* alias vg-record] (vg/create db vg-flakes)]
        ;; TODO - VG - ensure alias is not being used, throw if so
        (recur r (assoc-in db* [:vg alias] vg-record)))
      db)))

(defn check-virtual-graph
  [db add rem]
  ;; TODO - VG - should also check for retractions to "delete" virtual graph
  ;; TODO - VG - check flakes if user updated existing virtual graph
  (let [new-vgs  (keep #(when (= (flake/o %) const/$fluree:VirtualGraph)
                          (flake/s %)) add)
        has-vgs? (not-empty (:vg db))]
    (cond-> db
            (seq new-vgs) (new-virtual-graph add (set new-vgs))
            has-vgs? (vg/update-vgs add rem))))


(defn final-db
  "Returns map of all elements for a stage transaction required to create an
  updated db."
  [db new-flakes {:keys [stage-update? policy t txn author annotation db-before context] :as _tx-state}]
  (go-try
    (let [[add remove] (if stage-update?
                         (stage-update-novelty (get-in db [:novelty :spot]) new-flakes)
                         [new-flakes nil])
          mods-ch      (modified-subjects (policy/root db) add) ;; kick off mods in background
          db-after     (-> db
                           (update :staged conj [txn author annotation])
                           (assoc :t t
                                  :policy policy) ; re-apply policy to db-after
                           (commit-data/update-novelty add remove)
<<<<<<< HEAD
                           (commit-data/add-tt-id)
                           (vocab/hydrate-schema add mods)
                           (check-virtual-graph add remove))]
      {:add add :remove remove :db-after db-after :db-before db-before :mods mods :context context})))
=======
                           (commit-data/add-tt-id))
          mods         (<? mods-ch)
          db-after*    (vocab/hydrate-schema db-after add mods)]
      {:add add :remove remove :db-after db-after* :db-before db-before :mods mods :context context})))
>>>>>>> 8ec9a50e

(defn validate-db-update
  [{:keys [db-after db-before mods context] :as staged-map}]
  (go-try
    (<? (shacl/validate! db-before (policy/root db-after) (vals mods) context))
    (let [allowed-db (<? (policy.modify/allowed? staged-map))]
      allowed-db)))

(defn stage
  [db fuel-tracker context identity author annotation raw-txn parsed-txn]
  (go-try
    (when (novelty/max-novelty? db)
      (throw (ex-info "Maximum novelty exceeded, no transactions will be processed until indexing has completed."
                      {:status 503 :error :db/max-novelty-exceeded})))
    (when (policy.modify/deny-all? db)
      (throw (ex-info "Database policy denies all modifications."
                      {:status 403 :error :db/policy-exception})))
    (let [tx-state   (->tx-state :db db
                                 :context context
                                 :txn raw-txn
                                 :author (or author identity)
                                 :annotation annotation)
          [db** new-flakes] (<? (generate-flakes db fuel-tracker parsed-txn tx-state))
          updated-db (<? (final-db db** new-flakes tx-state))]
      (<? (validate-db-update updated-db)))))<|MERGE_RESOLUTION|>--- conflicted
+++ resolved
@@ -134,17 +134,17 @@
                            (assoc :t t
                                   :policy policy) ; re-apply policy to db-after
                            (commit-data/update-novelty add remove)
-<<<<<<< HEAD
-                           (commit-data/add-tt-id)
+                           (commit-data/add-tt-id))
+          mods         (<? mods-ch)
+          db-after*    (-> db-after
                            (vocab/hydrate-schema add mods)
                            (check-virtual-graph add remove))]
-      {:add add :remove remove :db-after db-after :db-before db-before :mods mods :context context})))
-=======
-                           (commit-data/add-tt-id))
-          mods         (<? mods-ch)
-          db-after*    (vocab/hydrate-schema db-after add mods)]
-      {:add add :remove remove :db-after db-after* :db-before db-before :mods mods :context context})))
->>>>>>> 8ec9a50e
+      {:add       add
+       :remove    remove
+       :db-after  db-after*
+       :db-before db-before
+       :mods      mods
+       :context   context})))
 
 (defn validate-db-update
   [{:keys [db-after db-before mods context] :as staged-map}]
