(ns fluree.db.indexer.storage
  (:require [fluree.db.serde.protocol :as serdeproto]
            [fluree.db.flake :as flake]
            [clojure.string :as str]
            [clojure.set :refer [map-invert]]
            [fluree.db.util.log :as log :include-macros true]
            [fluree.db.index :as index]
            [fluree.db.json-ld.iri :as iri]
            [clojure.core.async :refer [go] :as async]
            [fluree.db.util.async #?(:clj :refer :cljs :refer-macros) [<? go-try]]
            [fluree.db.util.core :as util #?(:clj :refer :cljs :refer-macros) [try* catch*]]
            [fluree.db.json-ld.vocab :as vocab]
            [fluree.db.connection :as connection]))

#?(:clj (set! *warn-on-reflection* true))

(defn serde
  "Returns serializer from connection."
  [conn]
  (:serializer conn))

(defn ledger-garbage-prefix
  [ledger-alias]
  (str/join "_" [ledger-alias "garbage"]))

(defn ledger-garbage-key
  [ledger-alias t]
  (let [pre (ledger-garbage-prefix ledger-alias)]
    (str/join "_" [pre t])))

(defn child-data
  "Given a child, unresolved node, extracts just the data that will go into
  storage."
  [child]
  (select-keys child [:id :leaf :first :rhs :size]))

(defn write-leaf
  "Serializes and writes the index leaf node `leaf` to storage."
  [{:keys [alias conn] :as _db} idx-type leaf]
  (let [ser (serdeproto/-serialize-leaf (serde conn) leaf)]
    (connection/-index-file-write conn alias idx-type ser)))

(defn write-branch-data
  "Serializes final data for branch and writes it to provided key.
  Returns two-tuple of response output and raw bytes written."
  [{:keys [alias conn] :as _db} idx-type data]
  (let [ser (serdeproto/-serialize-branch (serde conn) data)]
    (connection/-index-file-write conn alias idx-type ser)))

(defn write-branch
  "Writes the child attributes index branch node `branch` to storage."
  [db idx-type {:keys [children] :as _branch}]
  (let [child-vals (->> children
                        (map val)
                        (mapv child-data))
        data       {:children child-vals}]
    (write-branch-data db idx-type data)))

(defn write-garbage
  "Writes garbage record out for latest index."
  [db garbage]
  (let [{:keys [alias conn t]} db

        data {:ledger-alias alias
              :t            t
              :garbage      garbage}
        ser  (serdeproto/-serialize-garbage (serde conn) data)]
<<<<<<< HEAD
    (connection/-index-file-write conn alias :garbage ser)))

(defn write-db-root
  [db]
  (let [{:keys [alias conn schema t stats spot psot post opst tspo
                namespace-codes]}
        db

        preds (vocab/serialize-schema-predicates schema)
        data  {:ledger-alias    alias
               :t               t
               :preds           preds
               :stats           (select-keys stats [:flakes :size])
               :spot            (child-data spot)
               :psot            (child-data psot)
               :post            (child-data post)
               :opst            (child-data opst)
               :tspo            (child-data tspo)
               :timestamp       (util/current-time-millis)
               :namespace-codes namespace-codes}
        ser   (serdeproto/-serialize-db-root (serde conn) data)]
    (connection/-index-file-write conn alias :root ser)))
=======
    (connection/-index-file-write conn ledger :garbage ser)))

(defn write-db-root
  [db]
  (let [{:keys [conn ledger commit t stats spot psot post opst tspo
                schema namespace-codes]}
        db

        ledger-alias (:id commit)
        preds        (vocab/serialize-schema-predicates schema)
        data         {:ledger-alias    ledger-alias
                      :t               t
                      :preds           preds
                      :stats           (select-keys stats [:flakes :size])
                      :spot            (child-data spot)
                      :psot            (child-data psot)
                      :post            (child-data post)
                      :opst            (child-data opst)
                      :tspo            (child-data tspo)
                      :timestamp       (util/current-time-millis)
                      :prevIndex       (or (:indexed stats) 0)
                      :namespace-codes namespace-codes}
        ser          (serdeproto/-serialize-db-root (serde conn) data)]
    (connection/-index-file-write conn ledger :root ser)))
>>>>>>> f17f9612


(defn read-branch
  [{:keys [serializer] :as conn} key]
  (go-try
    (when-let [data (<? (connection/-index-file-read conn key))]
      (serdeproto/-deserialize-branch serializer data))))

(defn read-leaf
  [{:keys [serializer] :as conn} key]
  (go-try
    (when-let [data (<? (connection/-index-file-read conn key))]
      (serdeproto/-deserialize-leaf serializer data))))

(defn reify-index-root
<<<<<<< HEAD
  [index-data ledger-alias comparator t]
  (assoc index-data
         :ledger-alias ledger-alias
         :t t
         :comparator comparator))
=======
  "Turns each index root node into an unresolved node."
  [_conn {:keys [ledger-alias comparators t]} index index-data]
  (let [cmp (or (get comparators index)
                (throw (ex-info (str "Internal error reifying db index root: "
                                     (pr-str index))
                                {:status 500
                                 :error  :db/unexpected-error})))]
    (cond-> index-data
      (:rhs index-data)   (update :rhs flake/parts->Flake)
      (:first index-data) (update :first flake/parts->Flake)
      true                (assoc :comparator cmp
                                 :ledger-alias ledger-alias
                                 :t t
                                 :leftmost? true))))
>>>>>>> f17f9612

(defn reify-index-roots
  [{:keys [t ledger-alias] :as root-data}]
  (reduce (fn [root idx]
            (let [comparator (get index/comparators idx)]
              (update root idx reify-index-root ledger-alias comparator t)))
          root-data index/types))

(defn deserialize-preds
  [preds]
  (mapv (fn [p]
          (if (iri/serialized-sid? p)
            (iri/deserialize-sid p)
            (mapv iri/deserialize-sid p)))
        preds))

(defn reify-namespaces
  [root-map]
  (let [namespaces (-> root-map :namespace-codes map-invert)]
    (assoc root-map :namespaces namespaces)))

(defn reify-db-root
  "Constructs db from blank-db, and ensure index roots have proper config as unresolved nodes."
<<<<<<< HEAD
  [blank-db root-data]
  (go-try
    (let [{:keys [t stats preds namespaces namespace-codes]}
          root-data
          db         (assoc blank-db
                            :t t
                            :stats stats
                            :namespaces namespaces
                            :namespace-codes namespace-codes)
          indexed-db (reduce
                       (fn [db* idx]
                         (let [idx-root (get root-data idx)]
                           (assoc db* idx idx-root)))
                       db index/types)
          schema     (<? (vocab/load-schema indexed-db preds))]
=======
  [conn blank-db root-data]
  (go-try
    (let [{:keys [t stats preds namespace-codes]}
          root-data
          namespaces (map-invert namespace-codes)
          db         (assoc blank-db
                            :t t
                            :namespaces namespaces
                            :namespace-codes namespace-codes
                            :stats (assoc stats :indexed t))
          indexed-db (reduce
                       (fn [db* idx]
                         (let [idx-root (reify-index-root conn db* idx (get root-data idx))]
                           (assoc db* idx idx-root)))
                       db index/types)
          preds*     (mapv (fn [p]
                             (if (iri/serialized-sid? p)
                               (iri/deserialize-sid p)
                               (mapv iri/deserialize-sid p)))
                           preds)
          schema     (<? (vocab/load-schema indexed-db preds*))]
>>>>>>> f17f9612
      (assoc indexed-db :schema schema))))


(defn read-garbage
  "Returns garbage file data for a given index t."
  [conn ledger-alias t]
  (go-try
    (let [key  (ledger-garbage-key ledger-alias t)
          data (<? (connection/-index-file-read conn key))]
      (when data
        (serdeproto/-deserialize-garbage (serde conn) data)))))


(defn read-db-root
  "Returns all data for a db index root of a given t."
  ([conn idx-address]
   (go-try
     (if-let [data (<? (connection/-index-file-read conn idx-address))]
       (let [{:keys [t] :as root-data}
             (serdeproto/-deserialize-db-root (serde conn) data)]
         (-> root-data
             reify-index-roots
             reify-namespaces
             (update :stats assoc :indexed t)
             (update :preds deserialize-preds)))
       (throw (ex-info (str "Could not load index point at address: "
                            idx-address ".")
                       {:status 400
                        :error  :db/unavailable}))))))


(defn reify-db
  "Reifies db at specified index point. If unable to read db-root at index,
  throws."
  ([conn blank-db idx-address]
   (go-try
     (let [db-root (<? (read-db-root conn idx-address))]
<<<<<<< HEAD
       (<? (reify-db-root blank-db db-root))))))
=======
       (if-not db-root
         (throw (ex-info (str "Database " (:address blank-db)
                              " could not be loaded at index point: "
                              idx-address ".")
                         {:status 400
                          :error  :db/unavailable}))
         (<? (reify-db-root conn blank-db db-root)))))))
>>>>>>> f17f9612

(defn fetch-child-attributes
  [conn {:keys [id comparator leftmost?] :as branch}]
  (go-try
    (if-let [{:keys [children]} (<? (read-branch conn id))]
      (let [branch-metadata (select-keys branch [:comparator :ledger-alias
                                                 :t :tt-id :tempid])
            child-attrs     (map-indexed (fn [i child]
                                           (-> branch-metadata
                                               (assoc :leftmost? (and leftmost?
                                                                      (zero? i)))
                                               (merge child)))
                                         children)
            child-entries   (mapcat (juxt :first identity)
                                    child-attrs)]
        (apply flake/sorted-map-by comparator child-entries))
      (throw (ex-info (str "Unable to retrieve index branch with id "
                           id " from storage.")
                      {:status 500, :error :db/storage-error})))))

(defn fetch-leaf-flakes
  [conn {:keys [id comparator]}]
  (go-try
    (if-let [{:keys [flakes] :as leaf} (<? (read-leaf conn id))]
      (apply flake/sorted-set-by comparator flakes)
      (throw (ex-info (str "Unable to retrieve leaf node with id: "
                           id " from storage")
                      {:status 500, :error :db/storage-error})))))

(defn resolve-index-node
  ([conn node]
   (resolve-index-node conn node nil))
  ([conn {:keys [comparator leaf] :as node} error-fn]
   (assert comparator "Cannot resolve index node; configuration does not have a comparator.")
   (let [return-ch (async/chan)]
     (go
       (try*
         (let [[k data] (if leaf
                          [:flakes (<? (fetch-leaf-flakes conn node))]
                          [:children (<? (fetch-child-attributes conn node))])]
           (async/put! return-ch
                       (assoc node k data)))
         (catch* e
                 (log/error e "Error resolving index node")
                 (when error-fn
                   (try*
                     (error-fn)
                     (catch* e (log/error e "Error executing error-fn in resolve-index-node!"))))
                 (async/put! return-ch e)
                 (async/close! return-ch))))
     return-ch)))

(defn resolve-empty-leaf
  [{:keys [comparator] :as node}]
  (let [ch         (async/chan)
        empty-set  (flake/sorted-set-by comparator)
        empty-node (assoc node :flakes empty-set)]
    (async/put! ch empty-node)
    ch))

(defn resolve-empty-branch
  [{:keys [comparator ledger-alias] :as node}]
  (let [ch         (async/chan)
        child      (index/empty-leaf ledger-alias comparator)
        children   (flake/sorted-map-by comparator child)
        empty-node (assoc node :children children)]
    (async/put! ch empty-node)
    ch))

(defn resolve-empty-node
  [node]
  (if (index/resolved? node)
    (doto (async/chan)
      (async/put! node))
    (if (index/leaf? node)
      (resolve-empty-leaf node)
      (resolve-empty-branch node))))<|MERGE_RESOLUTION|>--- conflicted
+++ resolved
@@ -65,8 +65,7 @@
               :t            t
               :garbage      garbage}
         ser  (serdeproto/-serialize-garbage (serde conn) data)]
-<<<<<<< HEAD
-    (connection/-index-file-write conn alias :garbage ser)))
+    (connection/-index-file-write conn ledger :garbage ser)))
 
 (defn write-db-root
   [db]
@@ -88,32 +87,6 @@
                :namespace-codes namespace-codes}
         ser   (serdeproto/-serialize-db-root (serde conn) data)]
     (connection/-index-file-write conn alias :root ser)))
-=======
-    (connection/-index-file-write conn ledger :garbage ser)))
-
-(defn write-db-root
-  [db]
-  (let [{:keys [conn ledger commit t stats spot psot post opst tspo
-                schema namespace-codes]}
-        db
-
-        ledger-alias (:id commit)
-        preds        (vocab/serialize-schema-predicates schema)
-        data         {:ledger-alias    ledger-alias
-                      :t               t
-                      :preds           preds
-                      :stats           (select-keys stats [:flakes :size])
-                      :spot            (child-data spot)
-                      :psot            (child-data psot)
-                      :post            (child-data post)
-                      :opst            (child-data opst)
-                      :tspo            (child-data tspo)
-                      :timestamp       (util/current-time-millis)
-                      :prevIndex       (or (:indexed stats) 0)
-                      :namespace-codes namespace-codes}
-        ser          (serdeproto/-serialize-db-root (serde conn) data)]
-    (connection/-index-file-write conn ledger :root ser)))
->>>>>>> f17f9612
 
 
 (defn read-branch
@@ -129,28 +102,11 @@
       (serdeproto/-deserialize-leaf serializer data))))
 
 (defn reify-index-root
-<<<<<<< HEAD
   [index-data ledger-alias comparator t]
   (assoc index-data
          :ledger-alias ledger-alias
          :t t
          :comparator comparator))
-=======
-  "Turns each index root node into an unresolved node."
-  [_conn {:keys [ledger-alias comparators t]} index index-data]
-  (let [cmp (or (get comparators index)
-                (throw (ex-info (str "Internal error reifying db index root: "
-                                     (pr-str index))
-                                {:status 500
-                                 :error  :db/unexpected-error})))]
-    (cond-> index-data
-      (:rhs index-data)   (update :rhs flake/parts->Flake)
-      (:first index-data) (update :first flake/parts->Flake)
-      true                (assoc :comparator cmp
-                                 :ledger-alias ledger-alias
-                                 :t t
-                                 :leftmost? true))))
->>>>>>> f17f9612
 
 (defn reify-index-roots
   [{:keys [t ledger-alias] :as root-data}]
@@ -174,7 +130,6 @@
 
 (defn reify-db-root
   "Constructs db from blank-db, and ensure index roots have proper config as unresolved nodes."
-<<<<<<< HEAD
   [blank-db root-data]
   (go-try
     (let [{:keys [t stats preds namespaces namespace-codes]}
@@ -190,29 +145,6 @@
                            (assoc db* idx idx-root)))
                        db index/types)
           schema     (<? (vocab/load-schema indexed-db preds))]
-=======
-  [conn blank-db root-data]
-  (go-try
-    (let [{:keys [t stats preds namespace-codes]}
-          root-data
-          namespaces (map-invert namespace-codes)
-          db         (assoc blank-db
-                            :t t
-                            :namespaces namespaces
-                            :namespace-codes namespace-codes
-                            :stats (assoc stats :indexed t))
-          indexed-db (reduce
-                       (fn [db* idx]
-                         (let [idx-root (reify-index-root conn db* idx (get root-data idx))]
-                           (assoc db* idx idx-root)))
-                       db index/types)
-          preds*     (mapv (fn [p]
-                             (if (iri/serialized-sid? p)
-                               (iri/deserialize-sid p)
-                               (mapv iri/deserialize-sid p)))
-                           preds)
-          schema     (<? (vocab/load-schema indexed-db preds*))]
->>>>>>> f17f9612
       (assoc indexed-db :schema schema))))
 
 
@@ -250,17 +182,7 @@
   ([conn blank-db idx-address]
    (go-try
      (let [db-root (<? (read-db-root conn idx-address))]
-<<<<<<< HEAD
        (<? (reify-db-root blank-db db-root))))))
-=======
-       (if-not db-root
-         (throw (ex-info (str "Database " (:address blank-db)
-                              " could not be loaded at index point: "
-                              idx-address ".")
-                         {:status 400
-                          :error  :db/unavailable}))
-         (<? (reify-db-root conn blank-db db-root)))))))
->>>>>>> f17f9612
 
 (defn fetch-child-attributes
   [conn {:keys [id comparator leftmost?] :as branch}]
