(ns fluree.db.virtual-graph.parse
  (:require [clojure.core.async :as async :refer [go]]
            [fluree.db.constants :as const]
            [fluree.db.json-ld.iri :as iri]
            [fluree.db.query.exec.update :as update]
            [fluree.db.query.exec.where :as where]
<<<<<<< HEAD
            #?(:cljs fluree.db.query.exec.select :refer [SubgraphSelector])
=======
            [fluree.db.query.exec.where :as exec.where]
            #?(:cljs [fluree.db.query.exec.select :refer [SubgraphSelector]])
>>>>>>> 32b5966b
            [fluree.db.query.fql.parse :as q-parse])
  #?(:clj (:import (fluree.db.query.exec.select SubgraphSelector))))

#?(:clj (set! *warn-on-reflection* true))

(defn- prop-iri
  "Returns property IRI value from triple"
  [triple]
  (-> triple (nth 1) where/get-iri))

(defn- obj-val
  [triple solution]
  (let [o (nth triple 2)]
    (or (where/get-value o)
        (->> (where/get-variable o)
             (get solution)
             (where/get-value)))))

(defn- obj-var
  [triple]
  (-> triple (nth 2) where/get-variable))

(defn- obj-iri
  [triple]
  (-> triple (nth 2) where/get-iri))

(defn match-search-triple
  [solution triple]
  (go
    (let [p-iri (prop-iri triple)]
      (cond
        (= const/iri-index-target p-iri)
        (assoc-in solution [::virtual-graph ::target] (obj-val triple solution))

        (= const/iri-index-property p-iri)
        (assoc-in solution [::virtual-graph ::property] (obj-iri triple))

        (= const/iri-index-limit p-iri)
        (assoc-in solution [::virtual-graph ::limit] (obj-val triple solution))

        (= const/iri-index-sync p-iri)
        (assoc-in solution [::virtual-graph ::sync] (obj-var triple))

        (= const/iri-index-timeout p-iri)
        (assoc-in solution [::virtual-graph ::timeout] (obj-var triple))

        (= const/iri-index-result p-iri)
        (assoc-in solution [::virtual-graph ::result ::id] (obj-var triple))

        (= const/iri-index-score p-iri)
        (assoc-in solution [::virtual-graph ::result ::score] (obj-var triple))

        (= const/iri-index-vector p-iri)
        (assoc-in solution [::virtual-graph ::result ::vector] (obj-var triple))

        :else
        solution))))

(defn clear-search-params
  [solution]
  (dissoc solution ::virtual-graph))

(defn get-search-params
  [solution]
  (::virtual-graph solution))

(defn has-subgraph-selector?
  "Checks if :select of query is a SubgraphSelector"
  [parsed-query]
  (instance? SubgraphSelector (:select parsed-query)))

(defn get-subgraph-props
  "Returns a list of iris contained in the :select subgraph.
  Ensures one of them is @id."
  [parsed-query]
  (let [subgraph-iris (->> parsed-query
                           :select
                           :spec
                           vals
                           (keep #(when (map? %)
                                    (:iri %))))]
    (if (some #{"@id"} subgraph-iris)
      (filter #(not= "@id" %) subgraph-iris)
      (throw (ex-info "BM25 index query must not contain @id in the subgraph selector"
                      {:status 400
                       :error  :db/invalid-index})))))

(defn generate-property-sids!
  [db-vol props]
  (into #{}
        (map (partial update/generate-sid! db-vol))
        props))

(defn get-query-props
  [parsed-query]
  (let [where-props    (map (comp ::where/iri second) ; IRIs of the properties in the query
                            (:where parsed-query))
        subgraph-props (get-subgraph-props parsed-query)]
    (concat where-props subgraph-props)))

(defn parse-query
  [query]
  (-> query q-parse/parse-query (assoc :selection-context {})))

(defn ensure-select-subgraph
  "Downstream we assume all queries are :select, and not :select-one.
  This wil convert a `:select-one` to a `:select`, in addition verify
  that the select is a subgraph selector."
  [parsed-query]
  (let [parsed-query* (if-let [select-one (:select-one parsed-query)]
                        (-> parsed-query
                            (assoc :select select-one)
                            (dissoc :select-one))
                        parsed-query)]
    (if (has-subgraph-selector? parsed-query*)
      parsed-query*
      (throw (ex-info "BM25 index query must be created with a subgraph selector"
                      {:status 400
                       :error  :db/invalid-index})))))

(defn parse-document-query
  "Parses document query, does some validation, and extracts a list of
  property dependencies in the query that all data updates can be
  evaluated against to see if they are relevant to the index.

  Note the property dependencies cannot be turned into encoded IRIs
  (internal format) yet, because the namespaces used in the query may
  not yet exist if this index was created before data."
  [{:keys [query] :as bm25-opts} db-vol]
  (let [parsed-query (-> (parse-query query)
                         (ensure-select-subgraph))
        ;; TODO - ultimately we want a property dependency chain, so when the properties change we can
        ;; TODO - trace up the chain to the node(s) that depend on them and update the index accordingly
        query-props   (get-query-props parsed-query)
        property-deps (generate-property-sids! db-vol query-props)]

    (assoc bm25-opts
      :parsed-query parsed-query
      :property-deps property-deps)))

(defn finalize
  [search-af error-ch solution-ch]
  (let [out-ch (async/chan 1 (map clear-search-params))]
    (async/pipeline-async 2
                          out-ch
                          (fn [solution ch]
                            (search-af solution error-ch ch))
                          solution-ch)
    out-ch))

(defn limit-results
  [limit results]
  (if limit
    (take limit results)
    results))

(defn process-results*
  "Adds virtual-graph results to solution.
  Leverages db/index (iri-codec) for IRI encoding"
  [iri-codec solution parsed-search vec-result-dt search-results]
  (let [result-bindings (::result parsed-search)
        id-var          (::id result-bindings)
        score-var       (::score result-bindings)
        vector-var      (::vector result-bindings)
        db-alias        (first (where/-aliases iri-codec))]
    (map (fn [result]
           (cond-> solution
                   id-var (assoc id-var (-> (where/unmatched-var id-var)
                                            (where/match-iri (iri/decode-sid iri-codec (:id result)))
                                            (where/match-sid db-alias (:id result))))
                   score-var (assoc score-var (-> (where/unmatched-var score-var)
                                                  (where/match-value (:score result) const/iri-xsd-float)))
                   vector-var (assoc vector-var (-> (where/unmatched-var vector-var)
                                                    (where/match-value (:vec result) vec-result-dt)))))
         search-results)))

(defn process-sparse-results
  [iri-codec solution parsed-search search-results]
  (process-results* iri-codec solution parsed-search const/iri-sparseVector search-results))

(defn process-dense-results
  [iri-codec solution parsed-search search-results]
  (process-results* iri-codec solution parsed-search const/iri-vector search-results))<|MERGE_RESOLUTION|>--- conflicted
+++ resolved
@@ -4,12 +4,7 @@
             [fluree.db.json-ld.iri :as iri]
             [fluree.db.query.exec.update :as update]
             [fluree.db.query.exec.where :as where]
-<<<<<<< HEAD
-            #?(:cljs fluree.db.query.exec.select :refer [SubgraphSelector])
-=======
-            [fluree.db.query.exec.where :as exec.where]
             #?(:cljs [fluree.db.query.exec.select :refer [SubgraphSelector]])
->>>>>>> 32b5966b
             [fluree.db.query.fql.parse :as q-parse])
   #?(:clj (:import (fluree.db.query.exec.select SubgraphSelector))))
 
