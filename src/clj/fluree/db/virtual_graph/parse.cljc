--- conflicted
+++ resolved
@@ -92,7 +92,6 @@
                       {:status 400
                        :error  :db/invalid-index})))))
 
-<<<<<<< HEAD
 (defn generate-property-sids!
   [db-vol props]
   (into #{}
@@ -109,7 +108,7 @@
 (defn parse-query
   [query]
   (-> query q-parse/parse-query (assoc :selection-context {})))
-=======
+
 (defn ensure-select-subgraph
   "Downstream we assume all queries are :select, and not :select-one.
   This wil convert a `:select-one` to a `:select`, in addition verify
@@ -125,7 +124,6 @@
       (throw (ex-info "BM25 index query must be created with a subgraph selector"
                       {:status 400
                        :error  :db/invalid-index})))))
->>>>>>> 95c823b5
 
 (defn parse-document-query
   "Parses document query, does some validation, and extracts a list of
@@ -135,39 +133,17 @@
   Note the property dependencies cannot be turned into encoded IRIs
   (internal format) yet, because the namespaces used in the query may
   not yet exist if this index was created before data."
-<<<<<<< HEAD
   [{:keys [query] :as bm25-opts} db-vol]
-  (let [parsed-query (parse-query query)]
-    (if (has-subgraph-selector? parsed-query)
-      ;; TODO - ultimately we want a property dependency chain, so when the properties change we can
-      ;; TODO - trace up the chain to the node(s) that depend on them and update the index accordingly
-      (let [query-props   (get-query-props parsed-query)
-            property-deps (generate-property-sids! db-vol query-props)]
-        (assoc bm25-opts
-               :parsed-query parsed-query
-               :property-deps property-deps))
-      (throw (ex-info "BM25 index query must be created with a subgraph selector"
-                      {:status 400
-                       :error  :db/invalid-index})))))
-=======
-  [bm25-opts db-vol]
-  (let [query          (:query bm25-opts)
-        query-parsed   (-> (q-parse/parse-query query)
-                           (ensure-select-subgraph))
+  (let [parsed-query (-> (parse-query query)
+                         (ensure-select-subgraph))
         ;; TODO - ultimately we want a property dependency chain, so when the properties change we can
         ;; TODO - trace up the chain to the node(s) that depend on them and update the index accordingly
-        where-props    (->> query-parsed ;; IRIs of the properties in the query
-                            :where
-                            (map #(::exec.where/iri (second %))))
-        subgraph-props (subgraph-props query-parsed)
-        property-deps  (->> (concat where-props subgraph-props)
-                            (map #(exec.update/generate-sid! db-vol %))
-                            (into #{}))]
+        query-props   (get-query-props parsed-query)
+        property-deps (generate-property-sids! db-vol query-props)]
 
-    (assoc bm25-opts :query query
-                     :query-parsed (assoc query-parsed :selection-context {})
-                     :property-deps property-deps)))
->>>>>>> 95c823b5
+    (assoc bm25-opts
+      :parsed-query parsed-query
+      :property-deps property-deps)))
 
 (defn finalize
   [search-af error-ch solution-ch]
