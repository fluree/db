--- conflicted
+++ resolved
@@ -44,20 +44,9 @@
 (defn deserialize-child-node
   "Turns :first and :rhs into flakes"
   [child-node]
-<<<<<<< HEAD
-  (assoc child-node
-         :first (some-> child-node :first deserialize-flake)
-         :rhs   (some-> child-node :rhs deserialize-flake)))
-=======
   (-> child-node
       (update :first deserialize-flake-bound)
       (update :rhs deserialize-flake-bound)))
-
-(defn parse-int
-  [x]
-  #?(:clj (Integer/parseInt x)
-     :cljs (js/parseInt x)))
->>>>>>> 47674e9e
 
 (defn keyword->int
   [k]
@@ -75,18 +64,6 @@
 (defn deserialize-db-root
   "Assumes all data comes in as keywordized JSON."
   [db-root]
-<<<<<<< HEAD
-  (let [{:keys [spot post opst tspo]} db-root]
-    (-> db-root
-        (update :namespace-codes numerize-keys)
-        (assoc :spot (deserialize-child-node spot)
-               :post (deserialize-child-node post)
-               :opst (deserialize-child-node opst)
-               :tspo (deserialize-child-node tspo)))))
-
-
-(defn- deserialize-branch-node
-=======
   (let [db-root* (reduce (fn [root-data idx]
                            (update root-data idx deserialize-child-node))
                          db-root index/types)]
@@ -97,7 +74,6 @@
   (mapv deserialize-child-node children))
 
 (defn deserialize-branch-node
->>>>>>> 47674e9e
   [branch]
   (-> branch
       deserialize-child-node
