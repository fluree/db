--- conflicted
+++ resolved
@@ -7,13 +7,8 @@
 #?(:clj (set! *warn-on-reflection* true))
 
 (defprotocol Transactable
-<<<<<<< HEAD
-  (-stage-txn [db fuel-tracker context identity annotation raw-txn parsed-txn])
+  (-stage-txn [db fuel-tracker context identity author annotation raw-txn parsed-txn])
   (-merge-commit [db commit-jsonld commit-data-jsonld]))
-=======
-  (-stage-txn [db fuel-tracker context identity author annotation raw-txn parsed-txn])
-  (-merge-commit [db commit] [db commit proof]))
->>>>>>> 8defe51c
 
 (defn nested-nodes?
   "Returns truthy if the provided node has any nested nodes."
