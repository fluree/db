(ns fluree.db.json-ld.api
  {:deprecated "3.0"
   :superseded-by "fluree.db"}
  (:require [fluree.db.conn.ipfs :as ipfs-conn]
            [fluree.db.conn.file :as file-conn]
            [fluree.db.conn.memory :as memory-conn]
            [fluree.db.conn.remote :as remote-conn]
            [fluree.json-ld :as json-ld]
            [fluree.db.flake.flake-db :as flake-db]
            #?(:clj [fluree.db.conn.s3 :as s3-conn])
            [fluree.db.json-ld.iri :as iri]
            [fluree.db.platform :as platform]
            [clojure.core.async :as async :refer [go <!]]
            [fluree.db.api.transact :as transact-api]
            [fluree.db.util.core :as util]
            [fluree.db.util.async :refer [go-try <?]]
            [fluree.db.ledger.json-ld :as jld-ledger]
            [fluree.db.ledger :as ledger]
            [fluree.db.util.log :as log]
            [fluree.db.query.api :as query-api]
            [fluree.db.query.range :as query-range]
            [fluree.db.nameservice.core :as nameservice]
            [fluree.db.connection :refer [notify-ledger]]
            [fluree.db.json-ld.credential :as cred]
            [fluree.db.reasoner :as reasoner]
            [fluree.db.flake :as flake]
            [fluree.db.json-ld.policy :as policy])
  (:refer-clojure :exclude [merge load range exists?]))

#?(:clj (set! *warn-on-reflection* true))

(declare query)

(defn ^{:deprecated    "3.0"
        :superseded-by "fluree.db/promise-wrap"}
  promise-wrap
  "Wraps an async channel that will contain a response in a promise."
  [port]
  #?(:clj
     (let [p (promise)]
       (go
         (let [res (<! port)]
           (when (util/exception? res)
             (log/error res))
           (deliver p res)))
       p)
     :cljs
     (js/Promise.
       (fn [resolve reject]
         (go
           (let [res (<! port)]
             (if (util/exception? res)
               (reject res)
               (resolve res))))))))

;; ledger operations

(defn ^{:deprecated    "3.0"
        :superseded-by "fluree.db/connect"}
  connect
  "Forms connection to ledger, enabling automatic pulls of new updates, event
  services, index service.

  Multiple connections to same endpoint will share underlying network connection.

  Options include:
    - did - (optional) DId information to use, if storing blocks as verifiable credentials,
            or issuing queries against a permissioned database.
    - write - (optional) Function to use for all writes, if empty will store in memory until a commit is performed
    - read - (optional) Function to use for reads of persisted blocks/data
    - commit - (optional) Function to use to write commits. If persistence desired, this must be defined
    - push - (optional) Function(s) in a vector that will attempt to push the commit to naming service(s)
    "
  [{:keys [method parallelism remote-servers] :as opts}]
  ;; TODO - do some validation
  (log/warn "DEPRECATED function `connect` superseded by `fluree.db.api/connect`")
  (promise-wrap
    (let [opts* (assoc opts :parallelism (or parallelism 4))

          method* (cond
                    method         (keyword method)
                    remote-servers :remote
                    :else          (throw (ex-info (str "No Fluree connection method type specified in configuration: " opts)
                                                   {:status 500 :error :db/invalid-configuration})))]
      (case method*
        :remote (remote-conn/connect opts*)
        :ipfs   (ipfs-conn/connect opts*)
        :file   (if platform/BROWSER
                  (throw (ex-info "File connection not supported in the browser" opts))
                  (file-conn/connect opts*))
        :memory (memory-conn/connect opts*)
        :s3     #?(:clj  (s3-conn/connect opts*)
                   :cljs (throw (ex-info "S3 connections not yet supported in ClojureScript"
                                         {:status 400, :error :db/unsupported-operation})))))))

(defn ^{:deprecated    "3.0"
        :superseded-by "fluree.db/connect-file"}
  connect-file
  [opts]
  (log/warn "DEPRECATED function `connect-file` superseded by `fluree.db.api/connect-file`")
  (connect (assoc opts :method :file)))

(defn ^{:deprecated    "3.0"
        :superseded-by "fluree.db/connect-ipfs"}
  connect-ipfs
  "Forms an ipfs connection using default settings.
  - server - (optional) IPFS http api server endpoint, defaults to http://127.0.0.1:5001/
  - profile - (optional) IPFS stored profile to use.
  - did - (optional) DId information to use, if storing blocks as verifiable credentials"
  [opts]
  (log/warn "DEPRECATED function `connect-ipfs` superseded by `fluree.db.api/connect-ipfs`")
  (connect (assoc opts :method :ipfs)))

(defn ^{:deprecated    "3.0"
        :superseded-by "fluree.db/connect-memory"}
  connect-memory
  "Forms an in-memory connection using default settings.
  - did - (optional) DId information to use, if storing blocks as verifiable credentials"
  [opts]
  (log/warn "DEPRECATED function `connect-memory` superseded by `fluree.db.api/connect-memory`")
  (connect (assoc opts :method :memory)))

(defn ^{:deprecated    "3.0"
        :superseded-by "fluree.db/address?"}
  address?
  "Returns true if the argument is a full ledger address, false if it is just an
  alias."
  [ledger-alias-or-address]
  (log/warn "DEPRECATED function `address?` superseded by `fluree.db.api/address?`")
  (jld-ledger/fluree-address? ledger-alias-or-address))

(defn ^{:deprecated    "3.0"
        :superseded-by "fluree.db/create"}
  create
  "Creates a new json-ld ledger. A connection (conn)
  must always be supplied.

  Ledger-name (optional) is a friendly name that is used for:
  - When publishing to a naming service that allows multiple pointers for the
    same namespace (e.g. IPNS), this becomes a sub-directory off the namespace.
    For multple directories deep, use '/' for a
    e.g. the ledgers movies/popular, books/authors, books/best-sellers could
    use the same IPNS id (in this example using IPNS DNSLink):
    fluree:ipns://my.dns.com/books/authors
    fluree:ipns://my.dns.com/books/best-sellers
    fluree:ipns://my.dns.com/movies/top-rated
  - When combining multiple ledgers, each ledger becomes an individual named
    graph which can be referenced by name.

  Options map (opts) can include:
  - did - DId information to use, if storing blocks as verifiable credentials"
  ([conn] (create conn nil nil))
  ([conn ledger-alias] (create conn ledger-alias nil))
  ([conn ledger-alias opts]
   (log/warn "DEPRECATED function `create` superseded by `fluree.db.api/create`")
   (promise-wrap
    (do
      (log/info "Creating ledger" ledger-alias)
      (jld-ledger/create conn ledger-alias opts)))))

(defn ^{:deprecated    "3.0"
        :superseded-by "fluree.db/alias->address"}
  alias->address
  "Returns a core.async channel with the connection-specific address of the
  given ledger-alias."
  [conn ledger-alias]
  (log/warn "DEPRECATED function `alias->address` superseded by `fluree.db.api/alias->address`")
  (log/debug "Looking up address for ledger alias" ledger-alias)
  (nameservice/primary-address conn ledger-alias nil))

(defn ^{:deprecated    "3.0"
        :superseded-by "fluree.db/load"}
  load
  "Loads an existing ledger by its alias (which will be converted to a
  connection-specific address first)."
  [conn alias-or-address]
  (log/warn "DEPRECATED function `load` superseded by `fluree.db.api/load`")
  (promise-wrap
    (jld-ledger/load conn alias-or-address)))

(defn ^{:deprecated    "3.0"
        :superseded-by "fluree.db/exists?"}
  exists?
  "Returns a promise with true if the ledger alias or address exists, false
  otherwise."
  [conn ledger-alias-or-address]
  (log/warn "DEPRECATED function `exists?` superseded by `fluree.db.api/exists?`")
  (promise-wrap
    (go
      (let [address (if (address? ledger-alias-or-address)
                      ledger-alias-or-address
                      (<! (alias->address conn ledger-alias-or-address)))]
        (log/debug "exists? - ledger address:" address)
        (<! (nameservice/exists? conn address))))))

(defn ^{:deprecated    "3.0"
        :superseded-by "fluree.db/notify"}
  notify
  "Notifies the connection with a new commit map (parsed JSON commit with string keys).

  If the connection knows of the ledger, and is currently maintaining
  an in-memory version of the ledger, will attempt to update the db if the commit
  is for the next 't' value. If a commit is for a past 't' value, noop.
  If commit is for a future 't' value, will drop in-memory ledger for reload upon next request."
  [conn commit-map]
  (log/warn "DEPRECATED function `notify` superseded by `fluree.db.api/notify`")
  (promise-wrap
    (if (map? commit-map)
      (notify-ledger conn commit-map)
      (go
        (ex-info (str "Invalid commit map, perhaps it is JSON that needs to be parsed first?: " commit-map)
                 {:status 400 :error :db/invalid-commit-map})))))


(defn ^{:deprecated    "3.0"
        :superseded-by "fluree.db/index"}
  index
  "Performs indexing operation on the specified ledger"
  [ledger])


;; MAYBE CHALLENGE?
(defn ^{:deprecated    "3.0"
        :superseded-by "fluree.db/validate"}
  validate
  "Validates a ledger, checks block integrity along with signatures."
  [])


(defn ^{:deprecated    "3.0"
        :superseded-by "fluree.db/pull"}
  pull
  "Checks name service for ledger and pulls latest version locally."
  [])


(defn ^{:deprecated    "3.0"
        :superseded-by "fluree.db/combine"}
  combine
  "Combines multiple ledgers into a new, read-only ledger."
  [])


(defn ^{:deprecated    "3.0"
        :superseded-by "fluree.db/stage"}
  stage
  "Performs a transaction and queues change if valid (does not commit)"
  ([db json-ld] (stage db json-ld nil))
  ([db json-ld opts]
   (log/warn "DEPRECATED function `stage` superseded by `fluree.db.api/stage`")
   (let [result-ch (transact-api/stage db json-ld opts)]
     (promise-wrap result-ch))))


(defn ^{:deprecated    "3.0"
        :superseded-by "fluree.db/commit!"}
  commit!
  "Commits a staged database to the ledger with all changes since the last commit
  aggregated together.

  Commits are tracked in the local environment, but if the ledger is distributed
  it will still need a 'push' to ensure it is published and verified as per the
  distributed rules."
  ([ledger db]
   (promise-wrap
     (ledger/-commit! ledger db)))
  ([ledger db opts]
   (log/warn "DEPRECATED function `commit!` superseded by `fluree.db.api/commit!`")
   (promise-wrap
     (ledger/-commit! ledger db opts))))

(defn ^{:deprecated    "3.0"
        :superseded-by "fluree.db/transact!"}
  transact!
  [conn txn]
  (log/warn "DEPRECATED function `transact!` superseded by `fluree.db.api/transact!`")
  (promise-wrap
    (transact-api/transact! conn txn)))

(defn ^{:deprecated    "3.0"
        :superseded-by "fluree.db/create-with-txn"}
  create-with-txn
  [conn txn]
  (log/warn "DEPRECATED function `create-with-txn` superseded by `fluree.db.api/create-with-txn`")
  (promise-wrap
    (transact-api/create-with-txn conn txn)))

(defn ^{:deprecated    "3.0"
        :superseded-by "fluree.db/status"}
  status
  "Returns current status of ledger branch."
  ([ledger] (ledger/-status ledger))
  ([ledger branch]
   (log/warn "DEPRECATED function `status` superseded by `fluree.db.api/status`")
   (ledger/-status ledger branch)))


(defn ^{:deprecated    "3.0"
        :superseded-by "fluree.db/push"}
  push
  "Pushes all commits since last push to a name service, e.g. a Fluree Network, IPNS, DNS, Fluree Nexus.
  Depending on consensus requirements for a Fluree Network, will accept or reject push as newest update."
  [])



(defn ^{:deprecated    "3.0"
        :superseded-by "fluree.db/squash"}
  squash
  "Squashes multiple unpublished commits into a single unpublished commit"
  [])



(defn ^{:deprecated    "3.0"
        :superseded-by "fluree.db/merge"}
  merge
  "Merges changes from one branch into another branch."
  [])



(defn ^{:deprecated    "3.0"
        :superseded-by "fluree.db/branch"}
  branch
  "Creates a new branch of a given ledger"
  [])


;; db operations

(defn ^{:deprecated    "3.0"
        :superseded-by "fluree.db/db"}
  db
  "Retrieves latest db, or optionally a db at a moment in time
  and/or permissioned to a specific identity."
  ([ledger]
   (db ledger nil))
  ([ledger opts]
   (log/warn "DEPRECATED function `db` superseded by `fluree.db.api/db`")
   (if opts
     (throw (ex-info "DB opts not yet implemented"
                     {:status 500 :error :db/unexpected-error}))
     (ledger/-db ledger))))

(defn ^{:deprecated    "3.0"
        :superseded-by "fluree.db/wrap-policy"}
  wrap-policy
  ([db policy default-allow?]
   (wrap-policy db policy default-allow? nil))
  ([db policy default-allow? values-map]
   (log/warn "DEPRECATED function `wrap-policy` superseded by `fluree.db.api/wrap-policy`")
   (promise-wrap
    (policy/wrap-policy db policy default-allow? values-map))))

(defn ^{:deprecated    "3.0"
        :superseded-by "fluree.db/wrap-identity-policy"}
  wrap-identity-policy
  "For provided identity, locates specific property f:policyClass on
  the identity containing a list of class IRIs that identity the policies
  that should be applied to the identity.

  With the policy classes, finds all policies containing that class
  declaration."
  ([db identity default-allow?]
   (wrap-identity-policy db identity default-allow? nil))
  ([db identity default-allow? values-map]
   (log/warn "DEPRECATED function `wrap-identity-policy` superseded by `fluree.db.api/wrap-identity-policy`")
   (promise-wrap
    (policy/wrap-identity-policy db identity default-allow? values-map))))

(defn ^{:deprecated    "3.0"
        :superseded-by "fluree.db/dataset"}
  dataset
  "Creates a composed dataset from multiple resolved graph databases.

  The databases to be composed are supplied as a map with a string alias
  as they key, and the resolved graph db as the value.

  By default, every resolved graph db will be composed together as a new
  default graph which will be used for all where clauses in queries that
  do *not* specify a specific graph to target, which is done using the
  special `graph` syntax in the where clause.

  If just one or more of the supplied graph dbs should instead be used as
  the default graph (instead of all of them), supply the second argument
  as a list of the db aliases in the db-map that should be used as the
  default.

  Targeting a single named graph in a query (as opposed to the default graph)
  is done by using the `graph` syntax within the 'where' clause, for example:
  {...
   'where': [...
             ['graph' <graph-alias> <query-pattern>]]
   ...}"
  ([named-graphs] (dataset named-graphs (keys named-graphs)))
  ([named-graphs default-graphs]
   (log/warn "DEPRECATED function `dataset` superseded by `fluree.db.api/dataset`")
   (query-api/dataset named-graphs default-graphs)))

(defn ^{:deprecated    "3.0"
        :superseded-by "fluree.db/query"}
  query
  "Queries a dataset or single db and returns a promise with the results."
  ([ds q] (query ds q {}))
  ([ds q opts]
   (log/warn "DEPRECATED function `query` superseded by `fluree.db.api/query`")
   (promise-wrap (query-api/query ds q opts))))

(defn ^{:deprecated    "3.0"
        :superseded-by "fluree.db/credential-query"}
  credential-query
  "Issues a policy-enforced query to the specified dataset/db as a verifiable
  credential.

  Extracts the query from the credential, and cryptographically verifies the
  signing identity, which is then used by `wrap-identity-policy` to extract
  the policy classes and apply the policies to the query."
  ([ds cred-query] (credential-query ds cred-query {}))
  ([ds cred-query {:keys [default-allow? values-map] :as opts}]
   (log/warn "DEPRECATED function `credential-query` superseded by `fluree.db.api/credential-query`")
   (promise-wrap
    (go-try
      (let [{query :subject, identity :did} (<? (cred/verify cred-query))]
       (log/debug "Credential query with identity: " identity " and query: " query)
       (cond
         (and query identity)
         (let [policy-db (<? (policy/wrap-identity-policy ds identity default-allow? values-map))]
           (<? (query-api/query policy-db query opts)))

         identity
         (throw (ex-info "Query not present in credential"
                         {:status 400 :error :db/invalid-credential}))

         :else
         (throw (ex-info "Invalid credential"
                         {:status 400 :error :db/invalid-credential}))))))))

(defn ^{:deprecated    "3.0"
        :superseded-by "fluree.db/query-connection"}
  query-connection
  "Queries the latest db in the ledger specified by the 'from' parameter in the
  query (what that actually looks like is format-specific). Returns a promise
  with the results."
  ([conn q] (query-connection conn q {}))
  ([conn q opts]
   (log/warn "DEPRECATED function `query-connection` superseded by `fluree.db.api/query-connection`")
   (promise-wrap (query-api/query-connection conn q opts))))

(defn ^{:deprecated    "3.0"
        :superseded-by "fluree.db/history"}
  history
  "Return the change history over a specified time range. Optionally include the commit
  that produced the changes."
  ([ledger query]
   (let [latest-db (ledger/-db ledger)
         res-chan  (query-api/history latest-db query)]
     (promise-wrap res-chan)))
  ([ledger query {:keys [policy identity default-allow? values-map] :as _opts}]
   (log/warn "DEPRECATED function `history` superseded by `fluree.db.api/history`")
   (promise-wrap
     (let [latest-db (ledger/-db ledger)
           policy-db (if identity
                       (<? (policy/wrap-identity-policy latest-db identity default-allow? values-map))
                       (<? (policy/wrap-policy latest-db policy default-allow? values-map)))]
      (query-api/history policy-db query)))))

(defn ^{:deprecated    "3.0"
        :superseded-by "fluree.db/credential-history"}
  credential-history
  "Issues a policy-enforced history query to the specified ledger as a
  verifiable credential.

  Extracts the query from the credential, and cryptographically verifies the
  signing identity, which is then used by `wrap-identity-policy` to extract
  the policy classes and apply the policies to the query."
  ([ledger cred-query] (credential-history ledger cred-query {}))
  ([ledger cred-query {:keys [default-allow? values-map] :as opts}]
   (log/warn "DEPRECATED function `credential-history` superseded by `fluree.db.api/credential-history`")
   (promise-wrap
    (go-try
      (let [latest-db                       (ledger/-db ledger)
            {query :subject, identity :did} (<? (cred/verify cred-query))]
       (log/debug "Credential history query with identity: " identity " and query: " query)
       (cond
         (and query identity)
         (let [policy-db (<? (policy/wrap-identity-policy latest-db identity default-allow? values-map))]
           (<? (query-api/history policy-db query)))

         identity
         (throw (ex-info "Query not present in credential"
                         {:status 400 :error :db/invalid-credential}))

         :else
         (throw (ex-info "Invalid credential"
                         {:status 400 :error :db/invalid-credential}))))))))

(defn ^{:deprecated    "3.0"
        :superseded-by "fluree.db/range"}
  range
  "Performs a range scan against the specified index using test functions
  of >=, <=, >, <"
  ;; TODO - assert index is valid index type
  ([db index test match]
   (promise-wrap
     (query-range/index-range db index test match)))
  ([db index start-test start-match end-test end-match]
   (log/warn "DEPRECATED function `range` superseded by `fluree.db.api/range`")
   (promise-wrap
     (query-range/index-range db index start-test start-match end-test end-match))))

(defn ^{:deprecated    "3.0"
        :superseded-by "fluree.db/slice"}
  slice
  "Like range, but returns all flakes that match the supplied flake parts."
  [db index match]
  (log/warn "DEPRECATED function `slice` superseded by `fluree.db.api/slice`")
  (promise-wrap
    (query-range/index-range db index = match)))

(defn ^{:deprecated    "3.0"
        :superseded-by "fluree.db/expand-iri"}
  expand-iri
  "Expands given IRI with the default database context, or provided context."
  ([context compact-iri]
   (log/warn "DEPRECATED function `expand-iri` superseded by `fluree.db.api/expand-iri`")
   (json-ld/expand-iri compact-iri
                       (json-ld/parse-context context))))

(defn ^{:deprecated    "3.0"
        :superseded-by "fluree.db/encode-iri"}
  encode-iri
  "Returns the internal Fluree IRI identifier (a compact form).
  This can be used for doing range scans, slices and for other
  more advanced needs."
  [db iri]
  (log/warn "DEPRECATED function `encode-iri` superseded by `fluree.db.api/encode-iri`")
  (iri/encode-iri db iri))

(defn ^{:deprecated    "3.0"
        :superseded-by "fluree.db/internal-id"}
  internal-id
  "Deprecated, use encode-iri instead."
  {:deprecated true}
  [db iri]
  (do
    (println "WARNING: (internal-id db iri) is deprecated, use (encode-iri db iri).")
    (encode-iri db iri)))

(defn ^{:deprecated    "3.0"
        :superseded-by "fluree.db/decode-iri"}
  decode-iri
  "Opposite of encode-iri. When doing more advanced features
  like direct range-scans of indexes, IRIs are returned in their
  internal compact format. This allows the IRI to be returned
  as a full string IRI."
  [db iri]
  (log/warn "DEPRECATED function `decode-iri` superseded by `fluree.db.api/decode-iri`")
  (iri/decode-sid db iri))

;; reasoning APIs

(defn ^{:deprecated    "3.0"
        :superseded-by "fluree.db/reason"}
  reason
  "Sets the reasoner methods(s) to perform on a db.
  Supported methods are :datalog and :owl2rl.
  One or more methods can be supplied as a sequential list/vector.

  Reasoning is done in-memory at the db-level and is not persisted.

  A rules graph containing rules in JSON-LD format can be supplied,
  or if no rules graph is supplied, the rules will be looked for within
  the db itself."
  ([db methods] (reason db methods nil nil))
  ([db methods rule-sources] (reason db methods rule-sources nil))
  ([db methods rule-sources opts]
   (log/warn "DEPRECATED function `reason` superseded by `fluree.db.api/reason`")
   (promise-wrap
<<<<<<< HEAD
    (reasoner/reason db methods rule-sources opts))))
=======
     (reasoner/reason db methods rule-sources opts))))
>>>>>>> 88d62dfb

(defn ^{:deprecated    "3.0"
        :superseded-by "fluree.db/reasoned-count"}
  reasoned-count
  "Returns a count of reasoned facts in the provided db."
  [db]
  (log/warn "DEPRECATED function `reasoned-count` superseded by `fluree.db.api/reasoned-count`")
  (reasoner/reasoned-count db))

(defn ^{:deprecated    "3.0"
        :superseded-by "fluree.db/reasoned-facts"}
  reasoned-facts
  "Returns all reasoned facts in the provided db as  4-tuples of:
  [subject property object rule-iri]
  where the rule-iri is the @id of the rule that generated the fact

  Returns 4-tuples of  where
  the rule-iri is the @id of the rule that generated the fact.

  NOTE: Currently returns internal fluree ids for subject, property and object.
  This will be changed to return IRIs in a future release.

  Optional opts map specified grouping, or no grouping (default):
  {:group-by :rule} - group by rule IRI
  {:group-by :subject} - group by the reasoned triples' subject
  {:group-by ::property} - group by the reasoned triples' property IRI"
  ([db] (reasoned-facts db nil))
  ([db opts]
   (log/warn "DEPRECATED function `reasoned-facts` superseded by `fluree.db.api/reasoned-facts`")
   (reasoner/reasoned-facts (:group-by opts))))<|MERGE_RESOLUTION|>--- conflicted
+++ resolved
@@ -577,11 +577,7 @@
   ([db methods rule-sources opts]
    (log/warn "DEPRECATED function `reason` superseded by `fluree.db.api/reason`")
    (promise-wrap
-<<<<<<< HEAD
     (reasoner/reason db methods rule-sources opts))))
-=======
-     (reasoner/reason db methods rule-sources opts))))
->>>>>>> 88d62dfb
 
 (defn ^{:deprecated    "3.0"
         :superseded-by "fluree.db/reasoned-count"}
