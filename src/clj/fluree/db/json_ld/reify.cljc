--- conflicted
+++ resolved
@@ -285,7 +285,7 @@
 (defn merge-commit
   "Process a new commit map, converts commit into flakes, updates
   respective indexes and returns updated db"
-  [conn {:keys [alias] :as db} [commit _proof]]
+  [conn db [commit _proof]]
   (go-try
     (let [db-address       (-> commit
                                (get-first const/iri-data)
@@ -297,24 +297,14 @@
           retract          (db-retract db-data)
           retracted-flakes (retract-flakes db t-new retract)
 
-<<<<<<< HEAD
-          {:keys [previous issuer message] :as commit-map}
-          (commit-data/json-ld->map commit (select-keys db index/types))
-=======
           {:keys [previous issuer message data] :as commit-metadata}
           (commit-data/json-ld->map commit db)
->>>>>>> 261a946a
-
-          commit-id          (:id commit-map)
+
+          commit-id          (:id commit-metadata)
           commit-sid         (iri/encode-iri db commit-id)
           [prev-commit _]    (some->> previous :address (read-commit conn) <?)
-<<<<<<< HEAD
-          db-sid             (iri/encode-iri db alias)
-          metadata-flakes    (commit-data/commit-metadata-flakes commit-map
-=======
           db-sid             (iri/encode-iri db (:id data))
           metadata-flakes    (commit-data/commit-metadata-flakes commit-metadata
->>>>>>> 261a946a
                                                                  t-new commit-sid db-sid)
           previous-id        (when prev-commit (:id prev-commit))
           prev-commit-flakes (when previous-id
@@ -341,10 +331,10 @@
                                      message-flakes (into message-flakes)))]
       (when (empty? all-flakes)
         (commit-error "Commit has neither assertions or retractions!"
-                      commit-map))
+                      commit-metadata))
       (-> db
           (merge-flakes t-new all-flakes)
-          (assoc :commit commit-map)))))
+          (assoc :commit commit-metadata)))))
 
 
 (defn trace-commits
