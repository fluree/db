(ns fluree.db.json-ld.transact
  (:require [clojure.core.async :as async :refer [alts! go]]
            [fluree.db.util.log :as log]
            [fluree.db.conn.proto :as conn-proto]
            [fluree.db.constants :as const]
            [fluree.db.fuel :as fuel]
            [fluree.db.json-ld.policy :as perm]
            [fluree.db.dbproto :as dbproto]
            [fluree.db.flake :as flake]
            [fluree.db.json-ld.branch :as branch]
            [fluree.db.json-ld.commit-data :as commit-data]
            [fluree.db.json-ld.shacl :as shacl]
            [fluree.db.json-ld.vocab :as vocab]
            [fluree.db.ledger.proto :as ledger-proto]
            [fluree.db.policy.enforce-tx :as policy]
            [fluree.db.query.fql.parse :as q-parse]
            [fluree.db.query.exec.update :as update]
            [fluree.db.query.exec.where :as where]
            [fluree.db.query.range :as query-range]
            [fluree.db.util.async :refer [<? go-try]]
            [fluree.db.reasoner.core :as reasoner]
            [fluree.db.util.core :as util]))

#?(:clj (set! *warn-on-reflection* true))

(defn validate-rules
  [{:keys [db-after add] :as staged-map} {:keys [subj-mods] :as _tx-state}]
  (let [subj-mods' @subj-mods
        root-db    (dbproto/-rootdb db-after)
        {:keys [shape->validated-properties]} subj-mods']
    (go-try
      (loop [[s-flakes & r] (partition-by flake/s add)
             all-classes         #{}
             remaining-subj-mods subj-mods']
        (if s-flakes
          (let [sid (flake/s (first s-flakes))
                {:keys [classes shacl]} (get subj-mods' sid)]
            (when shacl
              (let [shacl*    (mapv (fn [shape]
                                      (update shape :validated-properties (fnil into #{})
                                              (get shape->validated-properties (:id shape))))
                                    shacl)
                    s-flakes* (<? (query-range/index-range root-db :spot = [sid]))]
                (<? (shacl/validate-target shacl* root-db sid s-flakes*))))
            (recur r (into all-classes classes) (dissoc remaining-subj-mods sid)))
          ;; There may be subjects who need to have rules checked due to the addition
          ;; of a reference, but the subjects themselves were not modified in this txn.
          ;; These will appear in `subj-mods` but not among the `add` flakes.
          ;; We process validation for these remaining subjects here,
          ;; after we have looped through all the `add` flakes.
          (do
            (loop [[[sid mod] & r] (dissoc remaining-subj-mods :shape->validated-properties)]
              (when sid
                (let [{:keys [shacl]} mod
                      flakes (<? (query-range/index-range root-db :spot = [sid]))]
                  (<? (shacl/validate-target shacl root-db sid flakes))
                  (recur r))))
            (let [new-shacl? (or (contains? all-classes const/$sh:NodeShape)
                                 (contains? all-classes const/$sh:PropertyShape))]
              (when new-shacl?
                ;; TODO - PropertyShape class is often not specified for sh:property nodes - direct changes to those would not be caught here!
                (vocab/reset-shapes (:schema db-after)))
              staged-map)))))))

;; TODO - can use transient! below
(defn stage-update-novelty
  "If a db is staged more than once, any retractions in a previous stage will
  get completely removed from novelty. This returns flakes that must be added and removed
  from novelty."
  [novelty-flakes new-flakes]
  (loop [[f & r] new-flakes
         adds    new-flakes
         removes (empty new-flakes)]
    (if f
      (if (true? (flake/op f))
        (recur r adds removes)
        (let [flipped (flake/flip-flake f)]
          (if (contains? novelty-flakes flipped)
            (recur r (disj adds f) (conj removes flipped))
            (recur r adds removes))))
      [(not-empty adds) (not-empty removes)])))

(defn ->tx-state
<<<<<<< HEAD
  "Generates a state map for transaction processing.
  When optional reasoned-from-IRI is provided, will mark
  any new flakes as reasoned from the provided value
  in the flake's metadata (.-m) as :reasoned key."
  [db reasoned-from-IRI]
=======
  [db txn-id author-did]
>>>>>>> 6275e61a
  (let [{:keys [branch ledger policy], db-t :t} db
        commit-t  (-> (ledger-proto/-status ledger branch) branch/latest-commit-t)
        t         (inc commit-t)
        db-before (dbproto/-rootdb db)]
    {:db-before     db-before
     :txn-id                   txn-id
     :author-did               author-did
     :policy        policy
     :stage-update? (= t db-t) ; if a previously staged db is getting updated
                               ; again before committed
     :t             t
     :reasoner-max  10 ;; maximum number of reasoner iterations before exception
     :reasoned      reasoned-from-IRI}))

(defn into-flakeset
  [fuel-tracker error-ch flake-ch]
  (let [flakeset (flake/sorted-set-by flake/cmp-flakes-spot)
        error-xf (halt-when util/exception?)
        flake-xf (if fuel-tracker
                   (let [track-fuel (fuel/track fuel-tracker error-ch)]
                     (comp error-xf track-fuel))
                   error-xf)]
    (async/transduce flake-xf (completing conj) flakeset flake-ch)))

(defn generate-flakes
  [db fuel-tracker parsed-txn tx-state]
  (go
    (let [error-ch  (async/chan)
          db-vol    (volatile! db)
          update-ch (->> (where/search db parsed-txn fuel-tracker error-ch)
                         (update/modify db-vol parsed-txn tx-state fuel-tracker error-ch)
                         (into-flakeset fuel-tracker error-ch))]
      (async/alt!
        error-ch ([e] e)
        update-ch ([result]
                   (if (util/exception? result)
                     result
                     [@db-vol result]))))))

(defn class-flake?
  [f]
  (-> f flake/p (= const/$rdf:type)))

(def extract-class-xf
  (comp
    (filter class-flake?)
    (map flake/o)))

(defn extract-classes
  [flakes]
  (into #{} extract-class-xf flakes))

(defn subject-mods
  [new-flakes db-before]
  (go-try
    (let [has-target-objects-of-shapes (shacl/has-target-objects-of-rule? db-before)]
      (loop [[s-flakes & r] (partition-by flake/s new-flakes)
             subj-mods      {}]
        (if s-flakes
          (let [new-classes      (extract-classes s-flakes)
                sid              (flake/s (first s-flakes))
                existing-classes (<? (query-range/index-range db-before :spot = [sid const/$rdf:type]
                                                              {:flake-xf (map flake/o)}))
                classes          (into new-classes existing-classes)
                class-shapes     (<? (shacl/class-shapes db-before classes))
                ;; these target objects in s-flakes
                pid->ref-flakes  (when has-target-objects-of-shapes
                                   (->> s-flakes
                                        (filter (fn [f]
                                                  (-> f flake/dt (= const/$xsd:anyURI))))
                                        (group-by flake/p)))
                o-pred-shapes    (when (seq pid->ref-flakes)
                                   (<? (shacl/targetobject-shapes db-before (keys pid->ref-flakes))))
                ;; these target subjects in s-flakes
                referring-pids   (when has-target-objects-of-shapes
                                   (<? (query-range/index-range db-before :opst = [sid]
                                                                {:flake-xf (map flake/p)})))
                s-pred-shapes    (when (seq referring-pids)
                                   (<? (shacl/targetobject-shapes db-before referring-pids)))
                shacl-shapes     (into class-shapes s-pred-shapes)
                subj-mods*       (-> subj-mods
                                     (update-in [sid :classes] (fnil into []) classes)
                                     (update-in [sid :shacl] (fnil into []) shacl-shapes))]
            (recur r (reduce
                       (fn [subj-mods o-pred-shape]
                         (let [target-os (->> (get pid->ref-flakes (:target-objects-of o-pred-shape))
                                              (mapv flake/o))]
                           (reduce (fn [subj-mods target-o]
                                     (update-in subj-mods [target-o :shacl] (fnil conj []) o-pred-shape))
                                   subj-mods
                                   target-os)))
                       subj-mods*
                       o-pred-shapes)))
          subj-mods)))))

(defn final-db
  "Returns map of all elements for a stage transaction required to create an
  updated db."
  [db new-flakes {:keys [stage-update? policy t txn-id author-did] :as _tx-state}]
  (let [[add remove] (if stage-update?
                       (stage-update-novelty (get-in db [:novelty :spot]) new-flakes)
                       [new-flakes nil])
        db-after  (-> db
                      (update :txns (fnil conj []) [txn-id author-did])
                      (assoc :policy policy) ;; re-apply policy to db-after
                      (assoc :t t)
                      (commit-data/update-novelty add remove)
                      (commit-data/add-tt-id)
                      (vocab/hydrate-schema add))]
    {:add add :remove remove :db-after db-after}))

(defn reasoner-stage
  [db fuel-tracker rule-id full-rule]
  (go-try
    (let [tx-state      (->tx-state db rule-id)
          parsed-txn    (:rule-parsed full-rule)
          _             (when-not (:where parsed-txn)
                          (throw (ex-info (str "Unable to execute reasoner rule transaction due to format error: " (:rule full-rule))
                                          {:status 400 :error :db/invalid-transaction})))

          flakes-ch     (generate-flakes db fuel-tracker parsed-txn tx-state)
          fuel-error-ch (:error-ch fuel-tracker)
          chans         (remove nil? [fuel-error-ch flakes-ch])
          [flakes] (alts! chans :priority true)]
      (when (util/exception? flakes)
        (throw flakes))
      flakes)))

(defn execute-reasoner-rule
  [db rule-id reasoning-rules fuel-tracker tx-state]
  (go-try
    (let [[db reasoner-flakes] (<? (reasoner-stage db fuel-tracker rule-id (get reasoning-rules rule-id)))
          tx-state* (assoc tx-state :stage-update? true
                                    :db-before db)]
      (log/warn "REASONER FLAKES: " rule-id reasoner-flakes)
      ;; returns map of :db-after, :add, :remove - but for reasoning we only support adds, so remove should be empty
      (final-db db reasoner-flakes tx-state*))))

(defn execute-reasoner
  "Executes the reasoner on the staged db-after and returns the updated db-after."
  [{:keys [reasoner] :as db-after} fuel-tracker {:keys [reasoner-max] :as tx-state}]
  (go-try
    (if reasoner
      (let [reasoning-rules (<? (reasoner/rules-graph db-after))
            rule-schedule   (reasoner/schedule reasoning-rules)]
        (log/debug "reasoning rules: " reasoning-rules)
        (log/debug "reasoning schedule: " rule-schedule)
        (if (seq rule-schedule)
          (loop [[rule-id & r] rule-schedule
                 reasoned-flakes nil ;; Note these are in an AVL set in with spot comparator
                 reasoned-db     db-after
                 summary         {:iterations      0 ;; holds summary across all runs
                                  :reasoned-flakes []
                                  :total-flakes    0}]
            (if rule-id
              (let [{:keys [db-after add]} (<? (execute-reasoner-rule reasoned-db rule-id reasoning-rules fuel-tracker tx-state))]
                (log/debug "executed reasoning rule: " rule-id)
                (log/trace "reasoning rule: " rule-id "produced flakes:" add)
                (recur r
                       (if reasoned-flakes
                         (into reasoned-flakes add)
                         add)
                       db-after
                       summary))
              (let [all-reasoned-flakes (into reasoned-flakes (:reasoned-flakes summary))
                    summary*            {:iterations      (-> summary :iterations inc)
                                         :reasoned-flakes all-reasoned-flakes
                                         :total-flakes    (count all-reasoned-flakes)}
                    new-flakes?         (> (:total-flakes summary*)
                                           (:total-flakes summary))
                    ;reasoning-rules* (<? (convert-rules-dependency-flakes-to-SIDs reasoned-db reasoning-rules))
                    ;rules* (select-keys reasoning-rules rule-schedule) ;; reduce possible rules to only the rules that were run in last iteration
                    ;rule-schedule* (reasoner/schedule reasoning-rules (rule-dependency-fn reasoning-rules reasoned-flakes))
                    ]
                (log/debug "completed reasoning iteration number: " (:iterations summary*)
                           "Total reasoned flakes:" (:total-flakes summary*))
                (if (and new-flakes?
                         (< (:iterations summary*) reasoner-max))
                  (recur rule-schedule nil reasoned-db summary*)
                  reasoned-db))))
          db-after))
      db-after)))

(defn flakes->final-db
  "Takes final set of proposed staged flakes and turns them into a new db value
  along with performing any final validation and policy enforcement."
  [fuel-tracker tx-state [db flakes]]
  (go-try
    (let [subj-mods (<? (subject-mods flakes (:db-before tx-state)))
          ;; wrap it in an atom to reuse old validate-rules and policy/allowed? unchanged
          ;; TODO: remove the atom wrapper once subj-mods is no longer shared code
          tx-state* (assoc tx-state :subj-mods (atom subj-mods))]
      (-> (final-db db flakes tx-state)
          (validate-rules tx-state*)
          <?
          (policy/allowed? tx-state*)
          <?
          (execute-reasoner fuel-tracker tx-state*)
          <?
          dbproto/-rootdb))))

(defn stage
  ([db txn parsed-opts]
   (stage db nil txn parsed-opts))
  ([{:keys [conn ledger] :as db} fuel-tracker txn parsed-opts]
   (go-try
     (let [{:keys [context raw-txn did]} parsed-opts

           parsed-txn (q-parse/parse-txn txn context)
           db*        (if-let [policy-identity (perm/parse-policy-identity parsed-opts context)]
                        (<? (perm/wrap-policy db policy-identity))
                        db)
<<<<<<< HEAD
           tx-state   (->tx-state db* nil)
           flakes     (<? (generate-flakes db fuel-tracker parsed-txn tx-state))]
       (<? (flakes->final-db fuel-tracker tx-state flakes))))))
=======

           {txn-id :address}
           (<? (conn-proto/-txn-write conn ledger raw-txn))

           tx-state (->tx-state db* txn-id did)
           flakes   (<? (generate-flakes db fuel-tracker parsed-txn tx-state))]
       (<? (flakes->final-db tx-state flakes))))))
>>>>>>> 6275e61a
<|MERGE_RESOLUTION|>--- conflicted
+++ resolved
@@ -81,15 +81,11 @@
       [(not-empty adds) (not-empty removes)])))
 
 (defn ->tx-state
-<<<<<<< HEAD
   "Generates a state map for transaction processing.
   When optional reasoned-from-IRI is provided, will mark
   any new flakes as reasoned from the provided value
   in the flake's metadata (.-m) as :reasoned key."
-  [db reasoned-from-IRI]
-=======
-  [db txn-id author-did]
->>>>>>> 6275e61a
+  [db txn-id author-did reasoned-from-IRI]
   (let [{:keys [branch ledger policy], db-t :t} db
         commit-t  (-> (ledger-proto/-status ledger branch) branch/latest-commit-t)
         t         (inc commit-t)
@@ -202,9 +198,9 @@
     {:add add :remove remove :db-after db-after}))
 
 (defn reasoner-stage
-  [db fuel-tracker rule-id full-rule]
-  (go-try
-    (let [tx-state      (->tx-state db rule-id)
+  [db fuel-tracker txn-id author-did rule-id full-rule]
+  (go-try
+    (let [tx-state      (->tx-state db txn-id author-did rule-id)
           parsed-txn    (:rule-parsed full-rule)
           _             (when-not (:where parsed-txn)
                           (throw (ex-info (str "Unable to execute reasoner rule transaction due to format error: " (:rule full-rule))
@@ -219,12 +215,12 @@
       flakes)))
 
 (defn execute-reasoner-rule
-  [db rule-id reasoning-rules fuel-tracker tx-state]
-  (go-try
-    (let [[db reasoner-flakes] (<? (reasoner-stage db fuel-tracker rule-id (get reasoning-rules rule-id)))
+  [db rule-id reasoning-rules fuel-tracker {:keys [txn-id author-did] :as tx-state}]
+  (go-try
+    (let [[db reasoner-flakes] (<? (reasoner-stage db fuel-tracker txn-id author-did rule-id (get reasoning-rules rule-id)))
           tx-state* (assoc tx-state :stage-update? true
                                     :db-before db)]
-      (log/warn "REASONER FLAKES: " rule-id reasoner-flakes)
+      (log/debug "reasoner flakes: " rule-id reasoner-flakes)
       ;; returns map of :db-after, :add, :remove - but for reasoning we only support adds, so remove should be empty
       (final-db db reasoner-flakes tx-state*))))
 
@@ -302,16 +298,10 @@
            db*        (if-let [policy-identity (perm/parse-policy-identity parsed-opts context)]
                         (<? (perm/wrap-policy db policy-identity))
                         db)
-<<<<<<< HEAD
-           tx-state   (->tx-state db* nil)
-           flakes     (<? (generate-flakes db fuel-tracker parsed-txn tx-state))]
-       (<? (flakes->final-db fuel-tracker tx-state flakes))))))
-=======
 
            {txn-id :address}
            (<? (conn-proto/-txn-write conn ledger raw-txn))
 
-           tx-state (->tx-state db* txn-id did)
+           tx-state (->tx-state db* txn-id did nil)
            flakes   (<? (generate-flakes db fuel-tracker parsed-txn tx-state))]
-       (<? (flakes->final-db tx-state flakes))))))
->>>>>>> 6275e61a
+       (<? (flakes->final-db fuel-tracker tx-state flakes))))))