--- conflicted
+++ resolved
@@ -78,8 +78,13 @@
       [(not-empty adds) (not-empty removes)])))
 
 (defn ->tx-state
-<<<<<<< HEAD
-  [db txn author-did]
+  "Generates a state map for transaction processing. When optional
+  reasoned-from-IRI is provided, will mark any new flakes as reasoned from the
+  provided value in the flake's metadata (.-m) as :reasoned key."
+  ([db txn author-did]
+   (->tx-state db txn author-did nil))
+
+  ([db txn author-did reasoned-from-IRI]
   (let [{:keys [policy], db-t :t} db
 
         commit-t  (-> db :commit commit-data/t)
@@ -91,28 +96,9 @@
      :policy        policy
      :stage-update? (= t db-t) ; if a previously staged db is getting updated
                                ; again before committed
-     :t             t}))
-=======
-  "Generates a state map for transaction processing.
-  When optional reasoned-from-IRI is provided, will mark
-  any new flakes as reasoned from the provided value
-  in the flake's metadata (.-m) as :reasoned key."
-  ([db txn-id author-did] (->tx-state db txn-id author-did nil))
-  ([db txn-id author-did reasoned-from-IRI]
-   (let [{:keys [branch ledger policy], db-t :t} db
-         commit-t  (-> (ledger/-status ledger branch) branch/latest-commit-t)
-         t         (inc commit-t)
-         db-before (dbproto/-rootdb db)]
-     {:db-before     db-before
-      :txn-id        txn-id
-      :author-did    author-did
-      :policy        policy
-      :stage-update? (= t db-t) ; if a previously staged db is getting updated
-      ; again before committed
-      :t             t
-      :reasoner-max  10 ;; maximum number of reasoner iterations before exception
-      :reasoned      reasoned-from-IRI})))
->>>>>>> 21f39f2c
+     :t             t
+     :reasoner-max  10 ; maximum number of reasoner iterations before exception
+     :reasoned      reasoned-from-IRI})))
 
 (defn into-flakeset
   [fuel-tracker error-ch flake-ch]
@@ -238,16 +224,6 @@
            db*        (if-let [policy-identity (perm/parse-policy-identity parsed-opts context)]
                         (<? (perm/wrap-policy db policy-identity))
                         db)
-<<<<<<< HEAD
            tx-state   (->tx-state db* raw-txn did)
            flakes     (<? (generate-flakes db fuel-tracker parsed-txn tx-state))]
-       (<? (flakes->final-db tx-state flakes))))))
-=======
-
-           {txn-id :address}
-           (<? (connection/-txn-write conn ledger raw-txn))
-
-           tx-state (->tx-state db* txn-id did)
-           flakes   (<? (generate-flakes db fuel-tracker parsed-txn tx-state))]
-       (<? (flakes->final-db fuel-tracker tx-state flakes))))))
->>>>>>> 21f39f2c
+       (<? (flakes->final-db fuel-tracker tx-state flakes))))))