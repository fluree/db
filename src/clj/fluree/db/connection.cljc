(ns fluree.db.connection
  (:refer-clojure :exclude [replicate])
  (:require [clojure.core.async :as async :refer [<! go go-loop]]
            [clojure.pprint :as pprint]
            [clojure.string :as str]
            [fluree.db.commit.storage :as commit-storage]
            [fluree.db.constants :as const]
            [fluree.db.did :as did]
            [fluree.db.flake.flake-db :as flake-db]
            [fluree.db.fuel :as fuel]
            [fluree.db.json-ld.commit-data :as commit-data]
            [fluree.db.json-ld.credential :as credential]
            [fluree.db.json-ld.iri :as iri]
            [fluree.db.json-ld.policy :as policy]
<<<<<<< HEAD
            [fluree.db.ledger :as ledger]
=======
            [fluree.db.json-ld.policy.rules :as policy.rules]
            [fluree.db.flake.flake-db :as flake-db]
>>>>>>> 11ff9cda
            [fluree.db.nameservice :as nameservice]
            [fluree.db.serde.json :refer [json-serde]]
            [fluree.db.storage :as storage]
            [fluree.db.transact :as transact]
            [fluree.db.util.async :refer [<? go-try]]
            [fluree.db.util.context :as context]
            [fluree.db.util.core :as util :refer [get-first-value try* catch*]]
            [fluree.db.util.log :as log :include-macros true]
            [fluree.json-ld :as json-ld])
  #?(:clj (:import (java.io Writer))))

#?(:clj (set! *warn-on-reflection* true))

(comment
 ;; state machine looks like this:
  {:ledger        {"ledger-a" {;; map of branches, along with current/default branch
                               :branches {}
                               :branch   {}}}
   :subscriptions {}})

(defn blank-state
  "Returns top-level state for connection"
  []
  (atom {:ledger        {}
         :subscriptions {}}))

(defn printer-map
  "Returns map of important data for print writer"
  [conn]
  {:id (:id conn)})

(defrecord Connection [id state parallelism commit-catalog index-catalog primary-publisher
                       secondary-publishers remote-systems serializer cache defaults])

#?(:clj
   (defmethod print-method Connection [^Connection conn, ^Writer w]
     (.write w (str "#fluree/Connection "))
     (binding [*out* w]
       (pr (printer-map conn))))
   :cljs
   (extend-type Connection
     IPrintWithWriter
     (-pr-writer [conn w _opts]
       (-write w "#fluree/Connection ")
       (-write w (pr (printer-map conn))))))

(defmethod pprint/simple-dispatch Connection [^Connection conn]
  (pr conn))

(defn connection?
  [x]
  (instance? Connection x))

(defn connect
  [{:keys [parallelism commit-catalog index-catalog cache serializer
           primary-publisher secondary-publishers remote-systems defaults]
    :or   {serializer (json-serde)} :as _opts}]
  (let [id    (random-uuid)
        state (blank-state)]
    (->Connection id state parallelism commit-catalog index-catalog primary-publisher
                  secondary-publishers remote-systems serializer cache defaults)))

(defn register-ledger
  "Creates a promise-chan and saves it in a cache of ledgers being held
  in-memory on the conn.

  Returns a two-tuple of
  [not-cached? promise-chan]

  where not-cached? is true if a new promise-chan was created, false if an
  existing promise-chan was found.

  promise-chan is the new promise channel that must have the final ledger `put!` into it
  assuming success? is true, otherwise it will return the existing found promise-chan when
  success? is false"
  [{:keys [state] :as _conn} ledger-alias]
  (let [new-p-chan (async/promise-chan)
        new-state  (swap! state update-in [:ledger ledger-alias]
                          (fn [existing]
                            (or existing new-p-chan)))
        p-chan     (get-in new-state [:ledger ledger-alias])
        cached?    (not= p-chan new-p-chan)]
    (log/debug "Registering ledger: " ledger-alias " cached? " cached?)
    [cached? p-chan]))

(defn release-ledger
  "Opposite of register-ledger. Removes reference to a ledger from conn"
  [{:keys [state] :as _conn} ledger-alias]
  (swap! state update :ledger dissoc ledger-alias))

(defn cached-ledger
  "Returns a cached ledger from the connection if it is cached, else nil"
  [{:keys [state] :as _conn} ledger-alias]
  (get-in @state [:ledger ledger-alias]))

(defn notify-ledger
  [conn commit-map]
  (go-try
    (let [expanded-commit (json-ld/expand commit-map)
          ledger-alias    (get-first-value expanded-commit const/iri-alias)]
      (if ledger-alias
        (if-let [ledger-c (cached-ledger conn ledger-alias)]
          (<? (ledger/notify (<? ledger-c) expanded-commit))
          (log/debug "No cached ledger found for commit: " commit-map))
        (log/warn "Notify called with a data that does not have a ledger alias."
                  "Are you sure it is a commit?: " commit-map)))))

(defn publishers
  [{:keys [primary-publisher secondary-publishers] :as _conn}]
  (cons primary-publisher secondary-publishers))

(defn publications
  [conn]
  (:remote-systems conn))

(defn all-nameservices
  [{:keys [remote-systems] :as conn}]
  (concat (publishers conn) remote-systems))

(def fluree-address-prefix
  "fluree:")

(defn fluree-address?
  [x]
  (str/starts-with? x fluree-address-prefix))

(defn relative-ledger-alias?
  [ledger-alias]
  (not (fluree-address? ledger-alias)))

(defn publishing-addresses
  "Retrieve address for each nameservices based on a relative ledger-alias.
  If ledger-alias is not relative, returns only the current ledger alias.

  TODO - if a single non-relative address is used, and the ledger exists,
  we should retrieve all stored ns addresses in the commit if possible and
  try to use all nameservices."
  [conn ledger-alias]
  (go-try
    (if (relative-ledger-alias? ledger-alias)
      (loop [nameservices* (publishers conn)
             addresses     []]
        (let [ns (first nameservices*)]
          (if ns
            (if-let [address (<? (nameservice/publishing-address ns ledger-alias))]
              (recur (rest nameservices*) (conj addresses address))
              (recur (rest nameservices*) addresses))
            addresses)))
      [ledger-alias])))

(defn primary-address
  "From a connection, lookup primary address from nameservice(s) for a given
  ledger alias"
  [{:keys [primary-publisher] :as _conn} ledger-alias]
  (nameservice/publishing-address primary-publisher ledger-alias))

(defn lookup-commit*
  "Returns commit address from first matching nameservice on a conn
   for a given ledger alias and branch"
  [ledger-address nameservices]
  (go-try
    (loop [nses nameservices]
      (when-let [nameservice (first nses)]
        (or (<? (nameservice/lookup nameservice ledger-address))
            (recur (rest nses)))))))

(defn lookup-commit
  [conn ledger-address]
  (lookup-commit* ledger-address (all-nameservices conn)))

(defn read-file-address
  [{:keys [commit-catalog] :as _conn} addr]
  (go-try
    (let [json-data (<? (storage/read-json commit-catalog addr))]
      (assoc json-data "address" addr))))

(defn lookup-publisher-commit
  [conn ledger-address]
  (lookup-commit* ledger-address (publishers conn)))

(defn read-publisher-commit
  [conn ledger-address]
  (go-try
    (if-let [commit-addr (<? (lookup-publisher-commit conn ledger-address))]
      (<? (read-file-address conn commit-addr))
      (throw (ex-info (str "No published commits exists for: " ledger-address)
                      {:status 404 :error :db/commit-not-found})))))

(defn published-addresses
  [conn ledger-alias]
  (go-try
    (loop [[nsv & r] (publishers conn)
           addrs     []]
      (if nsv
        (if (<? (nameservice/published-ledger? nsv ledger-alias))
          (recur r (conj addrs (<? (nameservice/publishing-address nsv ledger-alias))))
          (recur r addrs))
        addrs))))

(defn published-ledger?
  [conn ledger-alias]
  (go-try
    (loop [[nsv & r] (publishers conn)]
      (if nsv
        (or (<? (nameservice/published-ledger? nsv ledger-alias))
            (recur r))
        false))))

(defn known-addresses
  [conn ledger-alias]
  (go-try
    (loop [[nsv & r] (publications conn)
           addrs     []]
      (if nsv
        (recur r (into addrs (<? (nameservice/known-addresses nsv ledger-alias))))
        addrs))))

(defn ledger-exists?
  "Checks nameservices on a connection and returns true if any nameservice
  already has a ledger associated with the given alias."
  [conn ledger-alias]
  (go-try
    (or (<? (published-ledger? conn ledger-alias))
        (boolean (not-empty (<? (known-addresses conn ledger-alias)))))))

(defn current-addresses
  [conn ledger-alias]
  (go-try
    (into (<? (published-addresses conn ledger-alias))
          (<? (known-addresses conn ledger-alias)))))

(defn all-publications
  [{:keys [remote-systems] :as _conn}]
  remote-systems)

(defn subscribe-all
  [publications ledger-alias]
  (->> publications
       (map (fn [pub]
              (nameservice/subscribe pub ledger-alias)))
       async/merge))

(defn subscribed?
  [current-state ledger-alias]
  (contains? (:subscriptions current-state) ledger-alias))

(defn get-subscription
  [current-state ledger-alias]
  (get-in current-state [:subscriptions ledger-alias]))

(defn add-subscription
  [current-state publications ledger-alias]
  (if-not (subscribed? current-state ledger-alias)
    (let [sub-ch (subscribe-all publications ledger-alias)]
      (assoc-in current-state [:subscriptions ledger-alias] sub-ch))
    current-state))

(defn remove-subscription
  [current-state ledger-alias]
  (update current-state :subscriptions dissoc ledger-alias))

;; TODO; Were subscribing to every remote system for every ledger we load.
;; Perhaps we should ensure that a remote system manages a particular ledger
;; before subscribing
(defn subscribe-ledger
  "Initiates subscription requests for a ledger into all remote systems on a
  connection."
  [{:keys [state] :as conn} ledger-alias]
  (let [pubs                   (all-publications conn)
        [prev-state new-state] (swap-vals! state add-subscription pubs ledger-alias)]
    (when-not (subscribed? prev-state ledger-alias)
      (let [sub-ch (get-subscription new-state ledger-alias)]
        (go-loop []
          (when-let [msg (<! sub-ch)]
            (log/info "Subscribed ledger:" ledger-alias "received subscription message:" msg)
            (let [action (get msg "action")
                  data   (get msg "data")]
              (if (= "new-commit" action)
                (notify-ledger conn data)
                (log/info "New subscrition message with action: " action "received, ignored.")))
            (recur)))
        :subscribed))))

(defn unsubscribe-ledger
  "Initiates unsubscription requests for a ledger into all namespaces on a connection."
  [{:keys [state] :as conn} ledger-alias]
  (->> (all-publications conn)
       (map (fn [pub]
              (nameservice/unsubscribe pub ledger-alias)))
       dorun)
  (swap! state remove-subscription ledger-alias))

(defn parse-identity
  [conn identity]
  (if identity
    (if (map? identity)
      identity
      {:id identity})
    (-> conn :defaults :identity)))

(defn parse-ledger-options
  [conn {:keys [did branch indexing]
         :or   {branch :main}}]
  (let [did*           (parse-identity conn did)
        ledger-default (-> conn :defaults :indexing)
        indexing*      (merge ledger-default indexing)]
    {:did      did*
     :branch   branch
     :indexing indexing*}))

(defn create-ledger
  [{:keys [commit-catalog index-catalog] :as conn}
   ledger-alias opts]
  (go-try
    (let [[cached? ledger-chan] (register-ledger conn ledger-alias)]
      (if cached?
        (throw (ex-info (str "Unable to create new ledger, one already exists for: " ledger-alias)
                        {:status 400
                         :error  :db/ledger-exists}))
        (let [addr          (<? (primary-address conn ledger-alias))
              publish-addrs (<? (publishing-addresses conn ledger-alias))
              pubs          (publishers conn)
              ledger-opts   (parse-ledger-options conn opts)
              ledger        (<! (ledger/create {:conn              conn
                                                :alias             ledger-alias
                                                :address           addr
                                                :publish-addresses publish-addrs
                                                :commit-catalog    commit-catalog
                                                :index-catalog     index-catalog
                                                :publishers        pubs}
                                               ledger-opts))]
          (when (util/exception? ledger)
            (release-ledger conn ledger-alias))
          (async/put! ledger-chan ledger)
          ledger)))))

(defn commit->ledger-alias
  "Returns ledger alias from commit map, if present. If not present
  then tries to resolve the ledger alias from the nameservice."
  [conn db-alias commit-map]
  (or (get-first-value commit-map const/iri-alias)
      (->> (all-nameservices conn)
           (some (fn [ns]
                   (nameservice/alias ns db-alias))))))

(defn load-ledger*
  [{:keys [commit-catalog index-catalog] :as conn}
   ledger-chan address]
  (go-try
    (let [commit  (<? (lookup-commit conn address))
          _            (if-not commit
                         (throw (ex-info (str "Unable to load. No record of ledger exists: " address)
                                         {:status 400 :error :db/invalid-db}))
                         (log/debug "Attempting to load from address:" address
                                    "with commit:" commit))
          ledger-alias (commit->ledger-alias conn address commit)
          branch       (keyword (get-first-value commit const/iri-branch))

          {:keys [did branch indexing]} (parse-ledger-options conn {:branch branch})

          pubs   (publishers conn)
          ledger (ledger/instantiate conn ledger-alias address branch commit-catalog
                                     index-catalog pubs indexing did commit)]
      (subscribe-ledger conn ledger-alias)
      (async/put! ledger-chan ledger)
      ledger)))

(defn load-ledger-address
  [conn address]
  (let [alias (nameservice/address-path address)
        [cached? ledger-chan] (register-ledger conn alias)]
    (if cached?
      ledger-chan
      (load-ledger* conn ledger-chan address))))

(defn try-load-address
  [conn ledger-chan alias addr]
  (go
    (try* (<? (load-ledger* conn ledger-chan addr))
          (catch* e
            (log/debug e "Unable to load ledger alias" alias "at address:" addr)))))

(defn load-ledger-alias
  [conn alias]
  (go-try
    (let [[cached? ledger-chan] (register-ledger conn alias)]
      (if cached?
        (<? ledger-chan)
        (loop [[addr & r] (<? (current-addresses conn alias))]
          (if addr
            (or (<? (try-load-address conn ledger-chan alias addr))
                (recur r))
            (do (release-ledger conn alias)
                (let [ex (ex-info (str "Load for " alias " failed due to failed address lookup.")
                                  {:status 404 :error :db/unknown-address}
                                  addr)]
                  (async/put! ledger-chan ex)
                  (throw ex)))))))))

(defn load-ledger
  [conn alias-or-address]
  (if (fluree-address? alias-or-address)
    (load-ledger-address conn alias-or-address)
    (load-ledger-alias conn alias-or-address)))

(def f-context {"f" "https://ns.flur.ee/ledger#"})

(defn write-transaction
  [storage ledger-alias txn]
  (let [path (str/join "/" [ledger-alias "txn"])]
    (storage/content-write-json storage path txn)))

;; TODO - as implemented the db handles 'staged' data as per below (annotation, raw txn)
;; TODO - however this is really a concern of "commit", not staging and I don' think the db should be handling any of it
(defn write-transactions!
  [storage ledger-alias staged]
  (go-try
    (loop [[next-staged & r] staged
           results []]
      (if next-staged
        (let [[txn author-did annotation] next-staged
              results* (if txn
                         (let [{txn-id :address} (<? (write-transaction storage ledger-alias txn))]
                           (conj results [txn-id author-did annotation]))
                         (conj results next-staged))]
          (recur r results*))
        results))))

(defn update-commit-address
  "Once a commit address is known, which might be after the commit is written
  if IPFS, add the final address into the commit map."
  [[commit-map commit-jsonld] commit-address]
  [(assoc commit-map :address commit-address)
   (assoc commit-jsonld "address" commit-address)])

(defn write-commit
  [commit-storage alias {:keys [did private]} commit]
  (go-try
    (let [[_ commit-jsonld :as commit-pair]
          (commit-data/commit->jsonld commit)

          signed-commit (if did
                          (<? (credential/generate commit-jsonld private (:id did)))
                          commit-jsonld)
          commit-res    (<? (commit-storage/write-jsonld commit-storage alias signed-commit))

          [commit* commit-jsonld*]
          (update-commit-address commit-pair (:address commit-res))]
      {:commit-map    commit*
       :commit-jsonld commit-jsonld*
       :write-result  commit-res})))

(defn publish-commit
  "Publishes commit to all nameservices registered with the ledger."
  [{:keys [primary-publisher secondary-publishers] :as _conn} commit-jsonld]
  (go-try
    (let [result (<? (nameservice/publish primary-publisher commit-jsonld))]
      (nameservice/publish-to-all commit-jsonld secondary-publishers)
      result)))

(defn formalize-commit
  [{prev-commit :commit :as staged-db} new-commit]
  (let [max-ns-code (-> staged-db :namespace-codes iri/get-max-namespace-code)]
    (-> staged-db
        (update :staged empty)
        (assoc :commit new-commit
               :prev-commit prev-commit
               :max-namespace-code max-ns-code)
        (commit-data/add-commit-flakes prev-commit))))

(defn sanitize-commit-options
  "Parses the commit options and removes non-public opts."
  [opts]
  (if (string? opts)
    {:message opts}
    (select-keys opts [:context :did :private :message :tag :index-files-ch])))

(defn parse-commit-context
  [context]
  (let [parsed-context (if context
                         (-> context
                             json-ld/parse-context
                             (json-ld/parse-context f-context))
                         (json-ld/parse-context f-context))]
    (context/stringify parsed-context)))

(defn parse-keypair
  [ledger {:keys [did private] :as opts}]
  (let [private* (or private
                     (:private did)
                     (-> ledger :did :private))
        did*     (or (some-> private* did/private->did)
                     did
                     (:did ledger))]
    (assoc opts :did did*, :private private*)))

(defn parse-data-helpers
  [{:keys [context] :as opts}]
  (let [ctx-used-atom (atom {})
        compact-fn    (json-ld/compact-fn context ctx-used-atom)]
    (assoc opts
           :commit-data-opts {:compact-fn    compact-fn
                              :compact       (fn [iri] (json-ld/compact iri compact-fn))
                              :id-key        (json-ld/compact "@id" compact-fn)
                              :type-key      (json-ld/compact "@type" compact-fn)
                              :ctx-used-atom ctx-used-atom})))

(defn parse-commit-opts
  [ledger opts]
  (-> opts
      (update :context parse-commit-context)
      (->> (parse-keypair ledger))
      parse-data-helpers))

(defn apply-stage!
  [{:keys [conn] ledger-alias :alias, :as ledger}
   {:keys [branch t stats commit] :as staged-db}
   opts]
  (go-try
    (let [{:keys [commit-catalog]} conn

          {:keys [tag time message did private commit-data-opts index-files-ch]
           :or   {time (util/current-time-iso)}}
          (parse-commit-opts ledger opts)

          {:keys [dbid db-jsonld staged-txns]}
          (flake-db/db->jsonld staged-db commit-data-opts)

          ;; TODO - we do not support multiple "transactions" in a single
          ;; commit (although other code assumes we do which needs cleaning)
          [[txn-id author annotation] :as _txns]
          (<? (write-transactions! commit-catalog ledger-alias staged-txns))

          data-write-result (<? (commit-storage/write-jsonld commit-catalog ledger-alias db-jsonld))
          db-address        (:address data-write-result) ; may not have address (e.g. IPFS) until after writing file
          keypair           {:did did, :private private}

          new-commit (commit-data/new-db-commit-map {:old-commit commit
                                                     :issuer     did
                                                     :message    message
                                                     :tag        tag
                                                     :dbid       dbid
                                                     :t          t
                                                     :time       time
                                                     :db-address db-address
                                                     :author     author
                                                     :annotation annotation
                                                     :txn-id     txn-id
                                                     :flakes     (:flakes stats)
                                                     :size       (:size stats)})

          {:keys [commit-map commit-jsonld write-result]}
          (<? (write-commit commit-catalog ledger-alias keypair new-commit))

          db  (formalize-commit staged-db commit-map)
          db* (ledger/update-commit! ledger branch db index-files-ch)]

      (log/debug "Committing t" t "at" time)

      (<? (publish-commit conn commit-jsonld))

      (-> write-result
          (select-keys [:address :hash :size])
          (assoc :t t, :db db*)))))

(defn commit!
  "Finds all uncommitted transactions and wraps them in a Commit document as the subject
  of a VerifiableCredential. Persists according to the :ledger :conn :method and
  returns a db with an updated :commit."
  ([ledger staged-db]
   (commit! ledger staged-db nil))
  ([ledger staged-db opts]
   (go-try
     (:db (<? (apply-stage! ledger staged-db opts))))))

(defn track?
  [parsed-opts]
  (or (:max-fuel parsed-opts)
      (:meta parsed-opts)))

(defn stage-triples
  "Stages a new transaction that is already parsed into the
   internal Fluree triples format."
  [db parsed-txn parsed-opts]
  (go-try
    (let [identity  (:identity parsed-opts)
          policy-db (if (policy/policy-enforced-opts? parsed-opts)
                      (let [parsed-context (:context parsed-opts)]
                        (<? (policy/policy-enforce-db db parsed-context parsed-opts)))
                      db)]
      (if (track? parsed-opts)
        (let [start-time   #?(:clj (System/nanoTime)
                            :cljs (util/current-time-millis))
              fuel-tracker (fuel/tracker (:max-fuel parsed-opts))]
          (try*
            (let [result        (<? (transact/stage policy-db fuel-tracker identity parsed-txn parsed-opts))
                  policy-report (policy.rules/enforcement-report result)]
              (cond-> {:status 200
                       :result result
                       :time   (util/response-time-formatted start-time)
                       :fuel   (fuel/tally fuel-tracker)}
                policy-report (assoc :policy policy-report)))
            (catch* e
<<<<<<< HEAD
              (throw (ex-info "Error staging database"
                              {:time (util/response-time-formatted start-time)
                               :fuel (fuel/tally fuel-tracker)}
                              e)))))
=======
                    (throw (ex-info (ex-message e)
                                    (let [policy-report (policy.rules/enforcement-report policy-db)]
                                      (cond-> {:time (util/response-time-formatted start-time)
                                               :fuel (fuel/tally fuel-tracker)}
                                        policy-report (assoc :policy policy-report)))
                                    e)))))
>>>>>>> 11ff9cda
        (<? (transact/stage policy-db identity parsed-txn parsed-opts))))))

(defn transact-ledger!
  [_conn ledger triples {:keys [branch] :as parsed-opts, :or {branch :main}}]
  (log/info "transacting ledger:" parsed-opts)
  (go-try
    (let [db       (ledger/current-db ledger branch)
          staged   (<? (stage-triples db triples parsed-opts))
          ;; commit API takes a did-map and parsed context as opts
          ;; whereas stage API takes a did IRI and unparsed context.
          ;; Dissoc them until deciding at a later point if they can carry through.
          cmt-opts (dissoc parsed-opts :context :identity)]
      (if (track? parsed-opts)
        (assoc staged :result (<? (commit! ledger (:result staged) cmt-opts)))
        (<? (commit! ledger staged cmt-opts))))))

(defn transact!
  [conn ledger-id triples parsed-opts]
  (log/info "transacting:" parsed-opts)
  (go-try
    (let [ledger (<? (load-ledger conn ledger-id))]
      (<? (transact-ledger! conn ledger triples parsed-opts)))))

(defn replicate-index-node
  [conn address data]
  (let [clg (-> conn :index-catalog :storage)]
    (storage/write-catalog-bytes clg address data)))<|MERGE_RESOLUTION|>--- conflicted
+++ resolved
@@ -12,12 +12,8 @@
             [fluree.db.json-ld.credential :as credential]
             [fluree.db.json-ld.iri :as iri]
             [fluree.db.json-ld.policy :as policy]
-<<<<<<< HEAD
+            [fluree.db.json-ld.policy.rules :as policy.rules]
             [fluree.db.ledger :as ledger]
-=======
-            [fluree.db.json-ld.policy.rules :as policy.rules]
-            [fluree.db.flake.flake-db :as flake-db]
->>>>>>> 11ff9cda
             [fluree.db.nameservice :as nameservice]
             [fluree.db.serde.json :refer [json-serde]]
             [fluree.db.storage :as storage]
@@ -610,7 +606,7 @@
                       db)]
       (if (track? parsed-opts)
         (let [start-time   #?(:clj (System/nanoTime)
-                            :cljs (util/current-time-millis))
+                              :cljs (util/current-time-millis))
               fuel-tracker (fuel/tracker (:max-fuel parsed-opts))]
           (try*
             (let [result        (<? (transact/stage policy-db fuel-tracker identity parsed-txn parsed-opts))
@@ -621,19 +617,12 @@
                        :fuel   (fuel/tally fuel-tracker)}
                 policy-report (assoc :policy policy-report)))
             (catch* e
-<<<<<<< HEAD
-              (throw (ex-info "Error staging database"
-                              {:time (util/response-time-formatted start-time)
-                               :fuel (fuel/tally fuel-tracker)}
+              (throw (ex-info (ex-message e)
+                              (let [policy-report (policy.rules/enforcement-report policy-db)]
+                                (cond-> {:time (util/response-time-formatted start-time)
+                                         :fuel (fuel/tally fuel-tracker)}
+                                  policy-report (assoc :policy policy-report)))
                               e)))))
-=======
-                    (throw (ex-info (ex-message e)
-                                    (let [policy-report (policy.rules/enforcement-report policy-db)]
-                                      (cond-> {:time (util/response-time-formatted start-time)
-                                               :fuel (fuel/tally fuel-tracker)}
-                                        policy-report (assoc :policy policy-report)))
-                                    e)))))
->>>>>>> 11ff9cda
         (<? (transact/stage policy-db identity parsed-txn parsed-opts))))))
 
 (defn transact-ledger!
