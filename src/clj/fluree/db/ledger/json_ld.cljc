--- conflicted
+++ resolved
@@ -155,13 +155,8 @@
                     " however, latest-t is more current: " latest-t)
           false)))))
 
-<<<<<<< HEAD
-(defrecord JsonLDLedger [id address alias did indexer state cache conn method reasoner]
-  ledger-proto/iCommit
-=======
-(defrecord JsonLDLedger [id address alias did indexer state cache conn]
+(defrecord JsonLDLedger [id address alias did indexer state cache conn reasoner]
   ledger/iCommit
->>>>>>> 151611dc
   (-commit! [ledger db] (commit! ledger db nil))
   (-commit! [ledger db opts] (commit! ledger db opts))
   (-notify [ledger expanded-commit] (notify ledger expanded-commit))
