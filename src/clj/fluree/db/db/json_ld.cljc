(ns fluree.db.db.json-ld
  (:refer-clojure :exclude [load vswap!])
  (:require [#?(:clj clojure.pprint, :cljs cljs.pprint) :as pprint :refer [pprint]]
            [clojure.core.async :as async :refer [go]]
            [clojure.set :refer [map-invert]]
            [fluree.db.connection :as connection]
            [fluree.db.constants :as const]
            [fluree.db.datatype :as datatype]
            [fluree.db.db.json-ld.format :as jld-format]
            [fluree.db.db.json-ld.history :as history]
            [fluree.db.db.json-ld.policy :as db-policy]
            [fluree.db.dbproto :as dbproto]
            [fluree.db.flake :as flake]
            [fluree.db.fuel :as fuel]
            [fluree.db.index :as index]
            [fluree.db.indexer :as indexer]
            [fluree.db.indexer.default :as idx-default]
            [fluree.db.indexer.storage :as index-storage]
            [fluree.db.json-ld.commit-data :as commit-data]
            [fluree.db.json-ld.iri :as iri]
            [fluree.db.json-ld.policy :as policy]
            [fluree.db.json-ld.reify :as reify]
            [fluree.db.json-ld.shacl :as shacl]
            [fluree.db.json-ld.transact :as jld-transact]
            [fluree.db.json-ld.vocab :as vocab]
            [fluree.db.permissions-validate :as validate]
            [fluree.db.policy.enforce-tx :as tx-policy]
            [fluree.db.query.exec.update :as update]
            [fluree.db.query.exec.where :as where]
            [fluree.db.query.history :refer [AuditLog]]
            [fluree.db.query.json-ld.response :as jld-response]
            [fluree.db.query.range :as query-range]
            [fluree.db.serde.json :as serde-json]
            [fluree.db.time-travel :refer [TimeTravel]]
            [fluree.db.util.async :refer [<? go-try]]
            [fluree.db.util.core :as util :refer [get-first get-first-value
                                                  get-first-id vswap!]]
            [fluree.db.util.log :as log]
            [fluree.json-ld :as json-ld])
  #?(:clj (:import (java.io Writer))))

#?(:clj (set! *warn-on-reflection* true))

(def data-version 0)

;; ================ Jsonld record support fns ================================

(defn root-db
  [this]
  (policy/root this))

(defn class-ids
  "Returns list of class-ids for given subject-id"
  [db subject-id]
  (go-try
    (let [root (root-db db)]
      (<? (query-range/index-range root :spot = [subject-id const/$rdf:type]
                                   {:flake-xf (map flake/o)})))))

(defn p-prop
  [schema property predicate]
  (assert (#{:id :iri :subclassOf :parentProps :childProps :datatype}
           property)
          (str "Invalid predicate property: " (pr-str property)))
  (get-in schema [:pred predicate property]))

(defn class-prop
  [{:keys [schema] :as _db} meta-key class]
  (if (= :subclasses meta-key)
    (get @(:subclasses schema) class)
    (p-prop schema meta-key class)))

(defn empty-all-novelty
  [db]
  (let [cleared (reduce (fn [db* idx]
                          (update-in db* [:novelty idx] empty))
                        db index/types)]
    (assoc-in cleared [:novelty :size] 0)))

(defn empty-novelty
  "Empties novelty @ t value and earlier. If t is null, empties all novelty."
  [db t]
  (cond
    (or (nil? t)
        (= t (:t db)))
    (empty-all-novelty db)

    (flake/t-before? t (:t db))
    (let [cleared (reduce (fn [db* idx]
                            (update-in db* [:novelty idx]
                                       (fn [flakes]
                                         (index/flakes-after t flakes))))
                          db index/types)
          size    (flake/size-bytes (get-in cleared [:novelty :spot]))]
      (assoc-in cleared [:novelty :size] size))

    :else
    (throw (ex-info (str "Request to empty novelty at t value: " t
                         ", however provided db is only at t value: " (:t db))
                    {:status 500 :error :db/indexing}))))

(defn force-index-update
  [{:keys [commit] :as db} {data-map :data, :keys [spot post opst tspo] :as commit-index}]
  (let [index-t (:t data-map)
        commit* (assoc commit :index commit-index)]
    (-> db
        (empty-novelty index-t)
        (assoc :commit commit*
               :novelty* (empty-novelty db index-t)
               :spot spot
               :post post
               :opst opst
               :tspo tspo)
        (assoc-in [:stats :indexed] index-t))))

(defn newer-index?
  [commit {data-map :data, :as _commit-index}]
  (if data-map
    (let [commit-index-t (commit-data/index-t commit)
          index-t        (:t data-map)]
      (or (nil? commit-index-t)
          (flake/t-after? index-t commit-index-t)))
    false))

(defn index-update
  "If provided commit-index is newer than db's commit index, updates db by cleaning novelty.
  If it is not newer, returns original db."
  [{:keys [commit] :as db} commit-index]
  (if (newer-index? commit commit-index)
    (force-index-update db commit-index)
    db))

(defn match-id
  [db fuel-tracker solution s-mch error-ch]
  (let [matched-ch (async/chan 2 (comp cat
                                       (partition-by flake/s)
                                       (map first)
                                       (map (fn [f]
                                              (if (where/unmatched-var? s-mch)
                                                (let [var     (where/get-variable s-mch)
                                                      matched (where/match-subject s-mch db f)]
                                                  (assoc solution var matched))
                                                solution)))))
        s-mch*     (where/assign-matched-component s-mch solution)]
    (if-let [s (where/compute-sid db s-mch*)]
      (-> db
          (where/resolve-flake-range fuel-tracker error-ch [s])
          (async/pipe matched-ch))
      (async/close! matched-ch))
    matched-ch))

(defn match-triple
  [db fuel-tracker solution tuple error-ch]
  (let [matched-ch (async/chan 2 (comp cat
                                       (map (fn [flake]
                                              (where/match-flake solution tuple db flake)))))
        db-alias   (:alias db)
        triple     (where/assign-matched-values tuple solution)]
    (if-let [[s p o] (where/compute-sids db triple)]
      (let [pid (where/get-sid p db)]
        (if-let [props (and pid (where/get-child-properties db pid))]
          (let [prop-ch (-> props (conj pid) async/to-chan!)]
            (async/pipeline-async 2
                                  matched-ch
                                  (fn [prop ch]
                                    (let [p* (where/match-sid p db-alias prop)]
                                      (-> db
                                          (where/resolve-flake-range fuel-tracker error-ch [s p* o])
                                          (async/pipe ch))))
                                  prop-ch))

          (-> db
              (where/resolve-flake-range fuel-tracker error-ch [s p o])
              (async/pipe matched-ch))))
      (async/close! matched-ch))
    matched-ch))

(defn with-distinct-subjects
  "Return a transducer that filters a stream of flakes by removing any flakes with
  subject ids repeated from previously processed flakes."
  []
  (fn [rf]
    (let [seen-sids (volatile! #{})]
      (fn
        ;; Initialization: do nothing but initialize the supplied reducing fn
        ([]
         (rf))

        ;; Iteration: keep track of subject ids seen; only pass flakes with new
        ;; subject ids through to the supplied reducing fn.
        ([result f]
         (let [sid (flake/s f)]
           (if (contains? @seen-sids sid)
             result
             (do (vswap! seen-sids conj sid)
                 (rf result f)))))

        ;; Termination: do nothing but terminate the supplied reducing fn
        ([result]
         (rf result))))))

(defn match-class
  [db fuel-tracker solution triple error-ch]
  (let [matched-ch (async/chan 2 (comp cat
                                       (with-distinct-subjects)
                                       (map (fn [flake]
                                              (where/match-flake solution triple db flake)))))
        db-alias   (:alias db)
        triple     (where/assign-matched-values triple solution)]
    (if-let [[s p o] (where/compute-sids db triple)]
      (let [cls        (where/get-sid o db)
            sub-obj    (dissoc o ::sids ::iri)
            class-objs (into [o]
                             (comp (map (fn [cls]
                                          (where/match-sid sub-obj db-alias cls)))
                                   (remove nil?))
                             (class-prop db :subclasses cls))
            class-ch   (async/to-chan! class-objs)]
        (async/pipeline-async 2
                              matched-ch
                              (fn [class-obj ch]
                                (-> (where/resolve-flake-range db fuel-tracker error-ch [s p class-obj])
                                    (async/pipe ch)))
                              class-ch))
      (async/close! matched-ch))
    matched-ch))


;; TODO - can use transient! below
(defn stage-update-novelty
  "If a db is staged more than once, any retractions in a previous stage will
  get completely removed from novelty. This returns flakes that must be added and removed
  from novelty."
  [novelty-flakes new-flakes]
  (loop [[f & r] new-flakes
         adds    new-flakes
         removes (empty new-flakes)]
    (if f
      (if (true? (flake/op f))
        (recur r adds removes)
        (let [flipped (flake/flip-flake f)]
          (if (contains? novelty-flakes flipped)
            (recur r (disj adds f) (conj removes flipped))
            (recur r adds removes))))
      [(not-empty adds) (not-empty removes)])))

(defn ->tx-state
  "Generates a state map for transaction processing. When optional
  reasoned-from-IRI is provided, will mark any new flakes as reasoned from the
  provided value in the flake's metadata (.-m) as :reasoned key."
  [& {:keys [db context txn author-did annotation reasoned-from-iri]}]
  (let [{:keys [policy], db-t :t} db

        commit-t  (-> db :commit commit-data/t)
        t         (flake/next-t commit-t)
        db-before (root-db db)]
    {:db-before     db-before
     :context       context
     :txn           txn
     :annotation    annotation
     :author-did    author-did
     :policy        policy
     :stage-update? (= t db-t) ; if a previously staged db is getting updated again before committed
     :t             t
     :reasoner-max  10 ; maximum number of reasoner iterations before exception
     :reasoned      reasoned-from-iri}))

(defn into-flakeset
  [fuel-tracker error-ch flake-ch]
  (let [flakeset (flake/sorted-set-by flake/cmp-flakes-spot)
        error-xf (halt-when util/exception?)
        flake-xf (if fuel-tracker
                   (let [track-fuel (fuel/track fuel-tracker error-ch)]
                     (comp error-xf track-fuel))
                   error-xf)]
    (async/transduce flake-xf (completing conj) flakeset flake-ch)))

(defn reasoned-rule?
  "Returns truthy if the flake has been generated by reasoner"
  [flake]
  (-> flake meta :reasoned))

(defn non-reasoned-flakes
  "Takes a sequence of flakes and removes any flakes which are reasoned.

  This is primarily used to remove reasoned flakes from commits."
  [flakes]
  (remove reasoned-rule? flakes))

(defn reasoned-flakes
  "Takes a sequence of flakes and keeps only reasoned flakes"
  [flakes]
  (filter reasoned-rule? flakes))

(defn generate-flakes
  [db fuel-tracker parsed-txn tx-state]
  (go
    (let [error-ch  (async/chan)
          db-vol    (volatile! db)
          update-ch (->> (where/search db parsed-txn fuel-tracker error-ch)
                         (update/modify db-vol parsed-txn tx-state fuel-tracker error-ch)
                         (into-flakeset fuel-tracker error-ch))]
      (async/alt!
        error-ch ([e] e)
        update-ch ([result]
                   (if (util/exception? result)
                     result
                     [@db-vol result]))))))

(defn modified-subjects
  "Returns a map of sid to s-flakes for each modified subject."
  [db flakes]
  (go-try
    (loop [[s-flakes & r] (partition-by flake/s flakes)
           sid->s-flakes {}]
      (if s-flakes
        (let [sid             (some-> s-flakes first flake/s)
              existing-flakes (<? (query-range/index-range db :spot = [sid]))]
          (recur r (assoc sid->s-flakes sid (into (set s-flakes) existing-flakes))))
        sid->s-flakes))))

(defn final-db
  "Returns map of all elements for a stage transaction required to create an
  updated db."
  [db new-flakes {:keys [stage-update? policy t txn author-did annotation db-before context] :as _tx-state}]
  (go-try
    (let [[add remove] (if stage-update?
                         (stage-update-novelty (get-in db [:novelty :spot]) new-flakes)
                         [new-flakes nil])

          mods     (<? (modified-subjects db add))

          db-after (-> db
                       (update :staged conj [txn author-did annotation])
                       (assoc :policy policy) ;; re-apply policy to db-after
                       (assoc :t t)
                       (commit-data/update-novelty add remove)
                       (commit-data/add-tt-id)
                       (vocab/hydrate-schema add mods))]
      {:add add :remove remove :db-after db-after :db-before db-before :mods mods :context context})))

(defn validate-db-update
  [{:keys [db-after db-before mods context] :as staged-map}]
  (go-try
    (<? (shacl/validate! db-before (root-db db-after) (vals mods) context))
    (let [allowed-db (<? (tx-policy/allowed? staged-map))]
      (root-db allowed-db))))

(defn stage
  [db fuel-tracker context identity annotation raw-txn parsed-txn]
  (go-try
    (let [db*        (if identity
                       (<? (policy/wrap-policy db identity))
                       db)
          tx-state   (->tx-state :db db*
                                 :context context
                                 :txn raw-txn
                                 :author-did (:did identity)
                                 :annotation annotation)
          [db** new-flakes] (<? (generate-flakes db fuel-tracker parsed-txn tx-state))
          updated-db (<? (final-db db** new-flakes tx-state))]
      (<? (validate-db-update updated-db)))))

(defn read-db
  [conn db-address]
  (go-try
    (let [file-data (<? (connection/-c-read conn db-address))
          db        (assoc file-data "f:address" db-address)]
      (json-ld/expand db))))

(defn with-namespaces
  [{:keys [namespaces max-namespace-code] :as db} new-namespaces]
  (let [new-ns-map          (into namespaces
                                  (map-indexed (fn [i ns]
                                                 (let [ns-code (+ (inc i)
                                                                  max-namespace-code)]
                                                   [ns ns-code])))
                                  new-namespaces)
        new-ns-codes        (map-invert new-ns-map)
        max-namespace-code* (apply max (vals new-ns-map))]
    (assoc db
           :namespaces new-ns-map
           :namespace-codes new-ns-codes
           :max-namespace-code max-namespace-code*)))

(defn enrich-values
  [id->node values]
  (mapv (fn [{:keys [id type] :as v-map}]
          (if id
            (merge (get id->node id)
                   (cond-> v-map
                     (nil? type) (dissoc :type)))
            v-map))
        values))

(defn enrich-node
  [id->node node]
  (reduce-kv
   (fn [updated-node k v]
     (assoc updated-node k (cond (= :id k) v
                                 (:list (first v)) [{:list (enrich-values id->node (:list (first v)))}]
                                 :else (enrich-values id->node v))))
   {}
   node))

(defn enrich-assertion-values
  "`asserts` is a json-ld flattened (ish) sequence of nodes. In order to properly generate
  sids (or pids) for these nodes, we need the full node additional context for ref objects. This
  function traverses the asserts and builds a map of node-id->node, then traverses the
  asserts again and merges each ref object into the ref's node.

  example input:
  [{:id \"foo:bar\"
    \"ex:key1\" {:id \"foo:ref-id\"}}
  {:id \"foo:ref-id\"
   :type \"some:type\"}]

  example output:
  [{:id \"foo:bar\"
    \"ex:key1\" {:id \"foo:ref-id\"
                 :type \"some:type\"}}
  {:id \"foo:ref-id\"
   :type \"some:type\"}]
  "
  [asserts]
  (let [id->node (reduce (fn [id->node {:keys [id] :as node}] (assoc id->node id node))
                         {}
                         asserts)]
    (mapv (partial enrich-node id->node)
          asserts)))

(defn db-assert
  [db-data]
  (let [commit-assert (get db-data const/iri-assert)]
    ;; TODO - any basic validation required
    (enrich-assertion-values commit-assert)))

(defn db-retract
  [db-data]
  (let [commit-retract (get db-data const/iri-retract)]
    ;; TODO - any basic validation required
    commit-retract))

(defn commit-error
  [message commit-data]
  (throw
   (ex-info message
            {:status 400, :error :db/invalid-commit, :commit commit-data})))

(defn db-t
  "Returns 't' value from commit data."
  [db-data]
  (let [t (get-first-value db-data const/iri-t)]
    (when-not (pos-int? t)
      (commit-error
       (str "Invalid, or non existent 't' value inside commit: " t) db-data))
    t))

(defn add-list-meta
  [list-val]
  (let [m {:i (-> list-val :idx last)}]
    (assoc list-val ::meta m)))

(defn list-value?
  "returns true if json-ld value is a list object."
  [v]
  (and (map? v)
       (= :list (-> v first key))))

(defn node?
  "Returns true if a nested value is itself another node in the graph.
  Only need to test maps that have :id - and if they have other properties they
  are defining then we know it is a node and have additional data to include."
  [mapx]
  (cond
    (contains? mapx :value)
    false

    (list-value? mapx)
    false

    (and
     (contains? mapx :set)
     (= #{:set :idx} (set (keys mapx))))
    false

    :else
    true))

(defn assert-value-map
  [db sid pid t v-map]
  (let [ref-id (:id v-map)
        meta   (::meta v-map)]
    (if (and ref-id (node? v-map))
      (let [ref-sid (iri/encode-iri db ref-id)]
        (flake/create sid pid ref-sid const/$xsd:anyURI t true meta))
      (let [[value dt] (datatype/from-expanded v-map nil)]
        (flake/create sid pid value dt t true meta)))))

(defn assert-property
  [db sid pid t value]
  (let [v-maps (util/sequential value)]
    (mapcat (fn [v-map]
              (if (list-value? v-map)
                (let [list-vals (:list v-map)]
                  (into []
                        (comp (map add-list-meta)
                              (map (partial assert-value-map db sid pid t)))
                        list-vals))
                [(assert-value-map db sid pid t v-map)]))
            v-maps)))

(defn- get-type-assertions
  [db t sid type]
  (if type
    (loop [[type-item & r] type
           acc []]
      (if type-item
        (let [type-id (iri/encode-iri db type-item)]
          (recur r (conj acc (flake/create sid const/$rdf:type type-id const/$xsd:anyURI t true nil))))
        acc))
    []))

(defn assert-node
  [db t node]
  (log/trace "assert-node:" node)
  (let [{:keys [id type]} node
        sid             (iri/encode-iri db id)
        type-assertions (if (seq type)
                          (get-type-assertions db t sid type)
                          [])]
    (into type-assertions
          (comp (filter (fn [node-entry]
                          (not (-> node-entry key keyword?))))
                (mapcat (fn [[prop value]]
                          (let [pid (iri/encode-iri db prop)]
                            (assert-property db sid pid t value)))))
          node)))

(defn assert-flakes
  [db t assertions]
  (into []
        (mapcat (partial assert-node db t))
        assertions))

(defn merge-flakes
  "Returns updated db with merged flakes."
  [db t flakes]
  (-> db
      (assoc :t t)
      (commit-data/update-novelty flakes)
      (vocab/hydrate-schema flakes)))

(defn retract-value-map
  [db sid pid t v-map]
  (let [ref-id (:id v-map)]
    (if (and ref-id (node? v-map))
      (let [ref-sid (iri/encode-iri db ref-id)]
        (flake/create sid pid ref-sid const/$xsd:anyURI t false nil))
      (let [[value dt] (datatype/from-expanded v-map nil)]
        (flake/create sid pid value dt t false nil)))))

(defn- get-type-retractions
  [db t sid type]
  (into []
        (map (fn [type-item]
               (let [type-sid (iri/encode-iri db type-item)]
                 (flake/create sid const/$rdf:type type-sid
                               const/$xsd:anyURI t false nil))))
        type))

(defn- retract-node*
  [db t {:keys [sid type-retractions] :as _retract-state} node]
  (loop [[[k v-maps] & r] node
         acc type-retractions]
    (if k
      (if (keyword? k)
        (recur r acc)
        (let [pid  (or (iri/encode-iri db k)
                       (throw (ex-info (str "Retraction on a property that does not exist: " k)
                                       {:status 400
                                        :error  :db/invalid-commit})))
              acc* (into acc
                         (map (partial retract-value-map db sid pid t))
                         (util/sequential v-maps))]
          (recur r acc*)))
      acc)))

(defn retract-node
  [db t node]
  (let [{:keys [id type]} node
        sid              (or (iri/encode-iri db id)
                             (throw (ex-info (str "Retractions specifies an IRI that does not exist: " id
                                                  " at db t value: " t ".")
                                             {:status 400 :error
                                              :db/invalid-commit})))
        retract-state    {:sid sid}
        type-retractions (if (seq type)
                           (get-type-retractions db t sid type)
                           [])
        retract-state*   (assoc retract-state :type-retractions type-retractions)]
    (retract-node* db t retract-state* node)))

(defn retract-flakes
  [db t retractions]
  (into []
        (mapcat (partial retract-node db t))
        retractions))

(defn merge-commit
  "Process a new commit map, converts commit into flakes, updates respective
  indexes and returns updated db"
  [conn db [commit _proof]]
  (go-try
    (let [db-address         (-> commit
                                 (get-first const/iri-data)
                                 (get-first-value const/iri-address))
          db-data            (<? (read-db conn db-address))
          t-new              (db-t db-data)
          assert             (db-assert db-data)
          nses               (map :value
                                  (get db-data const/iri-namespaces))
          _                  (log/debug "merge-commit new namespaces:" nses)
          _                  (log/debug "db max-namespace-code:"
                                        (:max-namespace-code db))
          db*                (with-namespaces db nses)
          asserted-flakes    (assert-flakes db* t-new assert)
          retract            (db-retract db-data)
          retracted-flakes   (retract-flakes db* t-new retract)

          {:keys [previous issuer message data] :as commit-metadata}
          (commit-data/json-ld->map commit db*)

          commit-id          (:id commit-metadata)
          commit-sid         (iri/encode-iri db* commit-id)
          [prev-commit _] (some->> previous :address (reify/read-commit conn) <?)
          db-sid             (iri/encode-iri db* (:id data))
          metadata-flakes    (commit-data/commit-metadata-flakes commit-metadata
                                                                 t-new commit-sid db-sid)
          previous-id        (when prev-commit (:id prev-commit))
          prev-commit-flakes (when previous-id
                               (commit-data/prev-commit-flakes db* t-new commit-sid
                                                               previous-id))
          prev-data-id       (get-first-id prev-commit const/iri-data)
          prev-db-flakes     (when prev-data-id
                               (commit-data/prev-data-flakes db* db-sid t-new
                                                             prev-data-id))
          issuer-flakes      (when-let [issuer-iri (:id issuer)]
                               (commit-data/issuer-flakes db* t-new commit-sid issuer-iri))
          message-flakes     (when message
                               (commit-data/message-flakes t-new commit-sid message))
          all-flakes         (-> db*
                                 (get-in [:novelty :spot])
                                 empty
                                 (into metadata-flakes)
                                 (into retracted-flakes)
                                 (into asserted-flakes)
                                 (cond-> prev-commit-flakes (into prev-commit-flakes)
                                         prev-db-flakes (into prev-db-flakes)
                                         issuer-flakes (into issuer-flakes)
                                         message-flakes (into message-flakes)))]
      (when (empty? all-flakes)
        (commit-error "Commit has neither assertions or retractions!"
                      commit-metadata))
      (-> db*
          (merge-flakes t-new all-flakes)
          (assoc :commit commit-metadata)))))

;; ================ end Jsonld record support fns ============================

(defrecord JsonLdDb [conn alias branch commit t tt-id stats spot post opst tspo
                     schema comparators staged novelty policy namespaces
                     namespace-codes max-namespace-code reindex-min-bytes
                     reindex-max-bytes]
  dbproto/IFlureeDb
  (-rootdb [this] (root-db this))
  (-p-prop [_ meta-key property] (p-prop schema meta-key property))
  (-class-ids [this subject] (class-ids this subject))
  (-index-update [db commit-index] (index-update db commit-index))

  iri/IRICodec
  (encode-iri [_ iri]
    (iri/iri->sid iri namespaces))
  (decode-sid [_ sid]
    (iri/sid->iri sid namespace-codes))

  where/Matcher
  (-match-id [db fuel-tracker solution s-mch error-ch]
    (match-id db fuel-tracker solution s-mch error-ch))

  (-match-triple [db fuel-tracker solution s-mch error-ch]
    (match-triple db fuel-tracker solution s-mch error-ch))

  (-match-class [db fuel-tracker solution s-mch error-ch]
    (match-class db fuel-tracker solution s-mch error-ch))

<<<<<<< HEAD
  (-activate-alias [db alias']
    (when (= alias alias')
      db))

  (-aliases [_]
    [alias])


=======
>>>>>>> 040b5702
  jld-transact/Transactable
  (-stage-txn [db fuel-tracker context identity annotation raw-txn parsed-txn]
    (stage db fuel-tracker context identity annotation raw-txn parsed-txn))
  (-merge-commit [db new-commit proof] (merge-commit conn db [new-commit proof]))
  (-merge-commit [db new-commit] (merge-commit conn db [new-commit]))

  jld-response/NodeFormatter
  (-forward-properties [db iri spec context compact-fn cache fuel-tracker error-ch]
    (jld-format/forward-properties db iri spec context compact-fn cache fuel-tracker error-ch))

  (-reverse-property [db iri reverse-spec compact-fn cache fuel-tracker error-ch]
    (jld-format/reverse-property db iri reverse-spec compact-fn cache fuel-tracker error-ch))

  (-iri-visible? [db iri]
    (let [sid (iri/encode-iri db iri)]
      (validate/allow-iri? db sid)))

  indexer/Indexable
  (index [db changes-ch]
    (if (idx-default/novelty-min? db reindex-min-bytes)
      (idx-default/refresh db changes-ch)
      (go)))

  TimeTravel
  (datetime->t [db datetime]
    (go-try
      (log/debug "datetime->t db:" (pr-str db))
      (let [epoch-datetime (util/str->epoch-ms datetime)
            current-time   (util/current-time-millis)
            [start end] (if (< epoch-datetime current-time)
                          [epoch-datetime current-time]
                          [current-time epoch-datetime])
            flakes         (-> db
                               root-db
                               (query-range/index-range
                                :post
                                > [const/$_commit:time start]
                                < [const/$_commit:time end])
                               <?)]
        (log/debug "datetime->t index-range:" (pr-str flakes))
        (if (empty? flakes)
          (:t db)
          (let [t (-> flakes first flake/t flake/prev-t)]
            (if (zero? t)
              (throw (ex-info (str "There is no data as of " datetime)
                              {:status 400, :error :db/invalid-query}))
              t))))))

  (latest-t [_]
    t)

  (-as-of [db t]
    (assoc db :t t))

  AuditLog
  (-history [db context from-t to-t commit-details? error-ch history-q]
    (history/query-history db context from-t to-t commit-details? error-ch history-q))
  (-commits [db context from-t to-t error-ch]
    (history/query-commits db context from-t to-t error-ch))

  policy/Restrictable
  (wrap-policy [db identity]
    (db-policy/wrap-policy db identity))
  (root [db]
    (db-policy/root db)))

(defn db?
  [x]
  (instance? JsonLdDb x))

(def ^String label "#fluree/JsonLdDb ")

(defn display
  [db]
  (select-keys db [:alias :branch :t :stats :policy]))

#?(:cljs
   (extend-type JsonLdDb
     IPrintWithWriter
     (-pr-writer [db w _opts]
       (-write w label)
       (-write w (-> db display pr)))))

#?(:clj
   (defmethod print-method JsonLdDb [^JsonLdDb db, ^Writer w]
     (.write w label)
     (binding [*out* w]
       (-> db display pr))))

(defmethod pprint/simple-dispatch JsonLdDb
  [db]
  (print label)
  (-> db display pprint))

(defn new-novelty-map
  [comparators]
  (reduce
   (fn [m idx]
     (assoc m idx (-> comparators
                      (get idx)
                      flake/sorted-set-by)))
   {:size 0} index/types))

(defn genesis-root-map
  [ledger-alias]
  (let [{spot-cmp :spot, post-cmp :post, opst-cmp :opst, tspo-cmp :tspo}
        index/comparators]
    {:t               0
     :spot            (index/empty-branch ledger-alias spot-cmp)
     :post            (index/empty-branch ledger-alias post-cmp)
     :opst            (index/empty-branch ledger-alias opst-cmp)
     :tspo            (index/empty-branch ledger-alias tspo-cmp)
     :stats           {:flakes 0, :size 0, :indexed 0}
     :namespaces      iri/default-namespaces
     :namespace-codes iri/default-namespace-codes
     :schema          (vocab/base-schema)}))

(defn get-max-ns-code
  [ns-codes]
  (->> ns-codes keys (apply max)))

(defn load-novelty
  [conn indexed-db index-t commit-jsonld]
  (go-try
    (loop [[commit-tuple & r] (<? (reify/trace-commits conn [commit-jsonld nil] (inc index-t)))
           db indexed-db]
      (if commit-tuple
        (let [new-db (<? (merge-commit conn db commit-tuple))]
          (recur r new-db))
        db))))

(defn load
  ([conn ledger-alias branch commit-pair]
   (load conn ledger-alias branch commit-pair {}))
  ([conn ledger-alias branch [commit-jsonld commit-map]
    {:keys [reindex-min-bytes reindex-max-bytes]
     :or   {reindex-min-bytes 100000 ; 100 kb
            reindex-max-bytes 1000000}}] ; 1 mb
   (go-try
     (let [root-map    (if-let [{:keys [address]} (:index commit-map)]
                         (<? (index-storage/read-db-root conn address))
                         (genesis-root-map ledger-alias))
           max-ns-code (max iri/last-default-code
                            (-> root-map :namespace-codes get-max-ns-code))
           indexed-db  (-> root-map
                           (assoc :conn conn
                                  :alias ledger-alias
                                  :branch branch
                                  :commit commit-map
                                  :tt-id nil
                                  :comparators index/comparators
                                  :staged []
                                  :novelty (new-novelty-map index/comparators)
                                  :max-namespace-code max-ns-code
                                  :reindex-min-bytes reindex-min-bytes
                                  :reindex-max-bytes reindex-max-bytes)
                           map->JsonLdDb
                           policy/root)
           indexed-db* (if (nil? (:schema root-map)) ;; needed for legacy (v0) root index map
                         (<? (vocab/load-schema indexed-db (:preds root-map)))
                         indexed-db)
           commit-t    (-> commit-jsonld
                           (get-first const/iri-data)
                           (get-first-value const/iri-t))
           index-t     (:t indexed-db*)]
       (if (= commit-t index-t)
         indexed-db*
         (<? (load-novelty conn indexed-db* index-t commit-jsonld)))))))

(defn get-s-iri
  "Returns a compact IRI from a subject id (sid)."
  [db sid compact-fn]
  (compact-fn (iri/decode-sid db sid)))

(defn- subject-block-pred
  [db compact-fn list? p-flakes]
  (loop [[p-flake & r] p-flakes
         all-refs? nil
         acc       nil]
    (let [pdt  (flake/dt p-flake)
          ref? (= const/$xsd:anyURI pdt)
          [obj all-refs?] (if ref?
                            [{"@id" (get-s-iri db (flake/o p-flake) compact-fn)}
                             (if (nil? all-refs?) true all-refs?)]
                            [{"@value" (-> p-flake
                                           flake/o
                                           (serde-json/serialize-object pdt))}
                             false])
          obj* (cond-> obj
                 list? (assoc :i (-> p-flake flake/m :i))

                  ;; need to retain the `@type` for times so they will be
                  ;; coerced correctly when loading
                 (datatype/time-type? pdt)
                 (assoc "@type" (get-s-iri db pdt compact-fn)))
          acc' (conj acc obj*)]
      (if (seq r)
        (recur r all-refs? acc')
        [acc' all-refs?]))))

(defn- set-refs-type-in-ctx
  [^clojure.lang.Volatile ctx p-iri refs]
  (vswap! ctx assoc-in [p-iri "@type"] "@id")
  (map #(get % "@id") refs))

(defn- handle-list-values
  [objs]
  {"@list" (->> objs (sort-by :i) (map #(dissoc % :i)))})

(defn- subject-block
  [s-flakes db ^clojure.lang.Volatile ctx compact-fn]
  (loop [[p-flakes & r] (partition-by flake/p s-flakes)
         acc nil]
    (let [fflake          (first p-flakes)
          list?           (-> fflake flake/m :i)
          pid             (flake/p fflake)
          p-iri           (get-s-iri db pid compact-fn)
          [objs all-refs?] (subject-block-pred db compact-fn list?
                                               p-flakes)
          handle-all-refs (partial set-refs-type-in-ctx ctx p-iri)
          objs*           (cond-> objs
                                 ;; next line is for compatibility with json-ld/parse-type's expectations; should maybe revisit
                            (and all-refs? (not list?)) handle-all-refs
                            list? handle-list-values
                            (= 1 (count objs)) first)
          acc'            (assoc acc p-iri objs*)]
      (if (seq r)
        (recur r acc')
        acc'))))

(defn commit-flakes
  "Returns commit flakes from novelty based on 't' value."
  [{:keys [novelty t] :as _db}]
  (-> novelty
      :tspo
      (flake/match-tspo t)
      not-empty))

(defn generate-commit
  "Generates assertion and retraction flakes for a given set of flakes
  which is assumed to be for a single (t) transaction.

  Returns a map of
  :assert - assertion flakes
  :retract - retraction flakes
  :refs-ctx - context that must be included with final context, for refs (@id) values
  :flakes - all considered flakes, for any downstream processes that need it"
  [{:keys [reasoner] :as db} {:keys [compact-fn id-key type-key] :as _opts}]
  (when-let [flakes (cond-> (commit-flakes db)
                      reasoner non-reasoned-flakes)]
    (log/trace "generate-commit flakes:" flakes)
    (let [ctx (volatile! {})]
      (loop [[s-flakes & r] (partition-by flake/s flakes)
             assert  []
             retract []]
        (if s-flakes
          (let [sid   (flake/s (first s-flakes))
                s-iri (get-s-iri db sid compact-fn)
                [assert* retract*]
                (if (and (= 1 (count s-flakes))
                         (= const/$rdfs:Class (->> s-flakes first flake/o))
                         (= const/$rdf:type (->> s-flakes first flake/p)))
                  ;; we don't output auto-generated rdfs:Class definitions for classes
                  ;; (they are implied when used in rdf:type statements)
                  [assert retract]
                  (let [{assert-flakes  true
                         retract-flakes false}
                        (group-by flake/op s-flakes)

                        s-assert  (when assert-flakes
                                    (-> (subject-block assert-flakes db ctx compact-fn)
                                        (assoc id-key s-iri)))
                        s-retract (when retract-flakes
                                    (-> (subject-block retract-flakes db ctx compact-fn)
                                        (assoc id-key s-iri)))]
                    [(cond-> assert
                       s-assert (conj s-assert))
                     (cond-> retract
                       s-retract (conj s-retract))]))]
            (recur r assert* retract*))
          {:refs-ctx (dissoc @ctx type-key) ; @type will be marked as @type: @id, which is implied
           :assert   assert
           :retract  retract
           :flakes   flakes})))))

(defn new-namespaces
  [{:keys [max-namespace-code namespace-codes] :as _db}]
  (->> namespace-codes
       (filter (fn [[k _v]]
                 (> k max-namespace-code)))
       (sort-by key)
       (mapv val)))

(defn db->jsonld
  "Creates the JSON-LD map containing a new ledger update"
  [{:keys [t commit stats staged max-namespace-code] :as db}
   {:keys [type-key compact ctx-used-atom id-key] :as commit-opts}]
  (let [prev-dbid   (commit-data/data-id commit)

        {:keys [assert retract refs-ctx]}
        (generate-commit db commit-opts)

        prev-db-key (compact const/iri-previous)
        assert-key  (compact const/iri-assert)
        retract-key (compact const/iri-retract)
        refs-ctx*   (cond-> refs-ctx
                      prev-dbid (assoc-in [prev-db-key "@type"] "@id")
                      (seq assert) (assoc-in [assert-key "@container"] "@graph")
                      (seq retract) (assoc-in [retract-key "@container"] "@graph"))
        nses        (new-namespaces db)
        db-json     (cond-> {id-key                nil ;; comes from hash later
                             type-key              [(compact const/iri-DB)]
                             (compact const/iri-t) t
                             (compact const/iri-v) data-version}
                      prev-dbid (assoc prev-db-key prev-dbid)
                      (seq assert) (assoc assert-key assert)
                      (seq retract) (assoc retract-key retract)
                      (seq nses) (assoc (compact const/iri-namespaces) nses)
                      (:flakes stats) (assoc (compact const/iri-flakes) (:flakes stats))
                      (:size stats) (assoc (compact const/iri-size) (:size stats)))
        ;; TODO - this is re-normalized below, can try to do it just once
        dbid        (commit-data/db-json->db-id db-json)
        db-json*    (-> db-json
                        (assoc id-key dbid)
                        (assoc "@context" (merge-with merge @ctx-used-atom refs-ctx*)))]
    {:dbid        dbid
     :db-jsonld   db-json*
     :staged-txns staged}))<|MERGE_RESOLUTION|>--- conflicted
+++ resolved
@@ -694,7 +694,6 @@
   (-match-class [db fuel-tracker solution s-mch error-ch]
     (match-class db fuel-tracker solution s-mch error-ch))
 
-<<<<<<< HEAD
   (-activate-alias [db alias']
     (when (= alias alias')
       db))
@@ -703,8 +702,6 @@
     [alias])
 
 
-=======
->>>>>>> 040b5702
   jld-transact/Transactable
   (-stage-txn [db fuel-tracker context identity annotation raw-txn parsed-txn]
     (stage db fuel-tracker context identity annotation raw-txn parsed-txn))
