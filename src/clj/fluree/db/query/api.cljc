(ns fluree.db.query.api
  "Primary API ns for any user-invoked actions. Wrapped by language & use specific APIS
  that are directly exposed"
  (:require [clojure.string :as str]
            [fluree.db.util.context :as context]
            [fluree.json-ld :as json-ld]
            [fluree.db.fuel :as fuel]
            [fluree.db.ledger.json-ld :as jld-ledger]
            [fluree.db.ledger :as ledger]
            [fluree.db.time-travel :as time-travel]
            [fluree.db.dataset :as dataset :refer [dataset?]]
            [fluree.db.query.fql :as fql]
            [fluree.db.util.log :as log]
            [fluree.db.query.history :as history]
            [fluree.db.query.sparql :as sparql]
            [fluree.db.query.fql.syntax :as syntax]
            [fluree.db.util.core :as util :refer [try* catch*]]
            [fluree.db.util.async :refer [<? go-try]]
            [fluree.db.util.context :as ctx-util]
            [fluree.db.json-ld.policy :as perm]
<<<<<<< HEAD
            [fluree.db.json-ld.credential :as cred]
            [fluree.db.nameservice :as nameservice]
            [fluree.db.reasoner :as reasoner]
            [fluree.db.validation :as v]))
=======
            [fluree.db.nameservice.core :as nameservice]
            [fluree.db.reasoner :as reasoner]))
>>>>>>> 159c5b0e

#?(:clj (set! *warn-on-reflection* true))

(defn history
  "Return a summary of the changes over time, optionally with the full commit
  details included."
  [db query]
  (go-try
    (let [context (ctx-util/extract query)]
      (<? (history/query db context query)))))

(defn sanitize-query-options
  [opts did]
  (cond-> (util/parse-opts opts)
    did (assoc :did did :issuer did)))

(defn load-aliased-rule-dbs
  [conn rule-sources]
  (go-try
   (loop [rule-sources rule-sources
          rule-results []]
     (if-let [rule-source (first rule-sources)]
       (let [updated-rule-results (into rule-results
                                    (if (string? rule-source)
                                      (ledger/-db (<? (jld-ledger/load conn rule-source)))
                                      rule-source))]
         (recur (rest rule-sources) updated-rule-results))
       rule-results))))

(defn restrict-db
  ([db sanitized-query]
   (restrict-db db sanitized-query nil))
  ([db {:keys [t opts] :as sanitized-query} conn]
   (go-try
     (let [{:keys [reasoner-methods rule-sources]} opts
           processed-rule-sources (when rule-sources
                                    (<? (load-aliased-rule-dbs conn rule-sources)))
           policy-db              (if (perm/policy-enforced-opts? opts)
                                    (let [parsed-context (context/extract sanitized-query)]
                                      (<? (perm/policy-enforce-db db parsed-context opts)))
                                    db)
           time-travel-db         (-> (if t
                                        (<? (time-travel/as-of policy-db t))
                                        policy-db))
           reasoned-db            (if reasoner-methods
                                    (<? (reasoner/reason time-travel-db
                                                         reasoner-methods
                                                         processed-rule-sources
                                                         opts))
                                    time-travel-db)]
       (assoc-in reasoned-db [:policy :cache] (atom {}))))))

(defn track-query
  [ds max-fuel query]
  (go-try
    (let [start #?(:clj (System/nanoTime)
                   :cljs (util/current-time-millis))
          fuel-tracker  (fuel/tracker max-fuel)]
      (try* (let [result (<? (fql/query ds fuel-tracker query))]
              {:status 200
               :result result
               :time   (util/response-time-formatted start)
               :fuel   (fuel/tally fuel-tracker)})
            (catch* e
                    (throw (ex-info "Error executing query"
                                    {:status (-> e ex-data :status)
                                     :time   (util/response-time-formatted start)
                                     :fuel   (fuel/tally fuel-tracker)}
                                    e)))))))

(defn query-fql
  "Execute a query against a database source. Returns core async channel
  containing result or exception."
  ([ds query] (query-fql ds query nil))
  ([ds query {:keys [did issuer] :as _opts}]
   (go-try
    ;; TODO - verify if both 'did' and 'issuer' opts are still needed upstream
    (let [{:keys [t opts] :as query*} (update query :opts sanitize-query-options (or did issuer))

          ;; TODO - remove restrict-db from here, restriction should happen
          ;;      - upstream if needed
          ds*      (if (dataset? ds)
                     ds
                     (<? (restrict-db ds query*)))
          query**  (update query* :opts dissoc :meta :max-fuel ::util/track-fuel?)
          max-fuel (:max-fuel opts)]
      (if (::util/track-fuel? opts)
        (<? (track-query ds* max-fuel query**))
        (<? (fql/query ds* query**)))))))

(defn query-sparql
  [db query]
  (go-try
    (let [fql (sparql/->fql query)]
      (<? (query-fql db fql)))))

(defn query
  [db query {:keys [format] :as _opts :or {format :fql}}]
  (case format
    :fql (query-fql db query)
    :sparql (query-sparql db query)))

(defn contextualize-ledger-400-error
  [info-str e]
  (let [e-data (ex-data e)]
    (if (= 400
           (:status e-data))
      (ex-info
       (str info-str
            (ex-message e))
       e-data
       e)
      e)))

(defn query-str->map
  "Converts the string query parameters of
  k=v&k2=v2&k3=v3 into a map of {k v, k2 v2, k3 v3}"
  [query-str]
  (->> (str/split query-str #"&")
       (map str/trim)
       (map (fn [s]
              (str/split s #"=")))
       (reduce
         (fn [acc [k v]]
           (assoc acc k v))
         {})))

(defn parse-t-val
  "If t-val is an integer in string form, coerces
  it to an integer, otherwise assumes it is an
  ISO-8601 datetime string and returns it as is."
  [t-val]
  (if (re-matches #"^\d+$" t-val)
    (util/str->long t-val)
    t-val))

(defn extract-query-string-t
  "This uses the http query string format to as a generic way to
  select a specific 'db' that can be used in queries. For now there
  is only one parameter/key we look for, and that is `t` which can
  be used to specify the moment in time.

  e.g.:
   - my/db?t=42
   - my/db?t=2020-01-01T00:00:00Z"
  [alias]
  (let [[alias query-str] (str/split alias #"\?")]
    (if query-str
      [alias (-> query-str
                 query-str->map
                 (get "t")
                 parse-t-val)]
      [alias nil])))

(defn load-alias
  [conn alias {:keys [t] :as sanitized-query}]
  (go-try
   (try*
     (let [[alias explicit-t] (extract-query-string-t alias)
           address (<? (nameservice/primary-address conn alias nil))
           ledger  (<? (jld-ledger/load conn address))
           db      (ledger/-db ledger)
           t*      (or explicit-t t)
           query*  (assoc sanitized-query :t t*)]
       (<? (restrict-db db query* conn)))
     (catch* e
             (throw (contextualize-ledger-400-error
                     (str "Error loading ledger " alias ": ")
                     e))))))

(defn load-aliases
  [conn aliases sanitized-query]
  (when (some? (:t sanitized-query))
    (try*
      (util/str->epoch-ms (:t sanitized-query))
      (catch* e
        (throw
         (contextualize-ledger-400-error
          (str "Error in federated query: top-level `t` values "
               "must be iso-8601 wall-clock times. ")
          e)))))
  (go-try
   (loop [[alias & r] aliases
          db-map      {}]
     (if alias
       ;; TODO: allow restricting federated dataset components individually by t
       (let [db      (<? (load-alias conn alias sanitized-query))
             db-map* (assoc db-map alias db)]
         (recur r db-map*))
       db-map))))

(defn dataset
  [named-graphs default-aliases]
  (let [default-coll (some->> default-aliases
                              util/sequential
                              (select-keys named-graphs)
                              vals)]
    (dataset/combine named-graphs default-coll)))

(defn load-dataset
  [conn defaults named sanitized-query]
  (go-try
    (if (and (= (count defaults) 1)
             (empty? named))
      (let [alias (first defaults)]
        (<? (load-alias conn alias sanitized-query))) ; return an unwrapped db if
                                                    ; the data set consists of
                                                    ; one ledger
      (let [all-aliases (->> defaults (concat named) distinct)
            db-map      (<? (load-aliases conn all-aliases sanitized-query))]
        (dataset db-map defaults)))))

(defn query-connection-fql
  [conn query did]
  (go-try
    (let [{:keys [t opts] :as sanitized-query} (-> query
                                                   syntax/coerce-query
                                                   (update :opts sanitize-query-options did))

          default-aliases (some-> sanitized-query :from util/sequential)
          named-aliases   (some-> sanitized-query :from-named util/sequential)]
      (if (or (seq default-aliases)
              (seq named-aliases))
        (let [ds            (<? (load-dataset conn default-aliases named-aliases sanitized-query))
              trimmed-query (update sanitized-query :opts dissoc :meta :max-fuel ::util/track-fuel?)
              max-fuel      (:max-fuel opts)]
          (if (::util/track-fuel? opts)
            (<? (track-query ds max-fuel trimmed-query))
            (<? (fql/query ds trimmed-query))))
        (throw (ex-info "Missing ledger specification in connection query"
                        {:status 400, :error :db/invalid-query}))))))

(defn query-connection-sparql
  [conn query did]
  (go-try
    (let [fql (sparql/->fql query)]
      (log/debug "query-connection SPARQL fql: " fql "did:" did)
      (<? (query-connection-fql conn fql did)))))

(defn query-connection
  [conn query {:keys [format did] :as opts :or {format :fql}}]
  (case format
    :fql (query-connection-fql conn query did)
    :sparql (query-connection-sparql conn query did)))<|MERGE_RESOLUTION|>--- conflicted
+++ resolved
@@ -16,17 +16,9 @@
             [fluree.db.query.fql.syntax :as syntax]
             [fluree.db.util.core :as util :refer [try* catch*]]
             [fluree.db.util.async :refer [<? go-try]]
-            [fluree.db.util.context :as ctx-util]
             [fluree.db.json-ld.policy :as perm]
-<<<<<<< HEAD
-            [fluree.db.json-ld.credential :as cred]
             [fluree.db.nameservice :as nameservice]
-            [fluree.db.reasoner :as reasoner]
-            [fluree.db.validation :as v]))
-=======
-            [fluree.db.nameservice.core :as nameservice]
             [fluree.db.reasoner :as reasoner]))
->>>>>>> 159c5b0e
 
 #?(:clj (set! *warn-on-reflection* true))
 
@@ -35,7 +27,7 @@
   details included."
   [db query]
   (go-try
-    (let [context (ctx-util/extract query)]
+    (let [context (context/extract query)]
       (<? (history/query db context query)))))
 
 (defn sanitize-query-options
