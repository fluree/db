(ns fluree.db.query.api
  "Primary API ns for any user-invoked actions. Wrapped by language & use specific APIS
  that are directly exposed"
  (:require [clojure.string :as str]
            [fluree.db.fuel :as fuel]
            [fluree.db.ledger.json-ld :as jld-ledger]
            [fluree.db.ledger :as ledger]
            [fluree.db.time-travel :as time-travel]
            [fluree.db.dataset :as dataset :refer [dataset?]]
            [fluree.db.query.fql :as fql]
            [fluree.db.util.log :as log]
            [fluree.db.query.history :as history]
            [fluree.db.query.sparql :as sparql]
            [fluree.db.query.fql.syntax :as syntax]
            [fluree.db.util.core :as util :refer [try* catch*]]
            [fluree.db.util.async :as async-util :refer [<? go-try]]
            [fluree.db.util.context :as ctx-util]
            [fluree.db.json-ld.policy :as perm]
            [fluree.db.nameservice.core :as nameservice]))

#?(:clj (set! *warn-on-reflection* true))

(defn history
  "Return a summary of the changes over time, optionally with the full commit
  details included."
  [db query]
  (go-try
    (let [context (ctx-util/extract query)]
      (<? (history/query db context query)))))

(defn sanitize-query-options
  [opts did]
  (cond-> (util/parse-opts opts)
    did (assoc :did did :issuer did)))

(defn restrict-db
<<<<<<< HEAD
  [db t context {:keys [did default-allow?] :as opts}]
=======
  [db t opts]
>>>>>>> 6bfc29a5
  (go-try
   (let [db*  (if did
                (<? (perm/wrap-identity-policy db
                                               did
                                               (or (true? default-allow?)
                                                   false)
                                               nil))
                db)
         db** (-> (if t
                    (<? (time-travel/as-of db* t))
                    db*))]
     (assoc-in db** [:policy :cache] (atom {})))))

(defn track-query
  [ds max-fuel query]
  (go-try
    (let [start #?(:clj (System/nanoTime)
                   :cljs (util/current-time-millis))
          fuel-tracker  (fuel/tracker max-fuel)]
      (try* (let [result (<? (fql/query ds fuel-tracker query))]
              {:status 200
               :result result
               :time   (util/response-time-formatted start)
               :fuel   (fuel/tally fuel-tracker)})
            (catch* e
                    (throw (ex-info "Error executing query"
                                    {:status (-> e ex-data :status)
                                     :time   (util/response-time-formatted start)
                                     :fuel   (fuel/tally fuel-tracker)}
                                    e)))))))

(defn query-fql
  "Execute a query against a database source. Returns core async channel
  containing result or exception."
  ([ds query] (query-fql ds query nil))
  ([ds query {:keys [did issuer] :as _opts}]
   (go-try
    ;; TODO - verify if both 'did' and 'issuer' opts are still needed upstream
    (let [{:keys [t opts] :as query*} (update query :opts sanitize-query-options (or did issuer))

          ;; TODO - remove restrict-db from here, restriction should happen
          ;;      - upstream if needed
          ds*      (if (dataset? ds)
                     ds
                     (<? (restrict-db ds t opts)))
          query**  (update query* :opts dissoc :meta :max-fuel ::util/track-fuel?)
          max-fuel (:max-fuel opts)]
      (if (::util/track-fuel? opts)
        (<? (track-query ds* max-fuel query**))
        (<? (fql/query ds* query**)))))))

(defn query-sparql
  [db query]
  (go-try
    (let [fql (sparql/->fql query)]
      (<? (query-fql db fql)))))

(defn query
  [db query {:keys [format] :as _opts :or {format :fql}}]
  (case format
    :fql (query-fql db query)
    :sparql (query-sparql db query)))

(defn contextualize-ledger-400-error
  [info-str e]
  (let [e-data (ex-data e)]
    (if (= 400
           (:status e-data))
      (ex-info
       (str info-str
            (ex-message e))
       e-data
       e)
      e)))

(defn query-str->map
  "Converts the string query parameters of
  k=v&k2=v2&k3=v3 into a map of {k v, k2 v2, k3 v3}"
  [query-str]
  (->> (str/split query-str #"&")
       (map str/trim)
       (map (fn [s]
              (str/split s #"=")))
       (reduce
         (fn [acc [k v]]
           (assoc acc k v))
         {})))

(defn parse-t-val
  "If t-val is an integer in string form, coerces
  it to an integer, otherwise assumes it is an
  ISO-8601 datetime string and returns it as is."
  [t-val]
  (if (re-matches #"^\d+$" t-val)
    (util/str->long t-val)
    t-val))

(defn extract-query-string-t
  "This uses the http query string format to as a generic way to
  select a specific 'db' that can be used in queries. For now there
  is only one parameter/key we look for, and that is `t` which can
  be used to specify the moment in time.

  e.g.:
   - my/db?t=42
   - my/db?t=2020-01-01T00:00:00Z"
  [alias]
  (let [[alias query-str] (str/split alias #"\?")]
    (if query-str
      [alias (-> query-str
                 query-str->map
                 (get "t")
                 parse-t-val)]
      [alias nil])))

(defn load-alias
  [conn alias t opts]
  (go-try
    (try*
      (let [[alias explicit-t] (extract-query-string-t alias)
            address (<? (nameservice/primary-address conn alias nil))
            ledger  (<? (jld-ledger/load conn address))
            db      (ledger/-db ledger)
            t*      (or explicit-t t)]
        (<? (restrict-db db t* opts)))
      (catch* e
              (throw (contextualize-ledger-400-error
                       (str "Error loading ledger " alias ": ")
                       e))))))

(defn load-aliases
  [conn aliases global-t opts]
  (when (some? global-t)
    (try*
      (util/str->epoch-ms global-t)
      (catch* e
        (throw
         (contextualize-ledger-400-error
          (str "Error in federated query: top-level `t` values "
               "must be iso-8601 wall-clock times. ")
          e)))))
  (go-try
   (loop [[alias & r] aliases
          db-map      {}]
     (if alias
       ;; TODO: allow restricting federated dataset components individually by t
       (let [db      (<? (load-alias conn alias global-t opts))
             db-map* (assoc db-map alias db)]
         (recur r db-map*))
       db-map))))

(defn dataset
  [named-graphs default-aliases]
  (let [default-coll (some->> default-aliases
                              util/sequential
                              (select-keys named-graphs)
                              vals)]
    (dataset/combine named-graphs default-coll)))

(defn load-dataset
  [conn defaults named global-t opts]
  (go-try
    (if (and (= (count defaults) 1)
             (empty? named))
      (let [alias (first defaults)]
        (<? (load-alias conn alias global-t opts))) ; return an unwrapped db if
                                                    ; the data set consists of
                                                    ; one ledger
      (let [all-aliases (->> defaults (concat named) distinct)
            db-map      (<? (load-aliases conn all-aliases global-t opts))]
        (dataset db-map defaults)))))

(defn query-connection-fql
  [conn query did]
  (go-try
   (let [{:keys [t opts] :as query*} (-> query
                                         syntax/coerce-query
                                         (update :opts sanitize-query-options did))
         default-aliases (some-> query* :from util/sequential)
         named-aliases   (some-> query* :from-named util/sequential)]
     (if (or (seq default-aliases)
             (seq named-aliases))
       (let [ds       (<? (load-dataset conn default-aliases named-aliases t opts))
             query**  (update query* :opts dissoc :meta :max-fuel ::util/track-fuel?)
             max-fuel (:max-fuel opts)]
         (if (::util/track-fuel? opts)
           (<? (track-query ds max-fuel query**))
           (<? (fql/query ds query**))))
       (throw (ex-info "Missing ledger specification in connection query"
                       {:status 400, :error :db/invalid-query}))))))


(defn query-connection-sparql
  [conn query did]
  (go-try
   (let [fql (sparql/->fql query)]
     (log/debug "query-connection SPARQL fql: " fql "did:" did)
     (<? (query-connection-fql conn fql did)))))

(defn query-connection
  [conn query {:keys [format did] :as _opts :or {format :fql}}]
  (case format
    :fql (query-connection-fql conn query did)
    :sparql (query-connection-sparql conn query did)))<|MERGE_RESOLUTION|>--- conflicted
+++ resolved
@@ -34,11 +34,7 @@
     did (assoc :did did :issuer did)))
 
 (defn restrict-db
-<<<<<<< HEAD
-  [db t context {:keys [did default-allow?] :as opts}]
-=======
-  [db t opts]
->>>>>>> 6bfc29a5
+  [db t {:keys [did default-allow?] :as opts}]
   (go-try
    (let [db*  (if did
                 (<? (perm/wrap-identity-policy db
