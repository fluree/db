--- conflicted
+++ resolved
@@ -406,7 +406,6 @@
     matched-ch))
 
 (defmethod match-pattern :tuple
-<<<<<<< HEAD
   [ds fuel-tracker solution pattern error-ch]
   (let [tuple (pattern-data pattern)]
     (if-let [active-graph (dataset/active ds)]
@@ -416,18 +415,7 @@
                     (match-tuple graph fuel-tracker solution tuple error-ch)))
              async/merge)
         (match-tuple active-graph fuel-tracker solution tuple error-ch))
-      (go))))
-=======
-  [ds fuel-tracker solution pattern filters error-ch]
-  (if-let [active-graph (dataset/active ds)]
-    (if (sequential? active-graph)
-      (->> active-graph
-           (map (fn [graph]
-                  (match-tuple graph fuel-tracker solution pattern filters error-ch)))
-           async/merge)
-      (match-tuple active-graph fuel-tracker solution pattern filters error-ch))
-    nil-channel))
->>>>>>> ce981c92
+      nil-channel)))
 
 (defn with-distinct-subjects
   "Return a transducer that filters a stream of flakes by removing any flakes with
@@ -489,13 +477,8 @@
              (map (fn [graph]
                     (match-class graph fuel-tracker solution triple error-ch)))
              async/merge)
-<<<<<<< HEAD
         (match-class active-graph fuel-tracker solution triple error-ch)))
-    (go)))
-=======
-        (match-class active-graph fuel-tracker solution triple filters error-ch)))
     nil-channel))
->>>>>>> ce981c92
 
 (defmethod match-pattern :filter
   [_ds _fuel-tracker solution pattern error-ch]
