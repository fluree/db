--- conflicted
+++ resolved
@@ -67,24 +67,6 @@
   [coll]
   (where/->typed-val
     (Math/sqrt (:value (variance coll)))))
-
-<<<<<<< HEAD
-(defn ceil
-  [{n :value}]
-  (where/->typed-val (cond (= n (int n)) n
-                           (> n 0) (-> n int inc)
-                           (< n 0) (-> n int))))
-=======
-(defn max
-  [coll]
-  (where/->typed-val
-    (apply clojure.core/max (mapv :value coll))))
-
-(defn min
-  [coll]
-  (where/->typed-val
-    (apply clojure.core/min (mapv :value coll))))
->>>>>>> 0769a12f
 
 (defn count-distinct
   [coll]
