--- conflicted
+++ resolved
@@ -1,14 +1,7 @@
 (ns fluree.db.api
-<<<<<<< HEAD
   (:require [fluree.db.connection.system :as system]
             [fluree.db.connection.remote :as remote-conn]
-=======
-  (:require [fluree.db.conn.ipfs :as ipfs-conn]
-            [fluree.db.conn.file :as file-conn]
-            [fluree.db.conn.memory :as memory-conn]
-            [fluree.db.conn.remote :as remote-conn]
             [fluree.db.util.context :as context]
->>>>>>> 3433da4b
             [fluree.json-ld :as json-ld]
             [fluree.db.json-ld.iri :as iri]
             [fluree.db.platform :as platform]
