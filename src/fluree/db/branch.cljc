--- conflicted
+++ resolved
@@ -118,11 +118,8 @@
 
 (defn index-queue
   [publishers branch-state]
-  (let [buf                   (async/sliding-buffer 1)
-        queue                 (async/chan buf)
-        ;; Publishers list is (cons primary secondary...), so first is primary
-        primary-publisher     (first publishers)
-        secondary-publishers  (rest publishers)]
+  (let [buf   (async/sliding-buffer 1)
+        queue (async/chan buf)]
     (go-loop [last-index-commit nil]
       (when-let [{:keys [db index-files-ch complete-ch]} (<! queue)]
         (let [db* (use-latest-index db last-index-commit branch-state)
@@ -131,16 +128,6 @@
                              [{prev-commit :commit} {indexed-commit :commit}]
                              (swap-vals! branch-state update-index indexed-db)]
                          (when-not (= prev-commit indexed-commit)
-<<<<<<< HEAD
-                           (let [_ (log/debug "Publishing new index commit:" indexed-commit)
-                                 commit-jsonld (commit-data/->json-ld indexed-commit)]
-                             ;; Await primary publisher (critical for consistency)
-                             (when primary-publisher
-                               (<? (nameservice/publish primary-publisher commit-jsonld)))
-                             ;; Fire-and-forget secondary publishers (non-blocking)
-                             (when (seq secondary-publishers)
-                               (nameservice/publish-to-all commit-jsonld secondary-publishers))))
-=======
                            (let [ledger-alias  (:alias indexed-db)
                                  index-address (-> indexed-commit :index :address)
                                  index-t       (commit-data/index-t indexed-commit)]
@@ -151,7 +138,6 @@
                                (<? (nameservice/publish-index primary ledger-alias index-address index-t)))
                              (when-let [secondaries (seq (nameservice/secondary-publishers publishers))]
                                (nameservice/publish-index-to-all ledger-alias index-address index-t secondaries))))
->>>>>>> 218f16a1
                          {:status :success, :db indexed-db, :commit indexed-commit})
                        (catch* e
                          (log/error e "Error updating index")
