--- conflicted
+++ resolved
@@ -57,20 +57,9 @@
   updating the db to reflect the latest index can take some time
   which would lead to atom contention."
   [{:keys [alias commit t] :as current-db} index-map]
-<<<<<<< HEAD
-  (if (async-db/db? current-db)
-    (dbproto/-index-update current-db index-map)
-    (let [updated-commit (assoc commit :index index-map)
-          updated-db     (async-db/->async-db alias updated-commit t)]
-      (go ;; update index in the background, return updated db immediately
-        (->> (dbproto/-index-update current-db index-map)
-             (async-db/deliver! updated-db)))
-      updated-db)))
-=======
   (let [to-update (async-db/->async-db alias commit t)]
     (async-db/deliver! to-update current-db)
     (dbproto/-index-update to-update index-map)))
->>>>>>> 880a1663
 
 (defn update-index
   [{current-commit :commit, current-db :current-db, :as current-state}
