--- conflicted
+++ resolved
@@ -64,7 +64,6 @@
     (go
       (get @contents path)))
 
-<<<<<<< HEAD
   (write-bytes-ext [_ path bytes extension]
     (go
       (let [path-with-ext (str path "." extension)]
@@ -74,11 +73,10 @@
     (go
       (let [path-with-ext (str path "." extension)]
         (get @contents path-with-ext))))
-=======
+
   (swap-bytes [_ path f]
     (go
       (swap! contents update path f)))
->>>>>>> 303e04ea
 
   storage/RecursiveListableStore
   (list-paths-recursive [_ prefix]
