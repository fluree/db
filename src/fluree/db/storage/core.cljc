--- conflicted
+++ resolved
@@ -1,9 +1,5 @@
 (ns fluree.db.storage.core
-<<<<<<< HEAD
-  (:refer-clojure :exclude [list read exists?])
-=======
   (:refer-clojure :exclude [read exists? list])
->>>>>>> b4f7286d
   (:require [fluree.db.serde.protocol :as serdeproto]
             [fluree.db.flake :as flake #?@(:cljs [:refer [Flake]])]
             [clojure.data.avl :as avl]
