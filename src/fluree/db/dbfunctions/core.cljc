(ns fluree.db.dbfunctions.core
  (:refer-clojure :exclude [read-string])
  (:require [#?(:cljs cljs.reader :clj clojure.tools.reader.edn) :refer [read-string]]
            [#?(:cljs cljs.cache :clj clojure.core.cache) :as cache]
            [fluree.db.dbproto :as dbproto]
            [fluree.db.util.core :refer [try* catch*]]
            [fluree.db.util.log :as log]
            [fluree.db.util.async :refer [<? go-try channel?]]
<<<<<<< HEAD
            [fluree.db.dbfunctions.fns]
            [clojure.string :as str]
            [fluree.db.dbfunctions.js :as js]))
=======
            [fluree.db.dbfunctions.fns :as fns]
            [clojure.string :as str]))
>>>>>>> 75e3b80f

(declare resolve-fn)

(comment
  ;; db-fn records
  {:_fn/name     "max"
   :_fn/params   ["?numbers"]
   :_fn/doc      "Returns the maximum number based on a list of numbers"
   :_fn/spec     {"?numbers" [:numbers]}
   :_fn/source   "Source code for the function"
   :_fn/language nil})                                      ;; only clojure for now



(def db-fn-cache (atom #?(:clj  (cache/fifo-cache-factory {} :threshold 500)
                          :cljs (cache/lru-cache-factory {} :threshold 500))))

(defn clear-db-fn-cache
  []
  #?(:clj  (reset! db-fn-cache (cache/fifo-cache-factory {} :threshold 500))
     :cljs (reset! db-fn-cache (cache/lru-cache-factory {} :threshold 500))))


(defn tx-fn?
  "Returns true if this value is a transaction function."
  [value]
  (and (string? value) (re-matches #"^#\(.+\)$" value)))

(def default-fn-map {'get           (resolve 'fluree.db.dbfunctions.fns/get)
                     'get-all       (resolve 'fluree.db.dbfunctions.fns/get-all)
                     'get-in        (resolve 'fluree.db.dbfunctions.fns/get-in)
                     'follow        (resolve 'fluree.db.dbfunctions.fns/get-all)
                     'contains?     (resolve 'fluree.db.dbfunctions.fns/contains?)
                     'relationship? (resolve 'fluree.db.dbfunctions.fns/relationship?)
                     'query         (resolve 'fluree.db.dbfunctions.fns/query)
                     'max-pred-val  (resolve 'fluree.db.dbfunctions.fns/max-pred-val)
                     'max           (resolve 'fluree.db.dbfunctions.fns/max)
                     'min           (resolve 'fluree.db.dbfunctions.fns/min)
                     'inc           (resolve 'fluree.db.dbfunctions.fns/inc)
                     'dec           (resolve 'fluree.db.dbfunctions.fns/dec)
                     'now           (resolve 'fluree.db.dbfunctions.fns/now)
                     '+             (resolve 'fluree.db.dbfunctions.fns/+)
                     '-             (resolve 'fluree.db.dbfunctions.fns/-)
                     '*             (resolve 'fluree.db.dbfunctions.fns/*)
                     '/             (resolve 'fluree.db.dbfunctions.fns//)
                     'quot          (resolve 'fluree.db.dbfunctions.fns/quot)
                     'mod           (resolve 'fluree.db.dbfunctions.fns/mod)
                     'rem           (resolve 'fluree.db.dbfunctions.fns/rem)
                     '==            (resolve 'fluree.db.dbfunctions.fns/==)
                     '=             (resolve 'fluree.db.dbfunctions.fns/==)
                     'not=          (resolve 'fluree.db.dbfunctions.fns/not=)
                     '>             (resolve 'fluree.db.dbfunctions.fns/>)
                     '>=            (resolve 'fluree.db.dbfunctions.fns/>=)
                     '?sid          (resolve 'fluree.db.dbfunctions.fns/?sid)
                     '?pid          (resolve 'fluree.db.dbfunctions.fns/?pid)
                     '?o            (resolve 'fluree.db.dbfunctions.fns/?o)
                     '?s            (resolve 'fluree.db.dbfunctions.fns/?s)
                     '?p            (resolve 'fluree.db.dbfunctions.fns/?p)
                     'nil?          (resolve 'fluree.db.dbfunctions.fns/nil?)
                     'empty?        (resolve 'fluree.db.dbfunctions.fns/empty?)
                     'not           (resolve 'fluree.db.dbfunctions.fns/not)
                     '?auth_id      (resolve 'fluree.db.dbfunctions.fns/?auth_id)
                     '?user_id      (resolve 'fluree.db.dbfunctions.fns/?user_id)
                     '<             (resolve 'fluree.db.dbfunctions.fns/<)
                     '<=            (resolve 'fluree.db.dbfunctions.fns/<=)
                     'boolean       (resolve 'fluree.db.dbfunctions.fns/boolean)
                     're-find       (resolve 'fluree.db.dbfunctions.fns/re-find)
                     'valid-email?  (resolve 'fluree.db.dbfunctions.fns/valid-email?)
                     'and           (resolve 'fluree.db.dbfunctions.fns/and)
                     'or            (resolve 'fluree.db.dbfunctions.fns/or)
                     'count         (resolve 'fluree.db.dbfunctions.fns/count)
                     'str           (resolve 'fluree.db.dbfunctions.fns/str)
                     'subs          (resolve 'fluree.db.dbfunctions.fns/subs)
                     'nth           (resolve 'fluree.db.dbfunctions.fns/nth)
                     'if-else       (resolve 'fluree.db.dbfunctions.fns/if-else)
                     '?pO           (resolve 'fluree.db.dbfunctions.fns/?pO)
                     'objT          (resolve 'fluree.db.dbfunctions.fns/objT)
                     'objF          (resolve 'fluree.db.dbfunctions.fns/objF)
                     'flakes        (resolve 'fluree.db.dbfunctions.fns/flakes)
                     'rand          (resolve 'fluree.db.dbfunctions.fns/rand)
                     'hash-set      (resolve 'fluree.db.dbfunctions.fns/hash-set)
                     'ceil          (resolve 'fluree.db.dbfunctions.fns/ceil)
                     'floor         (resolve 'fluree.db.dbfunctions.fns/floor)
                     'upper-case    (resolve 'fluree.db.dbfunctions.fns/upper-case)
                     'lower-case    (resolve 'fluree.db.dbfunctions.fns/lower-case)
                     'uuid          (resolve 'fluree.db.dbfunctions.fns/uuid)
                     'cas           (resolve 'fluree.db.dbfunctions.fns/cas)})

(defn resolve-local-fn
  [f]
  (let [{:keys [fdb/spec arglists]} (meta f)
        arglist (first arglists)
        &args?  (and ((into #{} arglist) (symbol "&"))
                     ((into #{} arglist) (symbol "args")))
        arity   (if-not &args?
                  (into #{} (map #(- (count %) 1) arglists)))]
    {:f      f
     :params arglists
     :arity  arity
     :&args? &args?
     :spec   spec
     :code   nil}))

#?(:cljs
   (defn- build-fn
     [var fun]
     (eval `(fn [~var]
              ~fun))))

(defn- find-fn*
  [db fn-name funType]
  (go-try
    (let [forward-time-travel-db? (:tt-id db)]
      (or (if-not forward-time-travel-db? (get @db-fn-cache [(:network db) (:dbid db) fn-name]))
          (let [res (if-let [local-fn (get default-fn-map (symbol fn-name))]
                      (resolve-local-fn local-fn)
                      (let [query       {:selectOne ["_fn/params" "_fn/code" "_fn/spec"]
                                         :from      ["_fn/name" (name fn-name)]}
                            res         (<? (dbproto/-query db query))
                            _           (if (empty? res)
                                          (throw (ex-info (str "Unknown function: " (pr-str fn-name))
                                                          {:status 400
                                                           :error  :db/invalid-fn})))
                            params      (read-string (get res "_fn/params"))
                            code        (<? (resolve-fn db (read-string (get res "_fn/code")) funType params))
                            spec        (get res "_fn/spec")
                            params'     (->> params
                                             (mapv (fn [x] (symbol x)))
                                             (cons '?ctx)
                                             (into []))
                            custom-func #?(:clj (list #'clojure.core/fn params' code)
                                           :cljs (build-fn params' code))]
                        {:f      custom-func
                         :params params
                         :arity  (hash-set (count params))
                         :&args? false
                         :spec   spec
                         :code   nil}))]
            (if-not forward-time-travel-db? (swap! db-fn-cache assoc [(:network db) (:dbid db) fn-name] res))
            res)))))

(defn find-fn
  ([db fn-name]
   (find-fn db fn-name nil))
  ([db fn-name funType]
<<<<<<< HEAD
   (go-try
     #?(:cljs (when-not (identical? "nodejs" cljs.core/*target*)
                (throw (ex-info "DB functions not yet supported in javascript!" {}))))
     (let [forward-time-travel-db? (:tt-id db)]
       (or (if-not forward-time-travel-db? (get @db-fn-cache [(:network db) (:dbid db) fn-name]))
           (let [res (if-let [local-fn (get default-fn-map (symbol fn-name))]
                       (resolve-local-fn local-fn)
                       (let [query               {:selectOne ["_fn/params" "_fn/code" "_fn/language" "_fn/spec"]
                                                  :from      ["_fn/name" (name fn-name)]}
                             res                 (<? (dbproto/-query db query))
                             _                   (if (empty? res)
                                                   (throw (ex-info (str "Unknown function: " (pr-str fn-name))
                                                                   {:status 400
                                                                    :error  :db/invalid-fn})))
                             language            (if-let [lang (get res "_fn/language")]
                                                   (keyword lang) ;; should only be :javascript today
                                                   :lisp)
                             params              (when-let [p (get res "_fn/params")]
                                                   (read-string p))
                             code                (case language
                                                   :lisp (<? (resolve-fn db (read-string (get res "_fn/code")) funType params))
                                                   :javascript (js/parse (get res "_fn/code"))
                                                   ;; else
                                                   (throw (ex-info (str "Unknown SmartFunction language: " (get res "_fn/params")
                                                                        " specified for function: " fn-name ".")
                                                                   {:status 400 :error :db/invalid-function})))
                             spec                (get res "_fn/spec")
                             params'             (->> params
                                                      (map symbol)
                                                      (cons '?ctx)
                                                      (into []))
                             custom-func         (case language
                                                   :lisp #?(:clj  (list #'clojure.core/fn params' code) ;; TODO - either should work the same for both clj/cljs, need to test before consolidating
                                                            :cljs (build-fn params' code))
                                                   :javascript (eval code))]
                         {:f      custom-func
                          :lang   language
                          :params params
                          :arity  (hash-set (count params))
                          :&args? false
                          :spec   spec
                          :code   nil}))]
             (when-not forward-time-travel-db?
               (swap! db-fn-cache assoc [(:network db) (:dbid db) fn-name] res))
             res))))))
=======
   #?(:clj  (find-fn* db fn-name funType)
      :cljs (cond
              (identical? "nodejs" cljs.core/*target*)
              (find-fn* db fn-name funType)
              :else
              (throw (ex-info "DB functions not yet supported in javascript!" {}))))))
>>>>>>> 75e3b80f

(defn combine-fns
  "Given a collection of function strings, returns a combined function using the and function"
  [fn-str-coll]
  (if (> (count fn-str-coll) 1)
    (str "(and " (str/join " " fn-str-coll) ")")
    (first fn-str-coll)))


(def symbol-whitelist #{'?s '?user_id '?db '?o 'sid '?auth_id '?pid '?a '?pO})

(defn parse-vector
  "Ensures contents of vector are allowed"
  ([db vec]
   (parse-vector db vec nil nil))
  ([db vec funType]
   (parse-vector db vec funType nil))
  ([db vec funType params]
   (go-try
     (loop [[x & r] vec
            acc []]
       (if (nil? x)
         acc
         (recur r
                (conj acc
                      (cond
                        (string? x) x
                        (number? x) x
                        (symbol? x) (or (symbol-whitelist x)
                                        (some #{x} (mapv #(symbol %) params))
                                        (= funType "functionDec")
                                        (throw (ex-info (str "Invalid symbol: " x " used in function." (pr-str vec))
                                                        {:status 400
                                                         :error  :db/invalid-fn})))
                        (or (true? x) (false? x) (nil? x)) x
                        (vector? x) (<? (parse-vector db x funType params))
                        (nil? x) x
                        (list? x) (<? (resolve-fn db x funType params))
                        :else (throw (ex-info (str "Illegal element (" (pr-str x) ") in vector: " (pr-str vec) ".") {}))))))))))


(defn resolve-fn
  "Resolves a full code form expression."
  ([db form]
   (resolve-fn db form nil nil))
  ([db form type]
   (resolve-fn db form type nil))
  ([db form type params]
   (go-try
     (let [fn-name (first form)
           args    (rest form)
           args-n  (count args)
           fn-map  (<? (find-fn db fn-name type))
           {:keys [f arity &args?]} fn-map
           _       (when (not (or &args? (arity args-n)))
                     (throw (ex-info (str "Incorrect arity for function " fn-name ". Expected " arity ", provided: " args-n ".") {})))
           args*   (loop [[arg & r] args
                          acc []]
                     (if (or arg (false? arg))
                       (let [arg* (cond
                                    (list? arg) (<? (resolve-fn db arg type params))
                                    (string? arg) arg
                                    (number? arg) arg
                                    (symbol? arg) (or (symbol-whitelist arg)
                                                      (some #{arg} (mapv #(symbol %) params))
                                                      (= type "functionDec")
                                                      (throw (ex-info (str "Invalid symbol: " arg
                                                                           " used in function argument: " (pr-str form))
                                                                      {:status 400
                                                                       :error  :db/invalid-fn})))
                                    (or (true? arg)
                                        (false? arg)
                                        (nil? arg)) arg
                                    (vector? arg) (<? (parse-vector db arg type params))
                                    (nil? arg) arg
                                    :else (throw (ex-info (str "Illegal element (" (pr-str arg) (type arg)
                                                               ") in function argument: " (pr-str form) ".") {})))]
                         (recur r (conj acc arg*))) acc))
           form*   (cons f (cons '?ctx args*))]
       form*))))


(defn parse-fn
  ([db fn-str type]
   (parse-fn db fn-str type nil))
  ([db fn-str type params]
   (go-try
     (if
       (or (= fn-str "true") (= fn-str "false"))
       (defn true-or-false [n] (read-string fn-str))

       (try*
         (when-not (re-matches #"(^\(.+\)$)" fn-str)
           (throw (ex-info (str "Bad function")
                           {:status 400
                            :error  :db/invalid-fn})))

         (let [form      (read-string fn-str)
               resolved  (<? (resolve-fn db form type params))
               f-wrapped `(fn [~'?ctx] ~resolved)
               f         (if (and params (= type "functionDec"))
                           f-wrapped
                           (eval f-wrapped))]
           (with-meta f {:fnstr fn-str}))

         (catch* e
                 (throw e)
                 (throw (ex-info (str "Error parsing function: " fn-str)
                                 {:status 400 :error :db/invalid-tx}))))))))


(defn execute-tx-fn
  "Executes a transaction function"
  [db auth_id credits s p o fuel block-instant]
  (go-try
    (let [fn-str  (subs o 1)                                ;; remove preceding '#'
          credits 10000000
          ctx     {:db      db
                   :instant block-instant
                   :sid     s
                   :pid     p
                   :auth_id auth_id
                   :state   fuel}
          f       (<? (parse-fn db fn-str "txn" nil))
          res     (f ctx)]
      (if (channel? res)
        (<? res) res))))


(comment

  (def db nil)


  (def db2 nil)


  (def parsed (parse db nil nil 100 "(inc (inc (max-pred-val \"_block/instant\")))"))



  (parsed {:db      db
           :subject nil
           :auth    nil
           :credits 100
           :state   (atom {:stack   []
                           :credits 100})})


  (cons 1 (cons 7 [2 3]))


  (def test-fn "(max [1 2 3 4])")

  db

  (->> (parse-code-str test-fn)
       #_(parse-form db))



  (fn? (get default-fn-map 'max)))




<|MERGE_RESOLUTION|>--- conflicted
+++ resolved
@@ -6,14 +6,9 @@
             [fluree.db.util.core :refer [try* catch*]]
             [fluree.db.util.log :as log]
             [fluree.db.util.async :refer [<? go-try channel?]]
-<<<<<<< HEAD
             [fluree.db.dbfunctions.fns]
             [clojure.string :as str]
             [fluree.db.dbfunctions.js :as js]))
-=======
-            [fluree.db.dbfunctions.fns :as fns]
-            [clojure.string :as str]))
->>>>>>> 75e3b80f
 
 (declare resolve-fn)
 
@@ -130,89 +125,55 @@
       (or (if-not forward-time-travel-db? (get @db-fn-cache [(:network db) (:dbid db) fn-name]))
           (let [res (if-let [local-fn (get default-fn-map (symbol fn-name))]
                       (resolve-local-fn local-fn)
-                      (let [query       {:selectOne ["_fn/params" "_fn/code" "_fn/spec"]
+                      (let [query       {:selectOne ["_fn/params" "_fn/code" "_fn/language" "_fn/spec"]
                                          :from      ["_fn/name" (name fn-name)]}
                             res         (<? (dbproto/-query db query))
                             _           (if (empty? res)
                                           (throw (ex-info (str "Unknown function: " (pr-str fn-name))
                                                           {:status 400
                                                            :error  :db/invalid-fn})))
-                            params      (read-string (get res "_fn/params"))
-                            code        (<? (resolve-fn db (read-string (get res "_fn/code")) funType params))
+                            language    (if-let [lang (get res "_fn/language")]
+                                          (keyword lang)    ;; should only be :javascript today
+                                          :lisp)
+                            params      (when-let [p (get res "_fn/params")]
+                                          (read-string p))
+                            code        (case language
+                                          :lisp (<? (resolve-fn db (read-string (get res "_fn/code")) funType params))
+                                          :javascript (js/parse (get res "_fn/code"))
+                                          ;; else
+                                          (throw (ex-info (str "Unknown SmartFunction language: " (get res "_fn/params")
+                                                               " specified for function: " fn-name ".")
+                                                          {:status 400 :error :db/invalid-function})))
                             spec        (get res "_fn/spec")
                             params'     (->> params
-                                             (mapv (fn [x] (symbol x)))
+                                             (map symbol)
                                              (cons '?ctx)
                                              (into []))
-                            custom-func #?(:clj (list #'clojure.core/fn params' code)
-                                           :cljs (build-fn params' code))]
+                            custom-func (case language
+                                          :lisp #?(:clj  (list #'clojure.core/fn params' code) ;; TODO - either should work the same for both clj/cljs, need to test before consolidating
+                                                   :cljs (build-fn params' code))
+                                          :javascript (eval code))]
                         {:f      custom-func
+                         :lang   language
                          :params params
                          :arity  (hash-set (count params))
                          :&args? false
                          :spec   spec
                          :code   nil}))]
-            (if-not forward-time-travel-db? (swap! db-fn-cache assoc [(:network db) (:dbid db) fn-name] res))
+            (when-not forward-time-travel-db?
+              (swap! db-fn-cache assoc [(:network db) (:dbid db) fn-name] res))
             res)))))
 
 (defn find-fn
   ([db fn-name]
    (find-fn db fn-name nil))
   ([db fn-name funType]
-<<<<<<< HEAD
-   (go-try
-     #?(:cljs (when-not (identical? "nodejs" cljs.core/*target*)
-                (throw (ex-info "DB functions not yet supported in javascript!" {}))))
-     (let [forward-time-travel-db? (:tt-id db)]
-       (or (if-not forward-time-travel-db? (get @db-fn-cache [(:network db) (:dbid db) fn-name]))
-           (let [res (if-let [local-fn (get default-fn-map (symbol fn-name))]
-                       (resolve-local-fn local-fn)
-                       (let [query               {:selectOne ["_fn/params" "_fn/code" "_fn/language" "_fn/spec"]
-                                                  :from      ["_fn/name" (name fn-name)]}
-                             res                 (<? (dbproto/-query db query))
-                             _                   (if (empty? res)
-                                                   (throw (ex-info (str "Unknown function: " (pr-str fn-name))
-                                                                   {:status 400
-                                                                    :error  :db/invalid-fn})))
-                             language            (if-let [lang (get res "_fn/language")]
-                                                   (keyword lang) ;; should only be :javascript today
-                                                   :lisp)
-                             params              (when-let [p (get res "_fn/params")]
-                                                   (read-string p))
-                             code                (case language
-                                                   :lisp (<? (resolve-fn db (read-string (get res "_fn/code")) funType params))
-                                                   :javascript (js/parse (get res "_fn/code"))
-                                                   ;; else
-                                                   (throw (ex-info (str "Unknown SmartFunction language: " (get res "_fn/params")
-                                                                        " specified for function: " fn-name ".")
-                                                                   {:status 400 :error :db/invalid-function})))
-                             spec                (get res "_fn/spec")
-                             params'             (->> params
-                                                      (map symbol)
-                                                      (cons '?ctx)
-                                                      (into []))
-                             custom-func         (case language
-                                                   :lisp #?(:clj  (list #'clojure.core/fn params' code) ;; TODO - either should work the same for both clj/cljs, need to test before consolidating
-                                                            :cljs (build-fn params' code))
-                                                   :javascript (eval code))]
-                         {:f      custom-func
-                          :lang   language
-                          :params params
-                          :arity  (hash-set (count params))
-                          :&args? false
-                          :spec   spec
-                          :code   nil}))]
-             (when-not forward-time-travel-db?
-               (swap! db-fn-cache assoc [(:network db) (:dbid db) fn-name] res))
-             res))))))
-=======
    #?(:clj  (find-fn* db fn-name funType)
       :cljs (cond
               (identical? "nodejs" cljs.core/*target*)
               (find-fn* db fn-name funType)
               :else
               (throw (ex-info "DB functions not yet supported in javascript!" {}))))))
->>>>>>> 75e3b80f
 
 (defn combine-fns
   "Given a collection of function strings, returns a combined function using the and function"
