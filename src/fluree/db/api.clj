--- conflicted
+++ resolved
@@ -40,12 +40,6 @@
 (declare db transact query)
 
 
-<<<<<<< HEAD
-
-
-
-=======
->>>>>>> 59e12339
 (defn ^:deprecated sign
   "DEPRECATED: use fluree.db.api.auth/sign instead."
   [message private-key]
@@ -158,7 +152,6 @@
                           (catch Exception _
                             (throw (ex-info (str "Transaction contains data that cannot be serialized into JSON.")
                                             {:status 400 :error :db/invalid-tx}))))
-<<<<<<< HEAD
          sig         (if verified-auth
                        (:signature verified-auth)
                        (crypto/sign-message cmd private-key))
@@ -167,17 +160,9 @@
                       :sig    sig
                       :signed (:signed verified-auth)
                       :id     id
-                      :db     ledger}]
+                      :ledger ledger}]
      (log/trace "tx->command result:" command)
      command)))
-=======
-         sig         (crypto/sign-message cmd private-key)
-         id          (crypto/sha3-256 cmd)]
-     {:cmd    cmd
-      :sig    sig
-      :id     id
-      :ledger ledger})))
->>>>>>> 59e12339
 
 
 (defn monitor-tx-async
@@ -355,7 +340,6 @@
   Attempts to use a ledger in a deletion state will throw an exception."
   ([conn ledger] (delete-ledger-async conn ledger))
   ([conn ledger opts]
-<<<<<<< HEAD
    (try
      (let [timestamp (System/currentTimeMillis)
 
@@ -363,8 +347,8 @@
             :or   {timeout 60000, nonce timestamp}} opts
 
            expire    (or expire (+ timestamp 30000)) ;; 5 min default
-           cmd-data  {:type   :delete-db
-                      :db     ledger
+           cmd-data  {:type   :delete-ledger
+                      :ledger ledger
                       :nonce  nonce
                       :expire expire}]
        (if private-key
@@ -377,26 +361,6 @@
          (ops/unsigned-command-async conn cmd-data)))
      (catch Exception e (go e)))))
 
-=======
-   (try (let [{:keys [nonce expire timeout private-key] :or {timeout 60000}} opts
-              timestamp (System/currentTimeMillis)
-              nonce     (or nonce timestamp)
-              expire    (or expire (+ timestamp 30000)) ;; 5 min default
-              cmd-data  {:type   :delete-db
-                         :ledger ledger
-                         :nonce  nonce
-                         :expire expire}]
-          (if private-key
-            (let [cmd          (-> cmd-data
-                                   (util/without-nils)
-                                   (json/stringify))
-                  sig          (crypto/sign-message cmd private-key)
-                  persisted-id (submit-command-async conn {:cmd cmd
-                                                           :sig sig})]
-              persisted-id)
-            (ops/unsigned-command-async conn cmd-data)))
-        (catch Exception e e))))
->>>>>>> 59e12339
 
 (defn delete-ledger
   "Completely deletes a ledger.
@@ -504,22 +468,13 @@
            result)
          ;; no private key provided, request ledger to sign request
          (let [tx-map (util/without-nils
-<<<<<<< HEAD
-                        {:db            ledger
+                        {:ledger        ledger
                          :tx            txn
                          :auth          auth
                          :verified-auth verified-auth
                          :nonce         nonce
                          :deps          deps
                          :expire        expire})
-=======
-                        {:ledger ledger
-                         :tx     txn
-                         :auth   auth
-                         :nonce  nonce
-                         :deps   deps
-                         :expire expire})
->>>>>>> 59e12339
                ;; will received txid once transaction is persisted, else an error
                txid   (<? (ops/transact-async conn tx-map))
                result (if txid-only
@@ -720,7 +675,6 @@
 (defn format-block-resp-pretty
   "INTERNAL USE ONLY"
   [db curr-block cache fuel]
-<<<<<<< HEAD
   (go-try
     (let [[asserted-subjects
            retracted-subjects] (loop [[^Flake flake & r] (:flakes curr-block)
@@ -751,37 +705,6 @@
        :t         (:t curr-block)
        :retracted retracted
        :asserted  asserted})))
-=======
-  (go-try (let [[asserted-subjects
-                 retracted-subjects] (loop [[^Flake flake & r] (:flakes curr-block)
-                                            asserted-subjects  {}
-                                            retracted-subjects {}]
-                                       (if-not flake
-                                         [asserted-subjects retracted-subjects]
-                                         (let [subject   (.-s flake)
-                                               asserted? (true? (.-op flake))
-                                               flake'    (if asserted? flake
-                                                                       (flake/flip-flake flake))]
-                                           (if asserted?
-                                             (recur r (update asserted-subjects subject #(vec (conj % flake')))
-                                                    retracted-subjects)
-                                             (recur r asserted-subjects
-                                                    (update retracted-subjects subject #(vec (conj % flake'))))))))
-                retracted (loop [[subject & r] (vals retracted-subjects)
-                                 acc []]
-                            (if-not subject
-                              acc
-                              (recur r (conj acc (<? (fql/flakes->res db cache fuel 1000000 {:wildcard? true, :select {}} subject))))))
-                asserted  (loop [[subject & r] (vals asserted-subjects)
-                                 acc []]
-                            (if-not subject
-                              acc
-                              (recur r (conj acc (<? (fql/flakes->res db cache fuel 1000000 {:wildcard? true, :select {}} subject))))))]
-            {:block     (:block curr-block)
-             :t         (:t curr-block)
-             :retracted retracted
-             :asserted  asserted})))
->>>>>>> 59e12339
 
 
 (defn format-blocks-resp-pretty
@@ -852,36 +775,8 @@
 
 (defn resolve-block-range
   [db query-map]
-<<<<<<< HEAD
   (query-api/resolve-block-range db query-map))
-=======
-  (go-try
-    (let [range     (if (sequential? (:block query-map))
-                      (:block query-map)
-                      [(:block query-map) (:block query-map)])
-          [block-start block-end]
-          (if (some string? range) ;; do we need to convert any times to block integers?
-            [(<? (time-travel/block-to-int-format db (first range)))
-             (when-let [end (second range)]
-               (<? (time-travel/block-to-int-format db end)))] range)
-          db-block  (:block db)
-          _         (when (> block-start db-block)
-                      (throw (ex-info (str "Start block is out of range for this ledger. Start block provided: " (pr-str block-start) ". Database block: " (pr-str db-block)) {:status 400 :error :db/invalid-query})))
-          [block-start block-end]
-          (cond
-            (and block-start block-end) [block-start block-end]
-            block-start [block-start (:block db)]
-            :else (throw (ex-info (str "Invalid block range provided: " (pr-str range)) {:status 400 :error :db/invalid-query})))
-          _         (when (not (and (pos-int? block-start) (pos-int? block-end)))
-                      (throw (ex-info (str "Invalid block range provided: " (pr-str range)) {:status 400 :error :db/invalid-query})))
-          [block-start block-end]
-          (if (< block-end block-start)
-            [block-end block-start] ; make sure smallest number comes first
-            [block-start block-end])
-          block-end (if (> block-end db-block)
-                      db-block block-end)]
-      [block-start block-end])))
->>>>>>> 59e12339
+
 
 (defn block-query-async
   "Given a map with a `:block` with a block number value, return a channel that will receive the raw flakes contained in that block.
@@ -1088,17 +983,13 @@
    (sql db sql-str {}))
   ([db sql-str opts]
    (let [p (promise)]
-<<<<<<< HEAD
      (go
        (try
          (deliver p (<? (sql-async db sql-str opts)))
          (catch Exception e
            (deliver p e))))
-=======
-     (async/go
-       (deliver p (async/<! (sql-async db sql-str opts))))
->>>>>>> 59e12339
      p)))
+
 
 (defn sparql-async
   "Exceute a sparql query against a specified database. Returns a core async channel,
@@ -1115,16 +1006,11 @@
    (sparql db sparql-str {}))
   ([db sparql-str opts]
    (let [p (promise)]
-<<<<<<< HEAD
      (go
        (try
          (deliver p (<? (sparql-async db sparql-str opts)))
          (catch Exception e
            (deliver p e))))
-=======
-     (async/go
-       (deliver p (async/<! (sparql-async db sparql-str opts))))
->>>>>>> 59e12339
      p)))
 
 
@@ -1134,36 +1020,6 @@
   (query-range/collection db collection))
 
 
-<<<<<<< HEAD
-=======
-(comment ;; TODO: Write me someday?
-  (defn flakes
-    "Returns a lazy sequence of raw flakes from the blockchain history from
-  start block/transaction (inclusive) to end block/transaction (exclusive).
-
-  A nil start defaults to the genesis block. A nil end includes the last block of the known database.
-  A positive integer for either start/end indicates a block number, a negative integer indicates a
-  transaction number.
-
-  Results can potentially include the entire database depending on your filtering criteria,
-  so be sure to only 'pull' items as you need them.
-
-  The optional map of filter criteria has the following keyed options:
-
-  :subject    - Limit results to only include history of this subject, specified as either an _id or identity.
-               Note the results are no longer lazy when using this option.
-  :predicate - Limit results to only include history for this predicate. Must be used in conjunction with subject.
-               If there is a need to get history of all subjects for a specific predicate, see 'range-history'.
-  :limit     - Limit results to this quantity of matching flakes
-  :offset    - Begin results after this number of matching flakes (for paging - use in conjunction with limit)
-  :chunk     - Results are fetched in chunks. Optionally specify the size of a chunk if optimization is needed."
-    ([conn] (flakes conn nil nil {}))
-    ([conn start] (flakes conn start nil {}))
-    ([conn start end] (flakes conn start end {}))
-    ([conn start end {:keys [subject predicate limit offset chunk]}])))
-
-
->>>>>>> 59e12339
 (defn range
   "Returns a lazy sequence of raw flakes for the database and specified index. Results can be
   limited by including one or two match clauses, in addition to options including a limit and offset.
