--- conflicted
+++ resolved
@@ -235,40 +235,6 @@
   [_ _]
   (json-serde))
 
-<<<<<<< HEAD
-=======
-(defn parse-identity
-  [defaults]
-  (when-let [identity (get-first defaults conn-vocab/identity)]
-    (let [public-key  (config/get-first-string identity conn-vocab/public-key)
-          private-key (config/get-first-string identity conn-vocab/private-key)
-          ;; Derive public key from private key if public key is missing
-          public-key* (if (and (nil? public-key) private-key)
-                        (crypto/public-key-from-private private-key)
-                        public-key)
-          result {:id      (get-id identity)
-                  :public  public-key*
-                  :private private-key}]
-      result)))
-
-(defn parse-index-options
-  [defaults]
-  (when-let [index-options (get-first defaults conn-vocab/index-options)]
-    {:reindex-min-bytes (config/get-first-long index-options conn-vocab/reindex-min-bytes)
-     :reindex-max-bytes (config/get-first-long index-options conn-vocab/reindex-max-bytes)
-     :max-old-indexes   (config/get-first-integer index-options conn-vocab/max-old-indexes)
-     :indexing-disabled (config/get-first-boolean index-options conn-vocab/indexing-disabled)}))
-
-(defn parse-defaults
-  [config]
-  (when-let [defaults (get-first config conn-vocab/defaults)]
-    (let [identity      (parse-identity defaults)
-          index-options (parse-index-options defaults)]
-      (cond-> nil
-        identity      (assoc :identity identity)
-        index-options (assoc :indexing index-options)))))
-
->>>>>>> 0f8fd906
 (defmethod ig/init-key :fluree.db/connection
   [_ config]
   (-> config config/parse-connection-map connection/connect))
