(ns fluree.db.ledger.json-ld
  (:require [fluree.db.ledger.proto :as ledger-proto]
            [fluree.db.conn.proto :as conn-proto]
            [fluree.db.util.async :refer [<? go-try]]
            [fluree.db.json-ld.bootstrap :as bootstrap]
            [fluree.db.json-ld.branch :as branch]
            [fluree.db.db.json-ld :as jld-db]
            [fluree.db.json-ld.commit :as jld-commit]
            [fluree.json-ld :as json-ld]
            [fluree.db.constants :as const]
            [fluree.db.json-ld.reify :as jld-reify]
            [clojure.string :as str]
            [fluree.db.indexer.proto :as idx-proto]
            [fluree.db.util.core :as util]
            [fluree.db.util.context :as ctx-util]
            [fluree.db.util.log :as log])
  (:refer-clojure :exclude [load]))

#?(:clj (set! *warn-on-reflection* true))

(defn branch-meta
  "Retrieves branch metadata from ledger state"
<<<<<<< HEAD
  [{:keys [state context] :as _ledger} requested-branch]
  (let [{:keys [branch branches]} @state
        branch  (if requested-branch
                  (get branches requested-branch)
                  ;; default branch
                  (get branches branch))
        context (json-ld/parse-context context)]
    (log/debug "setting branch context to:" context)
    (assoc-in branch [:latest-db :schema :context] context)))
=======
  [{:keys [state] :as _ledger} requested-branch]
  (let [{:keys [branch branches]} @state]
    (if requested-branch
      (get branches requested-branch)
      ;; default branch
      (get branches branch))))
>>>>>>> d6d5a7be

;; TODO - no time travel, only latest db on a branch thus far
(defn db
  [ledger {:keys [branch context-type]}]
  (let [branch-meta (ledger-proto/-branch ledger branch)]
    ;; if branch is nil, will return default
    (when-not branch-meta
      (throw (ex-info (str "Invalid branch: " branch ". Branch must exist before transacting.")
                      {:status 400 :error :db/invalid-branch})))
    (cond-> (branch/latest-db branch-meta)
            context-type (assoc :context-type context-type))))

(defn db-update
  "Updates db, will throw if not next 't' from current db.
  Returns original db, or if index has since been updated then
  updated db with new index point."
  [{:keys [state] :as _ledger} {:keys [branch] :as db}]
  (-> (swap! state update-in [:branches branch] branch/update-db db)
      (get-in [:branches branch :latest-db])))

(defn commit-update
  "Updates both latest db and commit db. If latest registered index is
  newer than provided db, updates index before storing.

  If index in provided db is newer, updates latest index held in ledger state."
  [{:keys [state] :as _ledger} branch-name db force?]
  (when-not (get-in @state [:branches branch-name])
    (throw (ex-info (str "Unable to update commit on branch: " branch-name " as it no longer exists in ledger. "
                         "Did it just get deleted? Branches that exist are: " (keys (:branches @state)))
                    {:status 400 :error :db/invalid-branch})))
  (-> (swap! state update-in [:branches branch-name] branch/update-commit db force?)
      (get-in [:branches branch-name :commit-db])))

(defn status
  "Returns current commit metadata for specified branch (or default branch if nil)"
  [{:keys [state address alias] :as _ledger} requested-branch]
  (let [{:keys [branch branches]} @state
        branch-data (if requested-branch
                      (get branches requested-branch)
                      (get branches branch))
        {:keys [latest-db commit]} branch-data
        {:keys [stats t]} latest-db
        {:keys [size flakes]} stats]
    {:address address
     :alias   alias
     :branch  branch
     :t       (when t (- t))
     :size    size
     :flakes  flakes
     :commit  commit}))

(defn normalize-opts
  "Normalizes commit options"
  [opts]
  (if (string? opts)
    {:message opts}
    opts))

(defn commit!
  [ledger db opts]
  (let [opts* (normalize-opts opts)
        db*   (or db (ledger-proto/-db ledger (:branch opts*)))]
    (jld-commit/commit ledger db* opts*)))

(defn close-ledger
  "Shuts down ledger and resources."
  [{:keys [indexer cache state] :as _ledger}]
  (idx-proto/-close indexer)
  (reset! state {:closed? true})
  (reset! cache {}))

(defrecord JsonLDLedger [id address alias did indexer
                         state cache conn method]
  ledger-proto/iCommit
  (-commit! [ledger db] (commit! ledger db nil))
  (-commit! [ledger db opts] (commit! ledger db opts))

  ledger-proto/iLedger
  (-db [ledger] (db ledger nil))
  (-db [ledger opts] (db ledger opts))
  (-db-update [ledger db] (db-update ledger db))
  (-branch [ledger] (branch-meta ledger nil))
  (-branch [ledger branch] (branch-meta ledger branch))
  (-commit-update [ledger branch db] (commit-update ledger branch db false))
  (-commit-update [ledger branch db force?] (commit-update ledger branch db force?))
  (-status [ledger] (status ledger nil))
  (-status [ledger branch] (status ledger branch))
  (-did [_] did)
  (-alias [_] alias)
  (-address [_] address)
  (-close [ledger] (close-ledger ledger)))


(defn normalize-alias
  "For a ledger alias, removes any preceding '/' or '#' if exists."
  [ledger-alias]
  (if (or (str/starts-with? ledger-alias "/")
          (str/starts-with? ledger-alias "#"))
    (subs ledger-alias 1)
    ledger-alias))

(defn include-dbs
  [conn db include]
  (go-try
    (loop [[commit-address & r] include
           db* db]
      (if commit-address
        (let [base-context {:base commit-address}
              commit-data  (-> (<? (conn-proto/-c-read conn commit-address))
                               (json-ld/expand base-context))
              [commit proof] (jld-reify/parse-commit commit-data)
              _            (when proof
                             (jld-reify/validate-commit db commit proof))
              db**         (<? (jld-reify/load-db db* commit true))]
          (recur r db**))
        db*))))

(defn create
  "Creates a new ledger, optionally bootstraps it as permissioned or with default context."
  [conn ledger-alias opts]
  (go-try
<<<<<<< HEAD
    (let [{:keys [context did branch pub-fn ipns indexer include
                  reindex-min-bytes reindex-max-bytes initial-tx]
           :or   {branch :main}} opts
          did*          (if did
                          (if (map? did)
                            did
                            {:id did})
                          (conn-proto/-did conn))
          indexer       (cond
                          (satisfies? idx-proto/iIndex indexer)
                          indexer

                          indexer
                          (throw (ex-info (str "Ledger indexer provided, but doesn't implement iIndex protocol. "
                                               "Provided: " indexer)
                                          {:status 400 :error :db/invalid-indexer}))

                          :else
                          (conn-proto/-new-indexer
                            conn (util/without-nils
                                   {:reindex-min-bytes reindex-min-bytes
                                    :reindex-max-bytes reindex-max-bytes})))
          ledger-alias* (normalize-alias ledger-alias)
          address       (<? (conn-proto/-address conn ledger-alias* (assoc opts :branch branch)))
          conn-context  (conn-proto/-context conn)
          _             (log/debug "create conn-context:" conn-context)
          context*      (merge conn-context context)
          _             (log/debug "create merged context*:" context*)
          method-type   (conn-proto/-method conn)
=======
    (let [{:keys [defaultContext context-type did branch pub-fn ipns indexer include
                  reindex-min-bytes reindex-max-bytes initial-tx new-context?]
           :or   {branch       :main
                  new-context? true}} opts
          default-context (if defaultContext
                            (-> defaultContext
                                (ctx-util/mapify-context (conn-proto/-default-context conn))
                                (ctx-util/stringify-context))
                            (conn-proto/-default-context conn))
          context-type*   (or context-type (-> conn :ledger-defaults :context-type))
          did*            (if did
                            (if (map? did)
                              did
                              {:id did})
                            (conn-proto/-did conn))
          indexer         (cond
                            (satisfies? idx-proto/iIndex indexer)
                            indexer

                            indexer
                            (throw (ex-info (str "Ledger indexer provided, but doesn't implement iIndex protocol. "
                                                 "Provided: " indexer)
                                            {:status 400 :error :db/invalid-indexer}))

                            :else
                            (conn-proto/-new-indexer
                              conn (util/without-nils
                                     {:reindex-min-bytes reindex-min-bytes
                                      :reindex-max-bytes reindex-max-bytes})))
          ledger-alias*   (normalize-alias ledger-alias)
          address         (<? (conn-proto/-address conn ledger-alias* (assoc opts :branch branch)))
          method-type     (conn-proto/-method conn)
>>>>>>> d6d5a7be
          ;; map of all branches and where they are branched from
          branches        {branch (branch/new-branch-map nil ledger-alias* branch)}
          ledger          (map->JsonLDLedger
                            {:id      (random-uuid)
                             :did     did*
                             :state   (atom {:closed?  false
                                             :branches branches
                                             :branch   branch
                                             :graphs   {}
                                             :push     {:complete {:t   0
                                                                   :dag nil}
                                                        :pending  {:t   0
                                                                   :dag nil}}})
                             :alias   ledger-alias
                             :address address
                             :method  method-type
                             :cache   (atom {})
                             :indexer indexer
                             :conn    conn})
          blank-db        (jld-db/create ledger default-context context-type* new-context?)
          bootstrap?      (boolean initial-tx)
          db              (if bootstrap?
                            (<? (bootstrap/bootstrap blank-db initial-tx))
                            (bootstrap/blank-db blank-db))]
      ;; place initial 'blank' DB into ledger.
      (ledger-proto/-db-update ledger db)
      (when include
        ;; includes other ledgers - experimental
        (let [db* (<? (include-dbs conn db include))]
          (ledger-proto/-db-update ledger db*)))
      ledger)))

(defn load
  [conn db-alias]
  (go-try
    (let [base-context {:base db-alias}
          commit-addr  (<? (conn-proto/-lookup conn db-alias))
          _            (when-not commit-addr
                         (throw (ex-info (str "Unable to load. No commit exists for: " db-alias)
                                         {:status 400 :error :db/invalid-commit-address})))
          commit-data  (<? (conn-proto/-c-read conn commit-addr))
          _            (when-not commit-data
                         (throw (ex-info (str "Unable to load. No commit exists for: " commit-addr)
                                         {:status 400 :error :db/invalid-db})))
          commit-data* (json-ld/expand commit-data base-context)
          [commit proof] (jld-reify/parse-commit commit-data*)
          _            (when proof
                         (jld-reify/validate-commit db commit proof))
          _            (log/debug "load commit:" commit)
          ledger-alias (or (get-in commit [const/iri-alias :value])
                           (conn-proto/-alias conn db-alias))
          branch       (keyword (get-in commit [const/iri-branch :value]))
          default-ctx  (-> commit
                           (get const/iri-default-context)
                           :value
                           (->> (jld-reify/load-default-context conn))
                           <?)
<<<<<<< HEAD
          _            (log/debug "loaded default context from commit:" default-ctx)
          ledger       (<? (create conn alias {:branch  branch
                                               :id      last-commit
                                               :context default-ctx}))
=======
          ledger       (<? (create conn ledger-alias {:branch         branch
                                                      :id             commit-addr
                                                      :defaultContext default-ctx
                                                      :new-context?   false}))
>>>>>>> d6d5a7be
          db           (ledger-proto/-db ledger)
          db*          (<? (jld-reify/load-db-idx db commit commit-addr false))]
      (ledger-proto/-commit-update ledger branch db*)
      ledger)))


(defn is-ledger?
  "Returns true if map is a ledger object.
  Used to differentiate in cases where ledger or DB could be used."
  [x]
  (satisfies? ledger-proto/iLedger x))<|MERGE_RESOLUTION|>--- conflicted
+++ resolved
@@ -20,35 +20,22 @@
 
 (defn branch-meta
   "Retrieves branch metadata from ledger state"
-<<<<<<< HEAD
-  [{:keys [state context] :as _ledger} requested-branch]
-  (let [{:keys [branch branches]} @state
-        branch  (if requested-branch
-                  (get branches requested-branch)
-                  ;; default branch
-                  (get branches branch))
-        context (json-ld/parse-context context)]
-    (log/debug "setting branch context to:" context)
-    (assoc-in branch [:latest-db :schema :context] context)))
-=======
   [{:keys [state] :as _ledger} requested-branch]
   (let [{:keys [branch branches]} @state]
     (if requested-branch
       (get branches requested-branch)
       ;; default branch
       (get branches branch))))
->>>>>>> d6d5a7be
 
 ;; TODO - no time travel, only latest db on a branch thus far
 (defn db
-  [ledger {:keys [branch context-type]}]
+  [ledger {:keys [branch]}]
   (let [branch-meta (ledger-proto/-branch ledger branch)]
     ;; if branch is nil, will return default
     (when-not branch-meta
       (throw (ex-info (str "Invalid branch: " branch ". Branch must exist before transacting.")
                       {:status 400 :error :db/invalid-branch})))
-    (cond-> (branch/latest-db branch-meta)
-            context-type (assoc :context-type context-type))))
+    (branch/latest-db branch-meta)))
 
 (defn db-update
   "Updates db, will throw if not next 't' from current db.
@@ -142,70 +129,36 @@
 (defn include-dbs
   [conn db include]
   (go-try
-    (loop [[commit-address & r] include
-           db* db]
-      (if commit-address
-        (let [base-context {:base commit-address}
-              commit-data  (-> (<? (conn-proto/-c-read conn commit-address))
-                               (json-ld/expand base-context))
-              [commit proof] (jld-reify/parse-commit commit-data)
-              _            (when proof
-                             (jld-reify/validate-commit db commit proof))
-              db**         (<? (jld-reify/load-db db* commit true))]
-          (recur r db**))
-        db*))))
+   (loop [[commit-address & r] include
+          db* db]
+     (if commit-address
+       (let [base-context {:base commit-address}
+             commit-data  (-> (<? (conn-proto/-c-read conn commit-address))
+                              (json-ld/expand base-context))
+             [commit proof] (jld-reify/parse-commit commit-data)
+             _            (when proof
+                            (jld-reify/validate-commit db commit proof))
+             db**         (<? (jld-reify/load-db db* commit true))]
+         (recur r db**))
+       db*))))
 
 (defn create
   "Creates a new ledger, optionally bootstraps it as permissioned or with default context."
   [conn ledger-alias opts]
   (go-try
-<<<<<<< HEAD
-    (let [{:keys [context did branch pub-fn ipns indexer include
-                  reindex-min-bytes reindex-max-bytes initial-tx]
-           :or   {branch :main}} opts
-          did*          (if did
-                          (if (map? did)
-                            did
-                            {:id did})
-                          (conn-proto/-did conn))
-          indexer       (cond
-                          (satisfies? idx-proto/iIndex indexer)
-                          indexer
-
-                          indexer
-                          (throw (ex-info (str "Ledger indexer provided, but doesn't implement iIndex protocol. "
-                                               "Provided: " indexer)
-                                          {:status 400 :error :db/invalid-indexer}))
-
-                          :else
-                          (conn-proto/-new-indexer
-                            conn (util/without-nils
-                                   {:reindex-min-bytes reindex-min-bytes
-                                    :reindex-max-bytes reindex-max-bytes})))
-          ledger-alias* (normalize-alias ledger-alias)
-          address       (<? (conn-proto/-address conn ledger-alias* (assoc opts :branch branch)))
-          conn-context  (conn-proto/-context conn)
-          _             (log/debug "create conn-context:" conn-context)
-          context*      (merge conn-context context)
-          _             (log/debug "create merged context*:" context*)
-          method-type   (conn-proto/-method conn)
-=======
-    (let [{:keys [defaultContext context-type did branch pub-fn ipns indexer include
-                  reindex-min-bytes reindex-max-bytes initial-tx new-context?]
-           :or   {branch       :main
-                  new-context? true}} opts
-          default-context (if defaultContext
-                            (-> defaultContext
-                                (ctx-util/mapify-context (conn-proto/-default-context conn))
-                                (ctx-util/stringify-context))
+   (let [{:keys [default-context new-context? did branch pub-fn ipns indexer
+                 include reindex-min-bytes reindex-max-bytes initial-tx]
+          :or   {branch :main, new-context? true}} opts
+         default-context* (if default-context
+                            (ctx-util/mapify-context default-context
+                                                     (conn-proto/-default-context conn))
                             (conn-proto/-default-context conn))
-          context-type*   (or context-type (-> conn :ledger-defaults :context-type))
-          did*            (if did
+         did*             (if did
                             (if (map? did)
                               did
                               {:id did})
                             (conn-proto/-did conn))
-          indexer         (cond
+         indexer          (cond
                             (satisfies? idx-proto/iIndex indexer)
                             indexer
 
@@ -216,85 +169,77 @@
 
                             :else
                             (conn-proto/-new-indexer
-                              conn (util/without-nils
-                                     {:reindex-min-bytes reindex-min-bytes
-                                      :reindex-max-bytes reindex-max-bytes})))
-          ledger-alias*   (normalize-alias ledger-alias)
-          address         (<? (conn-proto/-address conn ledger-alias* (assoc opts :branch branch)))
-          method-type     (conn-proto/-method conn)
->>>>>>> d6d5a7be
-          ;; map of all branches and where they are branched from
-          branches        {branch (branch/new-branch-map nil ledger-alias* branch)}
-          ledger          (map->JsonLDLedger
-                            {:id      (random-uuid)
-                             :did     did*
-                             :state   (atom {:closed?  false
-                                             :branches branches
-                                             :branch   branch
-                                             :graphs   {}
-                                             :push     {:complete {:t   0
-                                                                   :dag nil}
-                                                        :pending  {:t   0
-                                                                   :dag nil}}})
-                             :alias   ledger-alias
-                             :address address
-                             :method  method-type
-                             :cache   (atom {})
-                             :indexer indexer
-                             :conn    conn})
-          blank-db        (jld-db/create ledger default-context context-type* new-context?)
-          bootstrap?      (boolean initial-tx)
-          db              (if bootstrap?
+                             conn (util/without-nils
+                                   {:reindex-min-bytes reindex-min-bytes
+                                    :reindex-max-bytes reindex-max-bytes})))
+         ledger-alias*    (normalize-alias ledger-alias)
+         address          (<? (conn-proto/-address conn ledger-alias* (assoc opts :branch branch)))
+         method-type      (conn-proto/-method conn)
+         ;; map of all branches and where they are branched from
+         branches         {branch (branch/new-branch-map nil ledger-alias* branch)}
+         ledger           (map->JsonLDLedger
+                           {:id      (random-uuid)
+                            :did     did*
+                            :state   (atom {:closed?  false
+                                            :branches branches
+                                            :branch   branch
+                                            :graphs   {}
+                                            :push     {:complete {:t   0
+                                                                  :dag nil}
+                                                       :pending  {:t   0
+                                                                  :dag nil}}})
+                            :alias   ledger-alias
+                            :address address
+                            :method  method-type
+                            :cache   (atom {})
+                            :indexer indexer
+                            :conn    conn})
+         blank-db         (jld-db/create ledger default-context* new-context?)
+         bootstrap?       (boolean initial-tx)
+         db               (if bootstrap?
                             (<? (bootstrap/bootstrap blank-db initial-tx))
                             (bootstrap/blank-db blank-db))]
-      ;; place initial 'blank' DB into ledger.
-      (ledger-proto/-db-update ledger db)
-      (when include
-        ;; includes other ledgers - experimental
-        (let [db* (<? (include-dbs conn db include))]
-          (ledger-proto/-db-update ledger db*)))
-      ledger)))
+     ;; place initial 'blank' DB into ledger.
+     (ledger-proto/-db-update ledger db)
+     (when include
+       ;; includes other ledgers - experimental
+       (let [db* (<? (include-dbs conn db include))]
+         (ledger-proto/-db-update ledger db*)))
+     ledger)))
 
 (defn load
   [conn db-alias]
   (go-try
-    (let [base-context {:base db-alias}
-          commit-addr  (<? (conn-proto/-lookup conn db-alias))
-          _            (when-not commit-addr
-                         (throw (ex-info (str "Unable to load. No commit exists for: " db-alias)
-                                         {:status 400 :error :db/invalid-commit-address})))
-          commit-data  (<? (conn-proto/-c-read conn commit-addr))
-          _            (when-not commit-data
-                         (throw (ex-info (str "Unable to load. No commit exists for: " commit-addr)
-                                         {:status 400 :error :db/invalid-db})))
-          commit-data* (json-ld/expand commit-data base-context)
-          [commit proof] (jld-reify/parse-commit commit-data*)
-          _            (when proof
-                         (jld-reify/validate-commit db commit proof))
-          _            (log/debug "load commit:" commit)
-          ledger-alias (or (get-in commit [const/iri-alias :value])
-                           (conn-proto/-alias conn db-alias))
-          branch       (keyword (get-in commit [const/iri-branch :value]))
-          default-ctx  (-> commit
-                           (get const/iri-default-context)
-                           :value
-                           (->> (jld-reify/load-default-context conn))
-                           <?)
-<<<<<<< HEAD
-          _            (log/debug "loaded default context from commit:" default-ctx)
-          ledger       (<? (create conn alias {:branch  branch
-                                               :id      last-commit
-                                               :context default-ctx}))
-=======
-          ledger       (<? (create conn ledger-alias {:branch         branch
-                                                      :id             commit-addr
-                                                      :defaultContext default-ctx
-                                                      :new-context?   false}))
->>>>>>> d6d5a7be
-          db           (ledger-proto/-db ledger)
-          db*          (<? (jld-reify/load-db-idx db commit commit-addr false))]
-      (ledger-proto/-commit-update ledger branch db*)
-      ledger)))
+   (let [base-context {:base db-alias}
+         commit-addr  (<? (conn-proto/-lookup conn db-alias))
+         _            (when-not commit-addr
+                        (throw (ex-info (str "Unable to load. No commit exists for: " db-alias)
+                                        {:status 400 :error :db/invalid-commit-address})))
+         commit-data  (<? (conn-proto/-c-read conn commit-addr))
+         _            (when-not commit-data
+                        (throw (ex-info (str "Unable to load. No commit exists for: " commit-addr)
+                                        {:status 400 :error :db/invalid-db})))
+         commit-data* (json-ld/expand commit-data base-context)
+         [commit proof] (jld-reify/parse-commit commit-data*)
+         _            (when proof
+                        (jld-reify/validate-commit db commit proof))
+         _            (log/debug "load commit:" commit)
+         ledger-alias (or (get-in commit [const/iri-alias :value])
+                          (conn-proto/-alias conn db-alias))
+         branch       (keyword (get-in commit [const/iri-branch :value]))
+         default-ctx  (-> commit
+                          (get const/iri-default-context)
+                          :value
+                          (->> (jld-reify/load-default-context conn))
+                          <?)
+         ledger       (<? (create conn ledger-alias {:branch          branch
+                                                     :id              commit-addr
+                                                     :default-context default-ctx
+                                                     :new-context?    false}))
+         db           (ledger-proto/-db ledger)
+         db*          (<? (jld-reify/load-db-idx db commit commit-addr false))]
+     (ledger-proto/-commit-update ledger branch db*)
+     ledger)))
 
 
 (defn is-ledger?
