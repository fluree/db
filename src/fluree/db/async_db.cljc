--- conflicted
+++ resolved
@@ -38,15 +38,8 @@
                       (assoc :alias alias))  ; Ensure alias is on commit for nameservice publishing
           updated-db (->async-db alias commit* t)]
       (go-try
-<<<<<<< HEAD
         (let [db (<? db-chan)]
           (deliver! updated-db (dbproto/-index-update db commit-index))))
-=======
-        (let [db  (<? db-chan)
-              db* (<? (dbproto/-index-update db commit-index))]
-          ;; Deliver the updated FlakeDB to the new AsyncDB
-          (deliver! updated-db db*)))
->>>>>>> 880a1663
       updated-db))
   where/Matcher
   (-match-id [_ tracker solution s-match error-ch]
