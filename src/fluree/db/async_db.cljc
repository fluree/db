(ns fluree.db.async-db
  (:refer-clojure :exclude [load])
  (:require [#?(:clj clojure.pprint, :cljs cljs.pprint) :as pprint :refer [pprint]]
            [clojure.core.async :as async :refer [<! >! go]]
            [fluree.db.dbproto :as dbproto]
            [fluree.db.flake.commit-data :as commit-data]
            [fluree.db.flake.flake-db :as flake-db]
            [fluree.db.indexer :as indexer]
            [fluree.db.json-ld.policy :as policy]
            [fluree.db.query.exec.select.subject :as subject]
            [fluree.db.query.exec.where :as where]
            [fluree.db.query.history :as history]
            [fluree.db.query.optimize :as optimize]
            [fluree.db.time-travel :as time-travel]
            [fluree.db.transact :as transact]
            [fluree.db.util :refer [try* catch*]]
            [fluree.db.util.async :refer [<? go-try]]
            [fluree.db.util.log :as log])
  #?(:clj (:import (java.io Writer))))

#?(:clj (set! *warn-on-reflection* true))

(declare ->async-db ->AsyncDB deliver!)

(defrecord AsyncDB [alias commit t db-chan]
  dbproto/IFlureeDb
  (-query [_ tracker query-map]
    (go-try
      (let [db (<? db-chan)]
        (<? (dbproto/-query db tracker query-map)))))
  (-class-ids [_ tracker subject]
    (go-try
      (let [db (<? db-chan)]
        (<? (dbproto/-class-ids db tracker subject)))))
  (-index-update [_ commit-index]
    (let [commit* (-> commit
                      (assoc :index commit-index)
                      (assoc :alias alias))  ; Ensure alias is on commit for nameservice publishing
          updated-db (->async-db alias commit* t)]
<<<<<<< HEAD
      (go-try
        (let [db (<? db-chan)]
          (deliver! updated-db (dbproto/-index-update db commit-index))))
=======
      (go
        (try*
          (let [db  (<? db-chan)
                db* (dbproto/-index-update db commit-index)]
            (deliver! updated-db db*))
          (catch* e
            (deliver! updated-db e))))
>>>>>>> e9f5ac10
      updated-db))
  where/Matcher
  (-match-id [_ tracker solution s-match error-ch]
    (let [match-ch (async/chan)]
      (go
        (try*
          (let [db (<? db-chan)]
            (-> db
                (where/-match-id tracker solution s-match error-ch)
                (async/pipe match-ch)))
          (catch* e
            (log/error e "Error loading database")
            (>! error-ch e))))
      match-ch))

  (-match-triple [_ tracker solution triple error-ch]
    (let [match-ch (async/chan)]
      (go
        (try*
          (let [db (<? db-chan)]
            (-> db
                (where/-match-triple tracker solution triple error-ch)
                (async/pipe match-ch)))
          (catch* e
            (log/error e "Error loading database")
            (>! error-ch e))))
      match-ch))

  (-match-class [_ tracker solution triple error-ch]
    (let [match-ch (async/chan)]
      (go
        (try*
          (let [db (<? db-chan)]
            (-> db
                (where/-match-class tracker solution triple error-ch)
                (async/pipe match-ch)))
          (catch* e
            (log/error e "Error loading database")
            (>! error-ch e))))
      match-ch))

  (-activate-alias [_ alias']
    (go-try
      (let [db (<? db-chan)]
        (<? (where/-activate-alias db alias')))))

  (-aliases [_]
    [alias])

  (-finalize [_ _ _ solution-ch]
    solution-ch)

  subject/SubjectFormatter
  (-forward-properties [_ iri select-spec context compact-fn cache tracker error-ch]
    (let [prop-ch (async/chan)]
      (go
        (try*
          (let [db (<? db-chan)]
            (-> db
                (subject/-forward-properties iri select-spec context compact-fn cache tracker error-ch)
                (async/pipe prop-ch)))
          (catch* e
            (log/error e "Error loading database")
            (>! error-ch e))))
      prop-ch))

  (-reverse-property [_ iri reverse-spec context tracker error-ch]
    (let [prop-ch (async/chan)]
      (go
        (try*
          (let [db (<? db-chan)]
            (-> db
                (subject/-reverse-property iri reverse-spec context tracker error-ch)
                (async/pipe prop-ch)))
          (catch* e
            (log/error e "Error loading database")
            (>! error-ch e))))
      prop-ch))

  (-iri-visible? [_ tracker iri]
    (go-try
      (let [db (<? db-chan)]
        (<? (subject/-iri-visible? db tracker iri)))))

  transact/Transactable
  (-stage-txn [_ tracker context identity author annotation raw-txn parsed-txn]
    (go-try
      (let [db (<? db-chan)]
        (<? (transact/-stage-txn db tracker context identity author annotation raw-txn parsed-txn)))))
  (-merge-commit [_ commit-jsonld commit-data-jsonld]
    (go-try
      (let [db (<? db-chan)]
        (<? (transact/-merge-commit db commit-jsonld commit-data-jsonld)))))

  indexer/Indexable
  (index [_ changes-ch]
    (go-try
      (let [db (<? db-chan)]
        (<? (indexer/index db changes-ch)))))

  time-travel/TimeTravel
  (datetime->t [_ datetime]
    (go-try
      (let [db (<? db-chan)]
        (<? (time-travel/datetime->t db datetime)))))

  (latest-t [_]
    t)

  (sha->t [_ sha]
    (go-try
      (let [db (<? db-chan)]
        (<? (time-travel/sha->t db sha)))))

  (-as-of [_ t]
    (let [db-chan-at-t (async/promise-chan)
          db-at-t      (->AsyncDB alias commit t db-chan-at-t)]
      (go
        (try*
          (let [db (<? db-chan)]
            (async/put! db-chan-at-t
                        (time-travel/-as-of db t)))
          (catch* e
            (log/error e "Error in time-traveling database")
            (async/put! db-chan-at-t e))))
      db-at-t))

  history/AuditLog
  (-history [_ tracker context from-t to-t commit-details? include error-ch history-q]
    (go-try
      (let [db (<? db-chan)]
        (<? (history/-history db tracker context from-t to-t commit-details? include error-ch history-q)))))

  (-commits [_ tracker context from-t to-t include error-ch]
    (let [commit-ch (async/chan)]
      (go
        (try*
          (let [db (<? db-chan)]
            (-> db
                (history/-commits context tracker from-t to-t include error-ch)
                (async/pipe commit-ch)))
          (catch* e
            (log/error e "Error loading database for commit range")
            (>! error-ch e))))
      commit-ch))

  policy/Restrictable
  (wrap-policy [_ policy policy-values]
    (go-try
      (let [db (<? db-chan)]
        (<? (policy/wrap-policy db policy policy-values)))))
  (wrap-policy [_ tracker policy policy-values]
    (go-try
      (let [db (<? db-chan)]
        (<? (policy/wrap-policy db tracker policy policy-values)))))
  (root [_]
    (let [root-ch (async/promise-chan)
          root-db (->AsyncDB alias commit t root-ch)]
      (go
        (try*
          (let [db (<? db-chan)]
            (async/put! root-ch (policy/root db)))
          (catch* e
            (log/error e "Error loading db while setting root policy")
            (async/put! root-ch e))))
      root-db))

  optimize/Optimizable
  (-reorder [_ parsed-query]
    (go-try
      (let [db (<? db-chan)]
        (<? (optimize/-reorder db parsed-query)))))

  (-explain [_ parsed-query]
    (go-try
      (let [db (<? db-chan)]
        (<? (optimize/-explain db parsed-query))))))

(defn db?
  [x]
  (instance? AsyncDB x))

(def ^String label "#fluree/AsyncDB ")

(defn display
  [db]
  (select-keys db [:alias :t]))

#?(:clj
   (defmethod print-method AsyncDB [^AsyncDB db, ^Writer w]
     (.write w label)
     (binding [*out* w]
       (-> db display pr)))

   :cljs
   (extend-type AsyncDB
     IPrintWithWriter
     (-pr-writer [db w _opts]
       (-write w label)
       (-write w (-> db display pr)))))

(defmethod pprint/simple-dispatch AsyncDB
  [db]
  (print label)
  (-> db display pprint))

(defn deliver!
  [^AsyncDB async-db db]
  (-> async-db
      :db-chan
      (async/put! db)))

(defn deref-async
  [^AsyncDB async-db]
  (:db-chan async-db))

(defn ->async-db
  "Creates an async-db.
  This is to be used in conjunction with `deliver!` that will deliver the
  loaded db to the async-db."
  [ledger-alias commit-map t]
  (when-not (:alias commit-map)
    (log/error "Creating AsyncDB with commit missing :alias field!"
               {:ledger-alias ledger-alias
                :commit-id (:id commit-map)
                :commit-keys (keys commit-map)
                :stack-trace (try
                               (throw (ex-info "Stack trace capture" {}))
                               (catch #?(:clj Exception :cljs js/Error) e
                                 #?(:clj (.getStackTrace e)
                                    :cljs (.-stack e))))}))
  (->AsyncDB ledger-alias commit-map t (async/promise-chan)))

(defn load
  ([ledger-alias commit-catalog index-catalog commit-jsonld indexing-opts]
   (let [commit-map (commit-data/jsonld->clj commit-jsonld)]
     (load ledger-alias commit-catalog index-catalog commit-jsonld commit-map indexing-opts)))
  ([ledger-alias commit-catalog index-catalog commit-jsonld commit-map indexing-opts]
   (let [t        (-> commit-map :data :t)
         async-db (->async-db ledger-alias commit-map t)]
     (go
       (let [db (<! (flake-db/load ledger-alias commit-catalog index-catalog
                                   [commit-jsonld commit-map] indexing-opts))]
         (deliver! async-db db)))
     async-db)))<|MERGE_RESOLUTION|>--- conflicted
+++ resolved
@@ -37,11 +37,6 @@
                       (assoc :index commit-index)
                       (assoc :alias alias))  ; Ensure alias is on commit for nameservice publishing
           updated-db (->async-db alias commit* t)]
-<<<<<<< HEAD
-      (go-try
-        (let [db (<? db-chan)]
-          (deliver! updated-db (dbproto/-index-update db commit-index))))
-=======
       (go
         (try*
           (let [db  (<? db-chan)
@@ -49,7 +44,6 @@
             (deliver! updated-db db*))
           (catch* e
             (deliver! updated-db e))))
->>>>>>> e9f5ac10
       updated-db))
   where/Matcher
   (-match-id [_ tracker solution s-match error-ch]
