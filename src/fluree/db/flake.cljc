(ns fluree.db.flake
<<<<<<< HEAD
  (:refer-clojure :exclude [split-at sorted-set-by sorted-map-by take])
  (:require [clojure.data.avl :as avl]
            [fluree.db.constants :as const]
            #?(:clj [abracad.avro :as avro])
            [fluree.db.util.core :as util])
=======
  (:refer-clojure :exclude [split-at sorted-set-by take last])
  (:require [clojure.data.avl :as avl]
            [fluree.db.constants :as const]
            [fluree.db.util.core :as util]
            #?(:clj [abracad.avro :as avro]))
>>>>>>> 5c94a8c7
  #?(:cljs (:require-macros [fluree.db.flake :refer [combine-cmp]])))

#?(:clj (set! *warn-on-reflection* true))

;; maximum number of collections. 19 bits - 524,287 - javascript 9 bits - 511
(def ^:const MAX-COLLECTION-ID #?(:clj  2r1111111111111111111
                                  :cljs 2r111111111))
;; maximum number of subject indexes within a given collection. 44 bits - 17,592,186,044,415
;; javascript, 44 bits - 1
(def ^:const MAX-COLL-SUBJECTS #?(:clj  2r11111111111111111111111111111111111111111111
                                  :cljs (- 2r11111111111111111111111111111111111111111111 1)))

(declare equiv-flake assoc-flake get-flake-val nth-flake)

(def inc-t
  "Increments a transaction value"
  dec)

(def dec-t
  "Decrements a transaction value"
  inc)

(defn lshift
  [n bits]
  #?(:clj  (bit-shift-left n bits)
     :cljs (* n (js/Math.pow 2 bits))))


(defn ->sid
  "Converts a collection id and a number (n) into a subject-id."
  [cid n]
  (+ (lshift cid 44) n))


(defn ->sid-checked
  "Like ->sid, but checks that cid and n are within allowable range."
  [cid n]
  (assert (< 0 cid MAX-COLLECTION-ID) (str "Collection id is out of allowable range of 0 - " MAX-COLLECTION-ID))
  (assert (< 0 n MAX-COLL-SUBJECTS) (str "Subject number is out of allowable range of 0 - " MAX-COLL-SUBJECTS))
  (->sid cid n))


(defn min-subject-id
  "For a given collection id, returns the min subject id that is allowed."
  [cid]
  (->sid cid 0))


(defn max-subject-id
  "For a given collection id, returns the max subject id that is allowed."
  [cid]
  (->sid cid MAX-COLL-SUBJECTS))


(def ^:const MIN-PREDICATE-ID (min-subject-id const/$_predicate))
(def ^:const MAX-PREDICATE-ID (max-subject-id const/$_predicate))


(defn sid->cid
  "Will return a collection id from a subject-id."
  [sid]
  #?(:clj  (bit-shift-right sid 44)
     :cljs (js/Math.floor (lshift sid -44))))


(defn sid->i
  "Returns the subject index from a subject-id."
  [sid]
  (- sid (lshift (sid->cid sid) 44)))


(deftype Flake [s p o t op m]
  #?@(:clj  [avro/AvroSerializable
             (schema-name [_] "fluree.Flake")
             (field-get [f field] (get f field))
             (field-list [_] #{:s :p :o :t :op :m})

             clojure.lang.Seqable
             (seq [f] (list (.-s f) (.-p f) (.-o f) (.-t f) (.-op f) (.-m f)))

             clojure.lang.Indexed
             (nth [f i] (nth-flake f i nil))
             (nth [f i not-found] (nth-flake f i not-found))

             clojure.lang.ILookup
             (valAt [f k] (get-flake-val f k nil))
             (valAt [f k not-found] (get-flake-val f k not-found))

             clojure.lang.IPersistentCollection
             (equiv [f o] (and (instance? Flake o) (equiv-flake f o)))
             (empty [f] (throw (UnsupportedOperationException. "empty is not supported on Flake")))
             (count [f] 6)
             (cons [f [k v]] (assoc-flake f k v))

             clojure.lang.IPersistentMap
             (assocEx [f k v] (UnsupportedOperationException. "assocEx is not supported on Flake"))
             (without [f k] (UnsupportedOperationException. "without is not supported on Flake"))

             clojure.lang.Associative
             (entryAt [f k] (some->> (get f k nil) (clojure.lang.MapEntry k)))
             (containsKey [_ k] (boolean (#{:s :p :o :t :op :m} k)))
             (assoc [f k v] (assoc-flake f k v))

             Object
             (hashCode [f] (hash (seq f)))

             clojure.lang.IHashEq
             (hasheq [f] (hash (seq f)))

             java.lang.Iterable
             (iterator [this]
               (let [xs (clojure.lang.Box. (seq this))]
                 (reify java.util.Iterator
                   (next [this]
                     (locking xs
                       (if-let [v (.-val xs)]
                         (let [x (first v)]
                           (set! (.-val xs) (next v))
                           x)
                         (throw
                           (java.util.NoSuchElementException.
                             "no more elements in VecSeq iterator")))))
                   (hasNext [this]
                     (locking xs
                       (not (nil? (.-val xs)))))
                   (remove [this]
                     (throw (UnsupportedOperationException. "remove is not supported on Flake"))))))

             java.util.Collection
             (contains [this o] (boolean (some #(= % o) this)))
             (containsAll [this c] (every? #(.contains this %) c))
             (isEmpty [_] false)
             (toArray [this] (into-array Object this))]

      :cljs [ILookup
             (-lookup [this k] (get-flake-val this k nil))
             (-lookup [this k not-found] (get-flake-val this k not-found))

             IIndexed
             (-nth [this i] (nth-flake this i nil))
             (-nth [this i not-found] (nth-flake this i not-found))

             ISeqable
             (-seq [this] (list (.-s this) (.-p this) (.-o this) (.-t this) (.-op this) (.-m this)))

             IHash
             (-hash [this] (hash (seq this)))

             IEquiv
             (-equiv [this o] (and (instance? Flake o) (equiv-flake this o)))

             IAssociative
             (-assoc [this k v] (assoc-flake this k v))

             IPrintWithWriter
             (-pr-writer [^Flake f writer opts]
                         (pr-sequential-writer writer pr-writer
                                               "#Flake [" " " "]"
                                               opts [(.-s f) (.-p f) (.-o f) (.-t f) (.-op f) (.-m f)]))]))


#?(:clj (defmethod print-method Flake [^Flake f, ^java.io.Writer w]
          (.write w (str "#Flake "))
          (binding [*out* w]
            (pr [(.-s f) (.-p f) (.-o f) (.-t f) (.-op f) (.-m f)]))))

(defn s
  [^Flake f]
  (.-s f))

(defn p
  [^Flake f]
  (.-p f))

(defn o
  [^Flake f]
  (.-o f))

(defn t
  [^Flake f]
  (.-t f))

(defn op
  [^Flake f]
  (.-op f))

(defn m
  [^Flake f]
  (.-m f))

(defn- equiv-flake
  [f other]
  (and (= (s f) (s other))
       (= (p f) (p other))
       (= (o f) (o other))))

(defn parts->Flake
  "Used primarily to generate flakes for comparator. If you wish to
  generate a flake for other purposes, be sure to supply all components."
  ([[s p o t op m]]
   (->Flake s p o t op m))
  ([[s p o t op m] default-tx]
   (->Flake s p o (or t default-tx) op m))
  ([[s p o t op m] default-tx default-op]
   (->Flake s p o (or t default-tx) (or op default-op) m)))


(defn Flake->parts
  [flake]
  [(s flake) (p flake) (o flake) (t flake) (op flake) (m flake)])

(def maximum
  "The largest flake possible"
  (->Flake util/max-long 0 util/max-long 0 true nil))

(defn- assoc-flake
  "Assoc for Flakes"
  [flake k v]
  (let [[s p o t op m] (Flake->parts flake)]
    (case k
      :s (->Flake v p o t op m)
      :p (->Flake s v o t op m)
      :o (->Flake s p v t op m)
      :t (->Flake s p o v op m)
      :op (->Flake s p o t v m)
      :m (->Flake s p o t op v)
      #?(:clj  (throw (IllegalArgumentException. (str "Flake does not contain key: " k)))
         :cljs (throw (js/Error. (str "Flake does not contain key: " k)))))))


(defn- get-flake-val
  [flake k not-found]
  (case k
    :s (s flake) "s" (s flake)
    :p (p flake) "p" (p flake)
    :o (o flake) "o" (o flake)
    :t (t flake) "t" (t flake)
    :op (op flake) "op" (op flake)
    :m (m flake) "m" (m flake)
    not-found))


(defn- nth-flake
  "Gets position i in flake."
  [flake i not-found]
  (let [ii (int i)]
    (case ii 0 (s flake)
             1 (p flake)
             2 (o flake)
             3 (t flake)
             4 (op flake)
             5 (m flake)
             (or not-found
                 #?(:clj  (throw (IndexOutOfBoundsException.))
                    :cljs (throw (js/Error. (str "Index " ii " out of bounds for flake: " flake))))))))

#?(:clj
   (defmacro combine-cmp [& comps]
     (loop [comps (reverse comps)
            res   (num 0)]
       (if (not-empty comps)
         (recur
           (next comps)
           `(let [c# ~(first comps)]
              (if (== 0 c#)
                ~res
                c#)))
         res))))


(defn cmp-val [o1 o2]
  (if (and (some? o1) (some? o2))
    (compare o1 o2)
    0))

(defn cc-cmp-class [x]
  (if (string? x)
    "string"
    "number"))

(defn cmp-val-xtype
  "Use this instead of `cmp-val` if possibly doing cross-type value comparison"
  [o1 o2]
  (if (and (some? o1) (some? o2))
    (if (= (type o1) (type o2))
      (compare o1 o2)
      (if (and (number? o1) (number? o2))
        (compare o1 o2)
        (compare (str (type o1)) (str (type o2)))))
    0))


(defn cmp-bool [b1 b2]
  (if (and (boolean? b1) (boolean? b2))
    #?(:clj (Boolean/compare b1 b2) :cljs (compare b1 b2))
    0))

(defn cmp-meta
  "Meta will always be a map or nil, but can be searched using an integer to
  perform effective range scans if needed. i.e. (Integer/MIN_VALUE)
  to (Integer/MAX_VALUE) will always include all meta values."
  [m1 m2]
  (let [m1h (if (int? m1) m1 (hash m1))
        m2h (if (int? m2) m2 (hash m2))]
    #?(:clj (Integer/compare m1h m2h) :cljs (- m1h m2h))))


(defn cmp-long [l1 l2]
  (if (and l1 l2)
    #?(:clj (Long/compare l1 l2) :cljs (- l1 l2))
    0))

(defn cmp-subj
  "Comparator for subject values. The supplied values are reversed before the
  comparison to account for the decreasing sort order of subjects"
  [s1 s2]
  (cmp-long s2 s1))

<<<<<<< HEAD
(defn cmp-flakes-spot [^Flake f1, ^Flake f2]
  (combine-cmp
    (cmp-long (.-s f2) (.-s f1))                            ;; reversed
    (cmp-pred (.-p f1) (.-p f2))
    (cmp-val-xtype (.-o f1) (.-o f2))
    (cmp-meta (.-m f1) (.-m f2))))


(defn cmp-flakes-psot [^Flake f1, ^Flake f2]
  (combine-cmp
    (cmp-pred (.-p f1) (.-p f2))
    (cmp-long (.-s f2) (.-s f1))                            ;; reversed
    (cmp-val-xtype (.-o f1) (.-o f2))
    (cmp-meta (.-m f1) (.-m f2))))


(defn cmp-flakes-post [^Flake f1, ^Flake f2]
  (combine-cmp
    (cmp-pred (.-p f1) (.-p f2))
    (cmp-val-xtype (.-o f1) (.-o f2))
    (cmp-long (.-s f2) (.-s f1))                            ;; reversed
    (cmp-meta (.-m f1) (.-m f2))))

;; note that opst sorts values in reverse order (as they are subjects)
(defn cmp-flakes-opst [^Flake f1, ^Flake f2]
  (combine-cmp
    (cmp-long (.-o f2) (.-o f1))                            ;; reversed
    (cmp-long (.-p f1) (.-p f2))
    (cmp-long (.-s f2) (.-s f1))                            ;; reversed
    (cmp-meta (.-m f1) (.-m f2))))
=======
(defn cmp-pred [p1 p2]
  (cmp-long p1 p2))
>>>>>>> 5c94a8c7

(defn cmp-tx
  "Comparator for transaction values. The supplied values are reversed before the
  comparison to account for the decreasing sort order of transactions"
  [t1 t2]
  (cmp-long t2 t1))

(defn cmp-obj
  [o1 o2]
  (cmp-val-xtype o1 o2))

(defn cmp-op
  [op1 op2]
  (cmp-bool op1 op2))

(defn cmp-flakes-spot [f1 f2]
  (combine-cmp
    (cmp-subj (s f1) (s f2))
    (cmp-pred (p f1) (p f2))
    (cmp-obj (o f1) (o f2))
    (cmp-tx (t f1) (t f2))
    (cmp-bool (op f1) (op f2))
    (cmp-meta (m f1) (m f2))))

(defn cmp-flakes-psot [f1 f2]
  (combine-cmp
    (cmp-pred (p f1) (p f2))
    (cmp-subj (s f2) (s f1))
    (cmp-obj (o f1) (o f2))
    (cmp-tx (t f1) (t f2))
    (cmp-bool (op f1) (op f2))
    (cmp-meta (m f1) (m f2))))


(defn cmp-flakes-post [f1 f2]
  (combine-cmp
    (cmp-pred (p f1) (p f2))
    (cmp-obj (o f1) (o f2))
    (cmp-subj (s f1) (s f2))
    (cmp-tx (t f1) (t f2))
    (cmp-bool (op f1) (op f2))
    (cmp-meta (m f1) (m f2))))


(defn cmp-flakes-opst [f1 f2]
  (combine-cmp
    (cmp-subj (o f1) (o f2))
    (cmp-pred (p f1) (p f2))
    (cmp-subj (s f1) (s f2))
    (cmp-tx (t f1) (t f2))
    (cmp-bool (op f1) (op f2))
    (cmp-meta (m f1) (m f2))))


(defn cmp-flakes-block
  "Comparison for flakes in blocks. Like cmp-flakes-spot, but with 't'
  moved up front."
  [f1 f2]
  (combine-cmp
   (cmp-tx (t f1) (t f2))
   (cmp-subj (s f1) (s f2))
   (cmp-pred (p f1) (p f2))
   (cmp-obj (o f1) (o f2))
   (cmp-bool (op f1) (op f2))
   (cmp-meta (m f1) (m f2))))


(defn cmp-flakes-history
  "Note this is not suitable for a set, only a vector/list."
  [f1 f2]
  (combine-cmp
    (cmp-long (t f1) (t f2))
    #?(:clj  (Boolean/compare (op f2) (op f1))
       :cljs (compare (op f2) (op f1)))))


(defn cmp-history-quick-reverse-sort
  "Sorts by transaction time in ascending order (newest first), then by
  the boolean operation descending so assertions (true) come before retractions (false)
  so that we can 're-play' the log in reverse order to come up with historical states.
  Suitable only for sorting a vector, not a sorted set."
  [f1 f2]
  (combine-cmp
    (cmp-long (t f1) (t f2))
    #?(:clj  (Boolean/compare (op f2) (op f1))
       :cljs (compare (op f2) (op f1)))))


(defn new-flake
  [& parts]
  (let [[s p o t op m] parts]
    (->Flake s p o t op m)))


(defn flip-flake
  "Takes a flake and returns one with the provided block and op flipped from true/false.
  Don't over-ride no-history, even if no-history for this predicate has changed. New inserts
  will have the no-history flag, but we need the old inserts to be properly retracted in the txlog."
  ([flake]
   (->Flake (s flake) (p flake) (o flake) (t flake) (not (op flake)) (m flake)))
  ([flake tx]
   (->Flake (s flake) (p flake) (o flake) tx (not (op flake)) (m flake))))


(defn change-t
  "Takes a flake and returns one with the provided block and op flipped from true/false.
  Don't over-ride no-history, even if no-history for this predicate has changed. New inserts
  will have the no-history flag, but we need the old inserts to be properly retracted in the txlog."
  ([flake t]
   (->Flake (s flake) (p flake) (o flake) t (op flake) (m flake))))


(defn slice
  "From and to are Flakes"
  [ss from to]
  (cond
    (and from to) (avl/subrange ss >= from <= to)
    (nil? from) (avl/subrange ss <= to)
    (nil? to) (avl/subrange ss >= from)
    :else (throw (ex-info "Unexpected error performing slice, both from and to conditions are nil. Please report."
                          {:status 500
                           :error  :db/unexpected-error}))))

<<<<<<< HEAD
(defn match-spot
  "Returns all matching flakes to a specific subject, and optionaly also a predicate if provided
  Must be provided with subject/predicate integer ids, no lookups are performed."
  [ss sid pid]
  (if pid
    (avl/subrange ss >= (->Flake sid pid nil nil nil nil)
                  <= (->Flake sid (inc pid) "" nil nil nil))
    (avl/subrange ss > (->Flake (inc sid) MAX-COLL-SUBJECTS nil nil nil nil)
                  < (->Flake (dec sid) -1 nil nil nil nil))))


(defn match-post
  "Returns all matching flakes to a predicate + object match."
  [ss pid o]
  (avl/subrange ss
                >= (->Flake util/max-long pid o nil nil nil)
                <= (->Flake 0 pid o nil nil nil)))

=======
(defn lookup
  [ss start-flake end-flake]
  (avl/subrange ss >= start-flake <= end-flake))
>>>>>>> 5c94a8c7

(defn subrange
  ([ss test flake]
   (avl/subrange ss test flake))
  ([ss start-test start-flake end-test end-flake]
   (avl/subrange ss start-test start-flake end-test end-flake)))


(defn split-at
  [n ss]
  (avl/split-at n ss))


(defn split-by-flake
  "Splits a sorted set at a given flake. If there is an exact match for flake,
  puts it in the left-side. Primarily for use with last-flake."
  [f ss]
  (let [[l e r] (avl/split-key f ss)]
    [(if e (conj l e) l) r]))


(defn sorted-set-by
  [comparator & flakes]
  (apply avl/sorted-set-by comparator flakes))

(defn transient-reduce
  [reducer ss coll]
  (->> coll
       (reduce reducer (transient ss))
       persistent!))

(defn conj-all
  "Adds all flakes in the `to-add` collection from the AVL-backed sorted flake set
  `sorted-set`. This function uses transients for intermediate set values for
  better performance because of the slower batched update performance of
  AVL-backed sorted sets."
  [ss to-add]
  (transient-reduce conj! ss to-add))

(defn disj-all
  "Removes all flakes in the `to-remove` collection from the AVL-backed sorted
  flake set `sorted-set`. This function uses transients for intermediate set
  values for better performance because of the slower batched update performance
  of AVL-backed sorted sets."
  [ss to-remove]
  (transient-reduce disj! ss to-remove))

(defn last
  "Returns the last item in `ss` in constant time as long as `ss` is a sorted
  set."
  [ss]
  (->> ss rseq first))

(defn sorted-map-by
  [comparator & keyvals]
  (apply avl/sorted-map-by comparator keyvals))


(defn nearest
  [ss test flake]
  (avl/nearest ss test flake))


(defn size-flake
  "Base size of a flake is 38 bytes... then add size for 'o' and 'm'.
  Flakes have the following:
    - s - 8 bytes
    - p - 8 bytes
    - o - ??
    - t - 8 bytes
    - add? - 1 byte
    - m - 1 byte + ??
    - header - 12 bytes - object header...

  Objects will be rounded up to nearest 8 bytes... we don't do this here as
  it should be 'close enough'
  reference: https://www.javamex.com/tutorials/memory/string_memory_usage.shtml"
  [^Flake f]
  (let [o (o f)]
    (+ 37 #?(:clj  (condp = (type o)
                     String (+ 38 (* 2 (count o)))
                     Long 8
                     Double 8
                     Integer 4
                     Float 4
                     Boolean 1
                     ;; else
                     (count (pr-str o)))
             :cljs (count (pr-str o)))
       (if (nil? (m f))
         1
         (* 2 (count (pr-str (m f))))))))


(defn size-bytes
  "Returns approx number of bytes in a collection of flakes."
  [flakes]
  (reduce #(+ %1 (size-flake %2)) 0 flakes))


(defn size-kb
  "Like size-bytes, but kb.
  Rounds down for simplicity, as bytes is just an estimate anyhow."
  [flakes]
  (-> (size-bytes flakes)
      (/ 1000)
      (double)
      (Math/round)))


(defn take
  "Takes n flakes from a sorted flake set, retaining the set itself."
  [n flake-set]
  (if (>= n (count flake-set))
    flake-set
    (let [k (nth flake-set n)]
      (first (avl/split-key k flake-set)))))<|MERGE_RESOLUTION|>--- conflicted
+++ resolved
@@ -1,17 +1,9 @@
 (ns fluree.db.flake
-<<<<<<< HEAD
-  (:refer-clojure :exclude [split-at sorted-set-by sorted-map-by take])
-  (:require [clojure.data.avl :as avl]
-            [fluree.db.constants :as const]
-            #?(:clj [abracad.avro :as avro])
-            [fluree.db.util.core :as util])
-=======
-  (:refer-clojure :exclude [split-at sorted-set-by take last])
+  (:refer-clojure :exclude [split-at sorted-set-by sorted-map-by take last])
   (:require [clojure.data.avl :as avl]
             [fluree.db.constants :as const]
             [fluree.db.util.core :as util]
             #?(:clj [abracad.avro :as avro]))
->>>>>>> 5c94a8c7
   #?(:cljs (:require-macros [fluree.db.flake :refer [combine-cmp]])))
 
 #?(:clj (set! *warn-on-reflection* true))
@@ -330,41 +322,8 @@
   [s1 s2]
   (cmp-long s2 s1))
 
-<<<<<<< HEAD
-(defn cmp-flakes-spot [^Flake f1, ^Flake f2]
-  (combine-cmp
-    (cmp-long (.-s f2) (.-s f1))                            ;; reversed
-    (cmp-pred (.-p f1) (.-p f2))
-    (cmp-val-xtype (.-o f1) (.-o f2))
-    (cmp-meta (.-m f1) (.-m f2))))
-
-
-(defn cmp-flakes-psot [^Flake f1, ^Flake f2]
-  (combine-cmp
-    (cmp-pred (.-p f1) (.-p f2))
-    (cmp-long (.-s f2) (.-s f1))                            ;; reversed
-    (cmp-val-xtype (.-o f1) (.-o f2))
-    (cmp-meta (.-m f1) (.-m f2))))
-
-
-(defn cmp-flakes-post [^Flake f1, ^Flake f2]
-  (combine-cmp
-    (cmp-pred (.-p f1) (.-p f2))
-    (cmp-val-xtype (.-o f1) (.-o f2))
-    (cmp-long (.-s f2) (.-s f1))                            ;; reversed
-    (cmp-meta (.-m f1) (.-m f2))))
-
-;; note that opst sorts values in reverse order (as they are subjects)
-(defn cmp-flakes-opst [^Flake f1, ^Flake f2]
-  (combine-cmp
-    (cmp-long (.-o f2) (.-o f1))                            ;; reversed
-    (cmp-long (.-p f1) (.-p f2))
-    (cmp-long (.-s f2) (.-s f1))                            ;; reversed
-    (cmp-meta (.-m f1) (.-m f2))))
-=======
 (defn cmp-pred [p1 p2]
   (cmp-long p1 p2))
->>>>>>> 5c94a8c7
 
 (defn cmp-tx
   "Comparator for transaction values. The supplied values are reversed before the
@@ -392,7 +351,7 @@
 (defn cmp-flakes-psot [f1 f2]
   (combine-cmp
     (cmp-pred (p f1) (p f2))
-    (cmp-subj (s f2) (s f1))
+    (cmp-subj (s f1) (s f2))
     (cmp-obj (o f1) (o f2))
     (cmp-tx (t f1) (t f2))
     (cmp-bool (op f1) (op f2))
@@ -488,7 +447,6 @@
                           {:status 500
                            :error  :db/unexpected-error}))))
 
-<<<<<<< HEAD
 (defn match-spot
   "Returns all matching flakes to a specific subject, and optionaly also a predicate if provided
   Must be provided with subject/predicate integer ids, no lookups are performed."
@@ -507,11 +465,9 @@
                 >= (->Flake util/max-long pid o nil nil nil)
                 <= (->Flake 0 pid o nil nil nil)))
 
-=======
 (defn lookup
   [ss start-flake end-flake]
   (avl/subrange ss >= start-flake <= end-flake))
->>>>>>> 5c94a8c7
 
 (defn subrange
   ([ss test flake]
