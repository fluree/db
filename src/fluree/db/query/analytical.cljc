(ns fluree.db.query.analytical
  (:require [clojure.set :as set]
            [fluree.db.query.range :as query-range]
            #?(:clj  [clojure.core.async :as async]
               :cljs [cljs.core.async :as async])
            #?(:clj [fluree.db.full-text :as full-text])
            [fluree.db.time-travel :as time-travel]
            [fluree.db.util.async :refer [<? go-try merge-into?]]
            [fluree.db.util.core :as util]
            [fluree.db.flake :as flake #?@(:cljs [:refer [Flake]])]
            [fluree.db.query.analytical-wikidata :as wikidata]
            [fluree.db.query.analytical-filter :as filter]
            [fluree.db.query.union :as union]
            [clojure.string :as str]
            #?(:cljs [cljs.reader])
<<<<<<< HEAD
            [fluree.db.dbproto :as dbproto]
            [fluree.db.constants :as const]
            [fluree.db.util.iri :as iri-util])
=======
            [fluree.db.dbproto :as dbproto])
>>>>>>> 65be32bf
  #?(:clj (:import (java.io Closeable)
                   (fluree.db.flake Flake))))

#?(:clj (set! *warn-on-reflection* true))

(defn variable? [form]
  (when (and (or (string? form) (keyword? form) (symbol? form)) (= (first (name form)) \?))
    (symbol form)))

(defn internal-filter? [form]
  (when (and (or (string? form) (keyword? form) (symbol? form)) (= (first (name form)) \#) (= (second (name form)) \())
    (symbol form)))

(defn escaped-string?
  [form]
  (and (string? form)
       (= (first (name form)) \")
       (= (last (name form)) \")))

(defn safe-read-string
  [string]
  (try
    (#?(:clj read-string :cljs cljs.reader/read-string) string)
    (catch #?(:clj Exception :cljs :default) e string)))

(defn get-vars
  [filter-code]
  (some #(or (variable? %) (when (coll? %) (get-vars %))) filter-code))

(defn clause->rel
  "Given any interm-vars, such as {?article 351843720901583}
  and an fdb clause, such as  [\"?article\", \"articles/leadInstitutionOrg\", \"?org\"],


  Returns a map with the following keys:

  - search - a vector that will be passed to query-range/search, i.e. [ nil \"articles/leadInstitutionOrg\" nil ]
  - rel - a map with any variables (that are not present in interm-vars) and their idx, i.e. {?org 2}
  - opts - search opts, currently recur, if the predicate is recurred, and object-fn, if there is an object function.
 "
  [db interm-vars clause]
  (reduce-kv (fn [acc idx key]
               (let [key-as-var   (variable? key)
                     static-value (get interm-vars key-as-var)]
                 (cond static-value
                       (update acc :search #(conj % static-value))

                       key-as-var
                       (-> acc
                           (update :search #(conj % nil))
                           (assoc-in [:rel key-as-var] idx))

                       (and (= idx 2) (internal-filter? key))
                       (let [filter-code (#?(:clj read-string :cljs cljs.reader/read-string) (subs key 1))
                             var         (or (get-vars filter-code)
                                             (throw (ex-info (str "Filter function must contain a valid variable. Provided: " key) {:status 400 :error :db/invalid-query})))
                             [fun _] (filter/valid-filter? filter-code #{var})
                             filter-fn   (filter/get-internal-filter-fn var fun)]
                         (-> acc
                             (update :search #(conj % nil))
                             (assoc-in [:opts :object-fn] filter-fn)
                             (assoc-in [:rel var] idx)))

                       (and (= idx 1) (string? key) (re-find #"\+" key))
                       (let [[pred recur-amt] (str/split key #"\+")
                             recur-amt (if recur-amt
                                         (or (safe-read-string recur-amt) 100)
                                         100)]
                         (-> acc
                             (update :search #(conj % pred))
                             (assoc-in [:opts :recur] recur-amt)))

                       (escaped-string? key)
                       (update acc :search #(conj % (safe-read-string key)))

                       :else
                       (update acc :search #(conj % key)))))
             {:search [] :rel {} :opts {}} clause))

(defn get-ns-arrays [ns arrays]
  (map (fn [array] (map #(nth array %) ns)) arrays))

(defn clause->keys
  [clause]
  (reduce (fn [acc var]
            (if-let [var (variable? var)]
              (conj acc var) acc))
          [] clause))

(defn intersecting-keys-tuples-clause
  [tuples clause]
  (let [rel-keys    (-> tuples :headers set)
        clause-keys (clause->keys clause)]
    (reduce (fn [acc key]
              (if (rel-keys key)
                (conj acc key) acc)) [] clause-keys)))

(defn intersecting-keys-tuples
  [a-tuples b-tuples]
  (let [a-keys (-> a-tuples :headers set)
        b-keys (-> b-tuples :headers)]
    (reduce (fn [acc key]
              (if (a-keys key)
                (conj acc key) acc)) [] b-keys)))

(defn select-from-tuples
  [vars tuples]
  (let [ns (reduce (fn [acc var-smt]
                     (if-let [var (or (variable? var-smt)
                                      (:variable var-smt))]
                       (conj acc (util/index-of (:headers tuples) var))
                       (throw (ex-info (str var-smt " cannot be retrieved from the results. Check that it is declared in your where clause.") {:status 400 :error :db/invalid-query})))) [] vars)]
    (get-ns-arrays ns (:tuples tuples))))

(defn add-fuel
  [add-amount fuel max-fuel]
  (if (and max-fuel (> add-amount max-fuel))
    (throw (ex-info (str "Maximum query fuel exceeded: " max-fuel)
                    {:status 400 :error :db/exceeded-cost}))
    (when (and fuel (volatile? fuel))
      (vswap! fuel + add-amount))))

(defn replace-vars-wikidata
  [all-wd intersecting-vars vars]
  (mapv (fn [clause] (mapv (fn [clause-item]
                             (if-let [key-replace (intersecting-vars (symbol clause-item))]
                               (let [replacement  (get vars key-replace)
                                     replacement' (if (number? (#?(:clj read-string :cljs cljs.reader/read-string) replacement)) replacement (str "\"" replacement "\""))] replacement') clause-item)) clause)) all-wd))

(defn wikidata->tuples
  [q-map clause r {:keys [vars] :as res} optional? fuel max-fuel]
  (go-try
    (if (nil? r)
      (let [all-wd (wikidata/get-all-wd-clauses (:where q-map))]
        ;; If there is a WD clause in the where clause, then we will evaluate
        ;; all the optional WD clauses at the same time as all the other WD clauses.
        ;; therefore, when it comes time to evaluate an optional WD clause, we ignore it.
        (if (and optional? (not (empty? all-wd)))
          [nil r]
          (let [optional          (wikidata/get-all-wd-clauses (:optional q-map))
                all-wd-vars       (-> (apply concat (map clause->keys all-wd)) set)
                all-vars          (into all-wd-vars
                                        (apply concat (map clause->keys optional)))
                intersecting-vars (-> (remove nil? (map #(all-vars %) (keys vars))) set)
                matching-vars     (apply concat (map #(intersecting-keys-tuples-clause res %) all-wd))
                matching-vals     (select-from-tuples matching-vars res)
                all-wd-w-intm     (replace-vars-wikidata all-wd intersecting-vars vars)
                all-vars'         (remove intersecting-vars all-vars)
                wikidataTuples    (<? (wikidata/get-wikidata-tuples q-map all-wd-w-intm matching-vars matching-vals all-vars' optional))
                _                 (add-fuel (-> wikidataTuples :tuples count) fuel max-fuel)]
            [wikidataTuples r])))
      ;; If we are not evaluating the last clause, we drop ALL wikidata clauses from rest.
      ;; Then we add the current WD clause to the end of rest.
      ;; When we finally evaluate WD, we pull from the FULL query map
      [nil (conj (wikidata/drop-all-wd-clauses r) clause)])))

(defn db-ident?
  [source]
  (= (-> source (str/split #"/") count) 2))

(defn parse-block-from-source
  [block]
  (let [block' (safe-read-string block)]
    (if (int? block') block' block)))


(defn- isolate-source-name
  [dbid]
  (re-find #"[a-z]+" dbid))

(defn- isolate-source-block
  [dbid]
  (re-find #"[A-Z0-9]+" dbid))


(defn get-source-clause
  ([db clause]
   (get-source-clause db clause {} {}))
  ([db clause prefixes opts]
   (go-try (let [source (first clause)]
             (cond (= "$fdb" source)
                   [db (into [] (subvec clause 1 4))]

                   ;; block
                   (str/starts-with? source "$fdb")
                   (let [block (parse-block-from-source (subs source 4))
                         db    (<? (time-travel/as-of-block db block))
                         _     (when (util/exception? db)
                                 (throw db))]
                     [db (into [] (subvec clause 1 4))])

                   (= "$wd" source)
                   ["$wd" clause]

                   ;; The db permissions are resolved in query-async. Here we just retrieve the db and time-travel if needed
                   :else
                   (let [source-name  (isolate-source-name source)
                         source-block (isolate-source-block source)]
                     (if-let [db-id (get prefixes (keyword source-name))]
                       (let [block (parse-block-from-source source-block)
                             db    (<? (get-in opts [:sources db-id]))
                             db'   (if block
                                     (<? (time-travel/as-of-block db block))
                                     db)]
                         [db' (into [] (subvec clause 1 4))])

                       ; else
                       (throw (ex-info (str "The data source: " source " is not supported in Fluree")
                                       {:status 400
                                        :error  :db/invalid-query})))))))))

(defn tuples->map
  [start-map tuples]
  (reduce (fn [acc [sub obj]]
            (update acc sub conj obj)) start-map tuples))

(defn expand-map
  [tuple-map]
  (zipmap (keys tuple-map)
          (map #(hash-map :done false :followed #{} :all (set %)) (vals tuple-map))))

(defn follow-all-original-subject-paths
  [subjects tuple-map]
  (let [expanded-map (expand-map tuple-map)]
    (loop [[subject & r] subjects
           acc expanded-map]
      (cond (not subject)
            acc

            (get-in acc [subject :done])
            (recur r acc)

            :else
            (let [subject-all            (get-in acc [subject :all])
                  subject-followed       (get-in acc [subject :followed])
                  subjects-to-follow     (set/difference subject-all subject-followed)
                  acc*                   (reduce (fn [acc subject-to-follow]
                                                   (let [all-followed      (get-in acc [subject :followed])
                                                         self?             (= subject subject-to-follow)
                                                         already-followed? (if self? false (all-followed subject-to-follow))
                                                         acc'              (update-in acc [subject :followed] conj subject-to-follow)]
                                                     ;; If subject is self or already followed, we move onto the next subject-to-follow
                                                     (if (or already-followed? self?)
                                                       acc'

                                                       ;; If subject-to-follow isn't self, we can add all the subject-to-follow's all
                                                       ;; to subject's all
                                                       (let [subject-to-follow-all (get-in acc' [subject-to-follow :all])
                                                             acc'                  (update-in acc'
                                                                                              [subject :all]
                                                                                              (fn [existing]
                                                                                                (apply conj existing subject-to-follow-all)))]
                                                         ;; Then, if subject to follow is done, we can also add all of
                                                         ;; subject-to-follow's all to subject's followed
                                                         (if (get-in acc' [subject-to-follow :done])
                                                           (update-in acc' [subject :followed]
                                                                      (fn [existing] (apply conj existing subject-to-follow-all)))
                                                           acc'))))) acc subjects-to-follow)
                  subject-followed-count (get-in acc [subject :followed])
                  subject-all-count      (get-in acc [subject :all])
                  subject-done?          (= subject-followed-count subject-all-count)]
              (if subject-done?
                (recur r (assoc-in acc* [subject :done] true))
                (recur subjects acc*)))))))

(defn recur-map->tuples
  [subjects recur-map]
  (reduce (fn [acc subject]
            (let [subject-vals (get-in recur-map [subject :followed])]

              (concat acc (map #(vector subject %) subject-vals)))) [] subjects))

(defn tuples->recur
  [db predicate recur-map depth var-first?]
  (go-try (let [max-depth (or depth 100)
                recur-map (loop [acc   recur-map
                                 depth 1]
                            (if (>= depth max-depth)
                              acc
                              (let [search-vals (-> acc vals flatten set
                                                    (set/difference (set (keys acc))))]
                                (if (empty? search-vals)
                                  acc
                                  (let [res    (loop [acc []
                                                      [search-val & r] search-vals]
                                                 (if search-val
                                                   (recur (concat acc (<? (query-range/index-range db :spot = [search-val predicate]))) r)
                                                   acc))
                                        tuples (get-ns-arrays [0 2] res)
                                        acc*   (tuples->map acc tuples)]
                                    (recur acc* (inc depth)))))))

                subjects  (keys recur-map)
                recur-map (follow-all-original-subject-paths subjects recur-map)
                tuples    (recur-map->tuples subjects recur-map)]
            (if var-first? tuples (distinct (map #(-> % second vector) tuples))))))

(defn fdb-clause->tuples
  [db {:keys [headers tuples vars] :as res} clause context fuel max-fuel]
  (go-try (let [{:keys [search rel opts]} (clause->rel db vars clause)
                common-keys (intersecting-keys-tuples-clause res clause)
                object-fn   (:object-fn opts)
                recur-depth (:recur opts)
                [opts clause'] (reduce (fn [[acc clause'] common-key]
                                         (let [idx-of    (util/index-of clause (str common-key))
                                               k         (condp = idx-of 0 :subject-fn 1 :predicate-fn 2 :object-fn)
                                               res-idx   (util/index-of headers common-key)
                                               v         (into #{} (map first (get-ns-arrays [res-idx] tuples)))
                                               single-v? (= 1 (count v))
                                               v         (if (and (not single-v?) object-fn (= k object-fn))
                                                           (comp v object-fn)
                                                           v)]
                                           (if single-v?
                                             [acc (assoc clause' idx-of (first v))]
                                             [(assoc acc k v) clause'])))
                                       [{} search] common-keys)
                ;; Currently, only pass in object-fn to search opts. Seems to be faster to filter
                ;; subject after. I'm sure this depends on a number of variables
                ;; TODO - determine what, when, and how to filter - in index range? after index-range?
                search-opts {:object-fn (or (:object-fn opts) object-fn)
                             :context   context}
                res         (<? (query-range/search db clause' search-opts))
                _           (add-fuel (count res) fuel max-fuel)
                tuples      (get-ns-arrays (vals rel) res)
                tuples'     (if recur-depth
                              (let [clause-1st (first clause')
                                    var-first? (variable? (first clause))
                                    predicate  (nth clause' 1)

                                    ;; Potentially, predicate could have been a variable and previous
                                    ;; where-items resolved it, but we can only handle one resolve
                                    ;; predicate here.
                                    _          (when (variable? predicate)
                                                 (throw (ex-info (str "Cannot use predicate recursion when predicate is variable. Provided: " clause')
                                                                 {:status 400
                                                                  :error  :db/invalid-query})))
                                    _          (when-not (variable? (nth clause 2))
                                                 (throw (ex-info (str "Cannot use predicate recursion when object is not a variable. Provided: " clause')
                                                                 {:status 400
                                                                  :error  :db/invalid-query})))
                                    recur-map  (cond var-first?
                                                     (tuples->map {} tuples)

                                                     (number? clause-1st)
                                                     (assoc {} clause-1st (flatten tuples))

                                                     (coll? clause-1st)
                                                     (assoc {} (-> res first first) (flatten tuples)))]

                                (<? (tuples->recur db predicate recur-map recur-depth var-first?)))
                              tuples)]
            {:headers (keys rel)
             :vars    vars
             :tuples  tuples'})))


(defn full-text->tuples
  [{:keys [conn network dbid] :as db} res clause]
  #?(:cljs (throw (ex-info "Full text search is not supported in JS"
                           {:status 400
                            :error  :db/invalid-query}))
     :clj  (if (:memory conn)
             (throw (ex-info "Full text search is not supported in when running in-memory"
                             {:status 400
                              :error  :db/invalid-query}))
             (let [lang (-> db :settings :language (or :default))
                   [var search search-param] clause
                   var  (variable? var)]
               (with-open [^Closeable store (full-text/open-storage conn network dbid lang)]
                 (full-text/search store db [var search search-param]))))))

(defn class+subclasses
  "Returns a channel containing "
  ([db class] (class+subclasses db class (async/chan)))
  ([db class out-ch]
   (async/go
     (let [classes (into [class] (dbproto/-class-prop db :subclass class))]
       (loop [[class* & r] classes
              res []]
         (if (nil? class*)
           (do
             (async/put! out-ch res)
             (async/close! out-ch))
           (let [class-res (async/<! (query-range/index-range db :post = [const/$rdf:type class*]))]
             (recur r (into res class-res)))))))
   out-ch))


;; Can be: ["?item" "rdf:type" "person"]
;; Can be: [234 "rdf:type" "?collection"]
;; Can be: ["?item" "rdf:type" "?collection"] -> but item is already bound. Need forward filtering here...

(defn collection->tuples
<<<<<<< HEAD
  "Returns result for :rdf/type where statement."
  [db res clause context]
  (go-try (let [[s _ o] clause
                subject-var (variable? s)
                object-var  (variable? o)
                class-sid   (when subject-var
                              (iri-util/class-sid o db context))]
            (when (or (and subject-var object-var)
                      (and (nil? subject-var) (nil? object-var)))
              (throw (ex-info "When using rdf:type, either a subject or a type (collection) must be specified."
                              {:status 400
                               :error  :db/invalid-query})))

            (cond
              object-var
              (let [subject (if (number? s) s (<? (dbproto/-subid db s)))
                    cid     (flake/sid->cid subject)
                    cname   (dbproto/-c-prop db :name cid)]
                {:headers [object-var]
                 :tuples  [[cname]]
                 :vars    {}})

              ;; everything below has a subject-var, no need to check for that
              (#{"_tx" "_block"} o)
              (let [min-sid (-> db :t)
                    max-sid 0]
                {:headers [subject-var]
                 :tuples  (map #(conj [] %) (range min-sid max-sid))
                 :vars    {}})

              class-sid
              (let [res-ch  (async/chan)
                    results (<? (class+subclasses db class-sid res-ch))]
                {:headers [subject-var]
                 :tuples  (map #(vector (.-s ^Flake %)) results)
                 :vars    {}})

              ;; not a class, try a collection if matches
              :else
              (if-let [collection (dbproto/-c-prop db :partition o)]
                {:headers [subject-var]
                 :tuples  (map #(conj [] %) (range (flake/min-subject-id collection) (-> db :ecount (get collection) inc)))
                 :vars    {}}
                (throw (ex-info (str "No matching classes or collections for: " o)
                                {:status 400 :error :db/invalid-query})))))))
=======
  [db res clause]
  (go-try (let [subject-var (variable? (first clause))
                object-var  (variable? (last clause))]
            (cond (and subject-var object-var)
                  (throw (ex-info "When using rdf:type, either a subject or a type (collection) must be specified."
                                  {:status 400
                                   :error  :db/invalid-query}))

                  subject-var
                  ;; _tx and _block return the same things
                  (if (#{"_tx" "_block"} (last clause))
                    (let [min-sid (-> db :t)
                          max-sid 0]
                      {:headers [subject-var]
                       :tuples  (map #(conj [] %) (range min-sid max-sid))
                       :vars    {}})

                    (let [partition (dbproto/-c-prop db :partition (last clause))
                          max-sid   (-> db :ecount (get partition))
                          min-sid   (flake/min-subject-id partition)
                          flakes    (<? (query-range/index-range db :spot >= [max-sid] <= [min-sid]))
                          xf        (comp (map (fn [^Flake f] [(.-s f)])) (distinct))]
                      {:headers [subject-var]
                       :tuples  (sequence xf flakes)
                       :vars    {}}))

                  object-var
                  (let [s       (first clause)
                        subject (if (number? s) s (<? (dbproto/-subid db s)))
                        cid     (flake/sid->cid subject)
                        cname   (dbproto/-c-prop db :name cid)]
                    {:headers [object-var]
                     :tuples  [[cname]]
                     :vars    {}})))))
>>>>>>> 65be32bf



(def all-functions #{"STR" "RAND" "ABS" "CEIL" "FLOOR" "CONCAT"
                     "STRLEN"

                     "UCASE" "LCASE" "ENCODE_FOR_URI" "CONTAINS"
                     "STRSTARTS" "STRENDS" "STRBEFORE" "STRAFTER" "YEAR" "MONTH"
                     "DAY" "HOURS" "MINUTES" "SECONDS" "TIMEZONE" "TZ" "NOW"
                     "UUID" "STRUUID" "MD5" "SHA1" "SHA256" "SHA384" "SHA512"
                     "COALESCE" "IF" "STRLANG" "STRDT" "sameTerm" "isIRI" "isURI"
                     "isBLANK" "isLITERAL" "isNUMERIC"})


;; Uses SPARQL aggregates + additional ones as extension.
;; https://docs.data.world/tutorials/sparql/list-of-sparql-aggregate-functions.html
(def built-in-aggregates
  (letfn [(sum [coll] (reduce + 0 coll))
          (avg [coll] (/ (sum coll) (count coll)))
          (median
            [coll]
            (let [terms (sort coll)
                  size  (count coll)
                  med   (bit-shift-right size 1)]
              (cond-> (nth terms med)
                      (even? size)
                      (-> (+ (nth terms (dec med)))
                          (/ 2)))))
          (variance
            [coll]
            (let [mean (avg coll)
                  sum  (sum (for [x coll
                                  :let [delta (- x mean)]]
                              (* delta delta)))]
              (/ sum (count coll))))
          (stddev
            [coll]
            (Math/sqrt (variance coll)))]
    {'abs            (fn [n] (max n (- n)))
     'avg            avg
     'ceil           (fn [n] (cond (= n (int n)) n
                                   (> n 0) (-> n int inc)
                                   (< n 0) (-> n int)))
     'count          count
     'count-distinct (fn [coll] (count (distinct coll)))
     'floor          (fn [n]
                       (cond (= n (int n)) n
                             (> n 0) (-> n int)
                             (< n 0) (-> n int dec)))
     'groupconcat    concat
     'median         median
     'min            (fn
                       ([coll] (reduce (fn [acc x]
                                         (if (neg? (compare x acc))
                                           x acc))
                                       (first coll) (next coll)))
                       ([n coll]
                        (vec
                          (reduce (fn [acc x]
                                    (cond
                                      (< (count acc) n)
                                      (sort compare (conj acc x))
                                      (neg? (compare x (last acc)))
                                      (sort compare (conj (butlast acc) x))
                                      :else acc))
                                  [] coll))))
     'max            (fn
                       ([coll] (reduce (fn [acc x]
                                         (if (pos? (compare x acc))
                                           x acc))
                                       (first coll) (next coll)))
                       ([n coll]
                        (vec
                          (reduce (fn [acc x]
                                    (cond
                                      (< (count acc) n)
                                      (sort compare (conj acc x))
                                      (pos? (compare x (first acc)))
                                      (sort compare (conj (next acc) x))
                                      :else acc))
                                  [] coll))))
     'rand           (fn
                       ([coll] (rand-nth coll))
                       ([n coll] (vec (repeatedly n #(rand-nth coll)))))
     'sample         (fn [n coll]
                       (vec (take n (shuffle coll))))
     'stddev         stddev
     'str            str
     'sum            sum
     'variance       variance}))


(defn aggregate? [x] (and (string? x)
                          (re-matches #"^\(.+\)$" x)))

(defn interm-aggregate? [x] (and (string? x)
                                 (re-matches #"^#\(.+\)$" x)))

(defn parse-aggregate [x valid-var]
  (let [list-agg   (#?(:clj read-string :cljs cljs.reader/read-string) x)
        as?        (= 'as (first list-agg))
        as         (if as? (-> (str "?" (last list-agg)) symbol) (->> list-agg (str "?") symbol))
        func-list  (if as? (let [func-list (second list-agg)]
                             (if (coll? func-list) func-list
                                                   (throw (ex-info (str "Invalid aggregate selection. As can only be used in conjunction with other functions. Provided: " x)
                                                                   {:status 400 :error :db/invalid-query})))) list-agg)
        list-count (count func-list)
        [fun arg var] (cond (= 3 list-count) [(first func-list) (second func-list) (last func-list)]
                            (and (= 2 list-count) (= 'sample (first func-list)))
                            (throw (ex-info (str "The sample aggregate function takes two arguments: n and a variable, provided: " x)
                                            {:status 400 :error :db/invalid-query}))
                            (= 2 list-count) [(first func-list) nil (last func-list)]
                            :else (throw (ex-info (str "Invalid aggregate selection, provided: " x)
                                                  {:status 400 :error :db/invalid-query})))
        agg-fn     (if-let [agg-fn (built-in-aggregates fun)]
                     (if arg (fn [coll] (agg-fn arg coll)) agg-fn)
                     (throw (ex-info (str "Invalid aggregate selection function, provided: " x)
                                     {:status 400 :error :db/invalid-query})))
        [agg-fn variable] (let [distinct? (and (coll? var) (= (first var) 'distinct))
                                variable  (if distinct? (second var) var)
                                agg-fn    (if distinct? (fn [coll] (-> coll distinct agg-fn))
                                                        agg-fn)]
                            [agg-fn variable])
        _          (when-not (valid-var variable)
                     (throw (ex-info (str "Invalid select variable in aggregate select, provided: " x)
                                     {:status 400 :error :db/invalid-query})))]
    {:variable variable
     :as       as
     :code     agg-fn}))


(defn calculate-aggregate
  [res agg]
  (let [{:keys [variable as code]} agg
        agg-params (flatten (select-from-tuples [variable] res))
        agg-result (code agg-params)]
    [as agg-result]))

(defn add-aggregate-cols
  [res aggregate]
  (reduce (fn [res agg]
            (let [[as agg-result] (calculate-aggregate res agg)
                  {:keys [headers tuples]} res
                  tuples'  (map #(conj (vec %) agg-result) tuples)
                  headers' (conj (vec headers) as)]
              {:headers headers' :tuples tuples'}))
          res aggregate))


(defn symbolize-keys
  [q-map]
  (let [keys (map symbol (keys q-map))
        vals (vals q-map)]
    (zipmap keys vals)))


(defn match-tuples-lists
  "Combines two lists of tuples, a-tuples and b-tuples, into a single aggregated
  tuples list based on matching criteria.

  Matching criteria is a-idxs and b-idxs - which represent the multiple index (columns)
  of each tuples set that must be compared. i.e. if column 1 in a-tuples is to be compared
  to column 3 in b-tuples, then a-idxs will be [0] and b-idxs will be [2]. Indexes start at 0.
  Multiple indexes can be compared, i.e. a-idxs of [1 2] means compare both 1 and 2 columns.
  Order matters. The count of a-idxs and b-idxs should always be identical, else there would never
  be any matches.

  When there is a match, all non-matching columns from matching b-tuples are appended to the
  respective matched a-tuple. i.e. if b-tuples had 4 columns (indexes 0 -> 3),
  and was matching on [2], then columns [0 1 3] would be appended to the respective matched a-tuple.

  If left-outer-join? is true, instead of discarding any non-matches,
  we retain all the a-tuples, but pad the extra b-columns (b-not-idxs) with 'nil'"
  [a-idxs a-tuples b-idxs b-tuples b-not-idxs left-outer-join?]
  ;; make a comparison map of b-tuples for quick lookups, with the key
  ;; being the b-ixs values to be compared, and value being the b-tuples (can be many)
  ;; that match that comparison
  (let [b-map (reduce (fn [acc tuple]
                        (let [b-compare (map #(nth tuple %) b-idxs)]
                          (update acc b-compare conj tuple)))
                      {} b-tuples)]
    ;; iterate over a-tuples, and their respective match criteria, to see if matching b-tuple(s) exist
    (seq (reduce
           (fn [acc a-tuple]
             (let [a-compare (map #(nth a-tuple %) a-idxs)]
               (if-let [b-matched (get b-map a-compare)]
                 ;; found match, appends all b-tuples columns (b-not-idxs) to the matching a-tuple
                 (reduce #(conj %1 (concat a-tuple (map (fn [idx] (nth %2 idx)) b-not-idxs))) acc b-matched)
                 ;; no match, but if left-outer-join retain a-tuple and pad with nil values
                 (if left-outer-join?
                   (conj acc (concat a-tuple (repeat (count b-not-idxs) nil)))
                   acc))))
           [] a-tuples))))


(defn find-match+row-nums
  "Given a single tuple from A, a-idxs, b-idxs, b-not-idxs, and b-tuples, return any tuples in b that match.
  Along with their row-numbers"
  [a-tuple a-idxs b-tuples b-idxs b-not-idxs]
  (let [a-tuple-part (map #(nth a-tuple %) a-idxs)]
    (reduce-kv (fn [[acc b-rows] row b-tuple]
                 (if (= a-tuple-part (map #(nth b-tuple %) b-idxs))
                   [(conj (or acc []) (concat a-tuple (map #(nth b-tuple %) b-not-idxs))) (conj b-rows row)]
                   [acc b-rows]))
               [nil #{}] (into [] b-tuples))))

(defn inner-join
  [a-res b-res]
  (let [common-keys (intersecting-keys-tuples a-res b-res)
        a-idxs      (map #(util/index-of (:headers a-res) %) common-keys)
        b-idxs      (map #(util/index-of (:headers b-res) %) common-keys)
        b-not-idxs  (-> b-res :headers count (#(range 0 %))
                        set (set/difference (set b-idxs)) (#(apply vector %)))
        c-tuples    (match-tuples-lists a-idxs (:tuples a-res) b-idxs (:tuples b-res) b-not-idxs false)
        c-headers   (concat (:headers a-res) (map #(nth (:headers b-res) %) b-not-idxs))]
    {:headers c-headers
     :vars    (merge (:vars a-res) (:vars b-res))
     :tuples  c-tuples}))

(defn left-outer-join
  "OPTIONAL clause is equivalent to a left outer join. If there are no matches in the b-tuples,
  we just return a 'match' where each element of the match from b-tuple is nil."
  [a-tuples b-tuples]
  (let [common-keys (intersecting-keys-tuples a-tuples b-tuples)
        a-idxs      (map #(util/index-of (:headers a-tuples) %) common-keys)
        b-idxs      (map #(util/index-of (:headers b-tuples) %) common-keys)
        b-not-idxs  (-> b-tuples :headers count (#(range 0 %))
                        set (set/difference (set b-idxs)) (#(apply vector %)))
        c-tuples    (match-tuples-lists a-idxs (:tuples a-tuples) b-idxs (:tuples b-tuples) b-not-idxs true)
        c-headers   (concat (:headers a-tuples) (map #(nth (:headers b-tuples) %) b-not-idxs))]
    {:headers c-headers
     :vars    (merge (:vars a-tuples) (:vars b-tuples))
     :tuples  c-tuples}))


(declare resolve-where-clause)

(defn tuples->filter-required
  [headers tuples valid-vars filter-code-req]
  (let [filter-code-req-str  (str "(and " (str/join " " filter-code-req) ")")
        [filter-code-req* _] (or (filter/valid-filter? filter-code-req-str valid-vars)
                                 (throw (ex-info (str "Invalid required filters, provided: " filter-code-req-str)
                                                 {:status 400 :error :db/invalid-query})))
        filter-code-req-str* (str filter-code-req*)]
    (filter #(filter/filter-row headers % filter-code-req-str*) tuples)))

(defn tuples->filter-optional
  [headers tuples valid-vars filter-code-opts]
  (reduce (fn [tuples filt]
            (let [var-atom        (atom #{})
                  [filt* filt-vars] (or (filter/valid-filter? filt valid-vars var-atom)
                                        (throw (ex-info (str "Invalid filter, provided: " filt)
                                                        {:status 400 :error :db/invalid-query})))
                  filt-str        (str filt*)
                  filt-vars-idxs  (map #(util/index-of headers %) @filt-vars)
                  filtered-tuples (reduce (fn [acc clause]
                                            (if (every? #(nth clause %) filt-vars-idxs)
                                              (if (filter/filter-row headers clause filt-str)
                                                (conj acc clause)
                                                acc)
                                              (conj acc clause)))
                                          [] tuples)]
              filtered-tuples)) tuples filter-code-opts))


(defn tuples->filtered
  [{:keys [headers vars tuples] :as tuple-map} filters optional?]
  (let [valid-vars (set headers)
        header-vec (into [] headers)
        _          (when (string? filters)
                     (throw (ex-info (str "Filter must be enclosed in square brackets. Provided: " filters)
                                     {:status 400
                                      :error  :db/invalid-query})))]
    ;; if optional is true, ALL filters are optional. This needs to be refactored.
    (if optional?
      (let [res
            {:headers headers
             :vars    vars
             :tuples  (tuples->filter-optional header-vec tuples valid-vars filters)}]
        res)
      (let [filter-code-req (filter/get-filters filters false)
            tuples          (if (not-empty filter-code-req)
                              (tuples->filter-required header-vec tuples valid-vars filter-code-req)
                              tuples)
            filter-code-opt (filter/get-filters filters true)
            tuples          (if (not-empty filter-code-opt)
                              (tuples->filter-optional header-vec tuples valid-vars filter-code-opt)
                              tuples)]
        {:headers headers
         :vars    vars
         :tuples  tuples}))))

(defn bind-clause->vars
  [res clause]
  (let [[k v] clause
        k         (variable? k)
        _         (when-not k (throw (ex-info (str "Invalid intermediate aggregate value. Provided: " clause)
                                              {:status 400 :error :db/invalid-query})))
        {:keys [headers vars]} res
        var-value (if (interm-aggregate? v)
                    (->> (parse-aggregate (subs v 1) (set (if-let [valid-var (keys vars)]
                                                            (conj headers valid-var)
                                                            headers)))
                         (calculate-aggregate res)
                         second)
                    v)]
    {k var-value}))

(declare clause->tuples)

(defn optional->left-outer-joins
  [db q-map optional-clauses where-tuples fuel max-fuel opts]
  (async/go-loop [[opt-clause & r] optional-clauses
                  tuples where-tuples]
    (if opt-clause
      (let [[next-tuples r] (<? (clause->tuples db q-map tuples opt-clause r true fuel max-fuel opts))]
        (cond (nil? next-tuples) (recur r tuples)
              (:filter opt-clause) (recur r next-tuples)
              :else (recur r (left-outer-join tuples next-tuples))))
      tuples)))

(defn res-absorb-vars
  [res]
  (reduce (fn [acc [var-name var-val]]
            (let [tuples'  (map #(conj % var-val) (:tuples res))
                  headers' (conj (:headers res) var-name)]
              {:tuples tuples' :headers headers'})) res (:vars res)))


(defn clause->tuples
  "Tuples and optional? are only used for Wikidata, because need to both limit calls to Wikidata,
  and ensure that returned results are as limited as possible (but still relevant)."
  [db {:keys [prefixes context] :as q-map} {:keys [vars] :as res} clause r optional? fuel max-fuel opts]
  (go-try
    (cond (map? clause)
          ;; Could be a union, bind, filter, optional, and more
          (let [segment-type (first (keys clause))]
            (condp = segment-type

              :optional
              [(<? (optional->left-outer-joins db q-map (-> clause :optional) res fuel max-fuel opts)) r]

              :union
              (loop [[clause-group & rest] (-> clause :union)
                     tuples nil]
                (if clause-group
                  (let [new-res   (<? (resolve-where-clause db clause-group q-map vars fuel max-fuel opts))
                        ;; We only want to absorb the vars that are newly created within the clause-group
                        ;; so we need to dissoc any vars that already existed.
                        new-res*  (reduce (fn [res var]
                                            (update new-res :var dissoc var))
                                          new-res (keys vars))
                        new-res** (res-absorb-vars new-res*)]
                    (if tuples
                      (recur rest (union/results tuples new-res**))
                      (recur rest new-res**)))
                  [tuples r]))

              :bind
              (let [bindings (-> clause :bind)
                    vars     (map #(bind-clause->vars res %) bindings)
                    vars     (into {} vars)]
                [(update res :vars merge vars) r])

              :filter
              [(tuples->filtered res (-> clause :filter) optional?) r]))

          (and (= 3 (count clause)) (str/starts-with? (second clause) "fullText:"))
          [(full-text->tuples db res clause) r]

          (and (= 3 (count clause)) (or (= (second clause) "rdf:type")
                                        (= (second clause) "a")))
          [(<? (collection->tuples db res clause (:context q-map))) r]

          (= 3 (count clause))
          [(<? (fdb-clause->tuples db res clause context fuel max-fuel)) r]

          (= 2 (count clause))
          [(update res :vars merge (bind-clause->vars res clause)) r]

          (= 1 (count clause))
          (if (sequential? (first clause))
            (throw (ex-info (str "Invalid where clause, it appears you have an extra nested vector here: " clause)
                            {:status 400 :error :db/invalid-query}))
            (throw (ex-info (str "Invalid where clause, it should have 2+ tuples but instead found: " clause)
                            {:status 400 :error :db/invalid-query})))

          :else
          (let [[db clause] (<? (get-source-clause db clause prefixes opts))]
            (cond (= "$wd" db) (<? (wikidata->tuples q-map clause r res optional? fuel max-fuel))

                  (str/starts-with? (second clause) "fullText:")
                  [(full-text->tuples db res clause) r]

                  :else
                  [(<? (fdb-clause->tuples db res clause context fuel max-fuel)) r])))))


(defn resolve-where-clause
  ([db where q-map vars fuel max-fuel]
   (resolve-where-clause db where q-map vars fuel max-fuel {}))
  ([db where q-map vars fuel max-fuel opts]
   (go-try (loop [[clause & r] where
                  res {:vars (symbolize-keys vars)}]
             (if clause
               (let [[next-res r] (<? (clause->tuples db q-map res clause r false fuel max-fuel opts))]
                 (cond (= 2 (count clause))
                       (recur r next-res)

                       (empty? (dissoc res :vars))
                       (recur r (or next-res res))

                       (nil? next-res)
                       (recur r res)

                       :else
                       (recur r (inner-join res next-res))))
               res)))))

(defn q
  [q-map fuel max-fuel db opts]
  (go-try (let [{:keys [vars where optional filter]} q-map
                where-res    (<? (resolve-where-clause db where q-map vars fuel max-fuel opts))
                optional-res (if optional
                               (<? (optional->left-outer-joins db q-map optional where-res fuel max-fuel opts))
                               where-res)
                filter-res   (if filter
                               (tuples->filtered optional-res filter nil)
                               optional-res)
                res          filter-res]
            res)))
<|MERGE_RESOLUTION|>--- conflicted
+++ resolved
@@ -13,13 +13,9 @@
             [fluree.db.query.union :as union]
             [clojure.string :as str]
             #?(:cljs [cljs.reader])
-<<<<<<< HEAD
             [fluree.db.dbproto :as dbproto]
             [fluree.db.constants :as const]
             [fluree.db.util.iri :as iri-util])
-=======
-            [fluree.db.dbproto :as dbproto])
->>>>>>> 65be32bf
   #?(:clj (:import (java.io Closeable)
                    (fluree.db.flake Flake))))
 
@@ -413,7 +409,6 @@
 ;; Can be: ["?item" "rdf:type" "?collection"] -> but item is already bound. Need forward filtering here...
 
 (defn collection->tuples
-<<<<<<< HEAD
   "Returns result for :rdf/type where statement."
   [db res clause context]
   (go-try (let [[s _ o] clause
@@ -454,47 +449,15 @@
               ;; not a class, try a collection if matches
               :else
               (if-let [collection (dbproto/-c-prop db :partition o)]
-                {:headers [subject-var]
-                 :tuples  (map #(conj [] %) (range (flake/min-subject-id collection) (-> db :ecount (get collection) inc)))
-                 :vars    {}}
+                (let [max-sid   (-> db :ecount (get collection))
+                      min-sid   (flake/min-subject-id collection)
+                      flakes    (<? (query-range/index-range db :spot >= [max-sid] <= [min-sid]))
+                      xf        (comp (map (fn [^Flake f] [(.-s f)])) (distinct))]
+                  {:headers [subject-var]
+                   :tuples  (sequence xf flakes)
+                   :vars    {}})
                 (throw (ex-info (str "No matching classes or collections for: " o)
                                 {:status 400 :error :db/invalid-query})))))))
-=======
-  [db res clause]
-  (go-try (let [subject-var (variable? (first clause))
-                object-var  (variable? (last clause))]
-            (cond (and subject-var object-var)
-                  (throw (ex-info "When using rdf:type, either a subject or a type (collection) must be specified."
-                                  {:status 400
-                                   :error  :db/invalid-query}))
-
-                  subject-var
-                  ;; _tx and _block return the same things
-                  (if (#{"_tx" "_block"} (last clause))
-                    (let [min-sid (-> db :t)
-                          max-sid 0]
-                      {:headers [subject-var]
-                       :tuples  (map #(conj [] %) (range min-sid max-sid))
-                       :vars    {}})
-
-                    (let [partition (dbproto/-c-prop db :partition (last clause))
-                          max-sid   (-> db :ecount (get partition))
-                          min-sid   (flake/min-subject-id partition)
-                          flakes    (<? (query-range/index-range db :spot >= [max-sid] <= [min-sid]))
-                          xf        (comp (map (fn [^Flake f] [(.-s f)])) (distinct))]
-                      {:headers [subject-var]
-                       :tuples  (sequence xf flakes)
-                       :vars    {}}))
-
-                  object-var
-                  (let [s       (first clause)
-                        subject (if (number? s) s (<? (dbproto/-subid db s)))
-                        cid     (flake/sid->cid subject)
-                        cname   (dbproto/-c-prop db :name cid)]
-                    {:headers [object-var]
-                     :tuples  [[cname]]
-                     :vars    {}})))))
->>>>>>> 65be32bf
 
 
 
