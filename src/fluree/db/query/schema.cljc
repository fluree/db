--- conflicted
+++ resolved
@@ -317,20 +317,12 @@
                                              partition (or (get p->v const/$_collection:partition)
                                                            (flake/sid->i sid))
                                              c-name    (get p->v const/$_collection:name)
-<<<<<<< HEAD
-                                             spec      (get p->v const/$_collection:spec)
-                                             specDoc   (get p->v const/$_collection:specDoc)
-                                             c-props   {:name      c-name
-                                                        :sid       sid
-                                                        :spec      spec
-=======
                                              specs     (when (get p->v const/$_collection:spec) ;; specs are multi-cardinality - if one exists filter through to get all
                                                          (extract-spec-ids const/$_collection:spec coll-flakes))
                                              specDoc   (get p->v const/$_collection:specDoc)
                                              c-props   {:name      c-name
                                                         :sid       sid
                                                         :spec      specs
->>>>>>> 3272ce43
                                                         :specDoc   specDoc
                                                         :id        partition ;; TODO - deprecate! (use partition instead)
                                                         :partition partition}]
@@ -369,12 +361,8 @@
                                                           :noHistory          (boolean (get p->v const/$_predicate:noHistory))
                                                           :restrictCollection (get p->v const/$_predicate:restrictCollection)
                                                           :retractDuplicates  (boolean (get p->v const/$_predicate:retractDuplicates))
-<<<<<<< HEAD
-                                                          :spec               (get p->v const/$_predicate:spec)
-=======
                                                           :spec               (when (get p->v const/$_predicate:spec) ;; specs are multi-cardinality - if one exists filter through to get all
                                                                                 (extract-spec-ids const/$_predicate:spec pred-flakes))
->>>>>>> 3272ce43
                                                           :specDoc            (get p->v const/$_predicate:specDoc)
                                                           :txSpec             (when (get p->v const/$_predicate:txSpec) ;; specs are multi-cardinality - if one exists filter through to get all
                                                                                 (extract-spec-ids const/$_predicate:txSpec pred-flakes))
