--- conflicted
+++ resolved
@@ -7,247 +7,6 @@
             [fluree.db.util.iri :as iri-util])
   #?(:clj (:import (fluree.db.flake Flake))))
 
-<<<<<<< HEAD
-=======
-#?(:clj (set! *warn-on-reflection* true))
-
-(defn pred-name->keyword
-  "Takes an predicate name (string) and returns the namespace portion of it as a keyword."
-  [pred-name]
-  (when (string? pred-name)
-    (-> (re-find #"[^/]+$" pred-name)                       ;; take everything after the '/'
-        keyword)))
-
-
-(defn- convert-type-to-kw
-  "Converts a tag sid for a _predicate/type attributes into a keyword of just the 'name'."
-  [type-tag-sid db]
-  (go-try
-    (-> (<? (dbproto/-tag db type-tag-sid "_predicate/type"))
-        (keyword))))
-
-(defn pred-objects-unique?
-  [db pred-id]
-  (go-try
-    (let [os (->> (query-range/index-range db :psot = [pred-id])
-                  (<?)
-                  (map #(.-o ^Flake %)))]
-      (if (and os (not (empty? os)))
-        (apply distinct? os) true))))
-
-(defn new-pred-changes
-  "Returns a map of predicate changes with their respective old
-  value and new value, both the key and value of the map are two-tuples as follows:
-  {subid  {:new?  true
-          :type  {:old :int :new :long}
-          :index {:old nil  :new true }}}
-
-  If the predicate being changed is the :type, it resolves the type _tag to its short keyword name
-
-  When an old value does not exist, old-val is nil.
-  If they subject being created is completely new, :new? true "
-  [db tempids flakes filter?]
-  (go-try
-    (let [pred-flakes (if filter?
-                        (filter schema-util/is-pred-flake? flakes)
-                        flakes)
-          is-new?     (into #{} (vals tempids))             ;; a set of all the new tempid subids, to be used as a fn
-          new-map     (reduce
-                        #(let [f ^Flake %2]
-                           (assoc-in %1 [(.-s f) :new?]
-                                     (boolean (is-new? (.-s f)))))
-                        {} pred-flakes)]
-      (loop [[^Flake f & r] pred-flakes
-             acc new-map]
-        (if-not f
-          acc
-          (let [pid         (.-p f)
-                pid-keyword (-> (dbproto/-p-prop db :name pid) (pred-name->keyword))
-                old-val?    (false? (.-op f))
-                v           (if (= :type pid-keyword)
-                              (<? (convert-type-to-kw (.-o f) db))
-                              (.-o f))]
-            (recur r (if old-val?
-                       (assoc-in acc [(.-s f) pid-keyword :old] v)
-                       (assoc-in acc [(.-s f) pid-keyword :new] v)))))))))
-
-
-(defn type-error
-  "Throw an error if schema update attempt is invalid."
-  ([current-type new-type throw?]
-   (type-error nil current-type new-type throw?))
-  ([db current-type new-type throw?]
-   (let [message (str "Cannot convert an _predicate from " (name current-type) " to " (name new-type) ".")]
-     (if throw?
-       (throw (ex-info message
-                       {:status 400
-                        :error  :db/invalid-tx}))
-       db))))
-
-
-;; TODO - refactor!
-(defn predicate-change-error
-  "Accepts a db (should have root permissions) and a map of predicate changes as produced by new-pred-changes.
-  Returns a db with updated idxs if relevant, i.e. if non-unique predicate converted to unique
-  If optional throw? parameter is true, will throw with an ex-info error."
-  ([pred-changes db] (predicate-change-error pred-changes db false))
-  ([pred-changes db throw?]
-   (go-try
-     (loop [[[pred-id changes] & r] pred-changes
-            db db]
-       (if-not pred-id
-         db
-         (let [;; TODO - use smart functions?
-               db* (if (and
-                         (:multi changes)
-                         (false? (:new (:multi changes)))   ;; check for explicitly false, not nil
-                         (true? (:old (:multi changes))))
-                     (type-error db "multi-cardinality" "single-cardinality" throw?)
-                     db)
-
-               ;; TODO - use smart functions?
-               ;; :unique cannot be set to true if type is boolean, cannot change from anything to boolean,
-               ;; so only need to check new predicates
-               db* (if (and
-                         (:unique changes)
-                         (:type changes)
-                         (true? (:new? changes))
-                         (= :boolean (:new (:type changes)))
-                         (true? (:new (:unique changes))))
-                     (if throw?
-                       (throw (ex-info (str "A boolean _predicate cannot be unique.")
-                                       {:status 400
-                                        :error  :db/invalid-tx}))
-                       db*)
-                     db*)
-
-               ;; TODO - use smart functions?
-               ;; :component cannot be set to true for an existing subject (it can be set to false).
-               db* (if (and
-                         (:component changes)
-                         (not (:new? changes))
-                         (true? (:new (:component changes))))
-                     (type-error db* "a component" "a non-component" throw?)
-                     db*)
-
-               ;; :unique cannot be set to true for existing predicate if existing values are not unique
-               db* (if (and
-                         (:unique changes)
-                         (not (:new? changes))
-                         (true? (:new (:unique changes)))
-                         (not (<? (pred-objects-unique? db pred-id))))
-                     (if throw?
-                       (throw (ex-info (str "The _predicate " (dbproto/-p-prop db :name pred-id) " cannot be set to unique, because there are existing non-unique values.")
-                                       {:status 400
-                                        :error  :db/invalid-tx}))
-                       db*) db*)
-
-               db* (if (and (:type changes)                 ;; must be setting the predicate :type
-                            (:old (:type changes)))
-                     (let [{:keys [old new]} (:type changes)]
-                       (cond
-                         (= new old)
-                         db*
-
-                         ;; These types cannot be converted into anything else - and float?
-                         (#{:string :bigint :bigdec} old)
-                         (type-error old new throw?)
-
-                         :else (case new
-
-                                 ;; a long can only be converted from an int or instant
-                                 :long (if (#{:int :instant} old)
-                                         db* (type-error old new throw?))
-
-                                 ;; BigIntegers can only be converted from an int, long, or instant
-                                 :bigint (if (#{:int :long :instant} old)
-                                           db* (type-error old new throw?))
-
-                                 ;; a double can only be converted from a float, long, or int
-                                 :double (if (#{:float :long :int} old)
-                                           db* (type-error old new throw?))
-
-                                 ;; a float can only be converted from an int, long, or float
-                                 :float (if (#{:int :float :long} old)
-                                          db* (type-error old new throw?))
-
-                                 ;; BigDecimals can only be converted from a float, double, int, long, biginteger
-                                 :bigdec (if (#{:float :double :int :long :bigint} old)
-                                           db* (type-error old new throw?))
-
-                                 ;; Strings can be converted from json, geojson, bytes, uuid, uri
-                                 :string (if (#{:json :geojson :bytes :uuid :uri} old)
-                                           db* (type-error old new throw?))
-
-                                 ;; an instant can be converted from a long or int.
-                                 :instant (if (#{:long :int} old)
-                                            db* (type-error old new throw?))
-
-                                 ;; else don't allow any other changes
-                                 (type-error old new throw?))))
-                     db*)
-
-               ;; TODO - use collection spec
-               ;; If new subject, has to specify type. If it has :component true, then :type needs to be ref
-               db* (if (and
-                         (true? (:new? changes))
-                         (:component changes)
-                         (true? (:new (:component changes)))
-                         (not (= :ref (:new (:type changes)))))
-                     (if throw?
-                       (throw (ex-info (str "A component _predicate must be of type \"ref.\"")
-                                       {:status 400
-                                        :error  :db/invalid-tx}))
-                       db*)
-                     db*)]
-           (recur r db*)))))))
-
-
-(defn validate-schema-change
-  ([db tempids flakes] (validate-schema-change db tempids flakes true))
-  ([db tempids flakes filter?]
-   (go-try
-     (let [changes (<? (new-pred-changes db tempids flakes filter?))]
-       (if (empty? changes)
-         db
-         (<? (predicate-change-error changes db true)))))))
-
-
-(def predicate-re #"(?:([^/]+)/)([^/]+)")
-(def pred-reverse-ref-re #"(?:([^/]+)/)_([^/]+)")
-
-(defn reverse-ref?
-  "Reverse refs must be strings that include a '/_' in them, which characters before and after."
-  ([predicate-name]
-   (reverse-ref? predicate-name false))
-  ([predicate-name throw?]
-   (if (string? predicate-name)
-     (boolean (re-matches pred-reverse-ref-re predicate-name))
-     (if throw?
-       (throw (ex-info (str "Bad predicate name, should be string: " (pr-str predicate-name))
-                       {:status 400
-                        :error  :db/invalid-predicate}))
-       false))))
-
-
-(defn reverse-ref
-  "Reverses an predicate name."
-  [predicate-name]
-  (if (string? predicate-name)
-    (let [[_ ns name] (re-matches #"(?:([^/]+)/)?([^/]+)" predicate-name)]
-      (if ns
-        (if (= \_ (nth name 0))
-          (str ns "/" (subs name 1))
-          (str ns "/_" name))
-        (throw (ex-info (str "Bad predicate name, does not contain a namespace portion: " (pr-str predicate-name))
-                        {:status 400
-                         :error  :db/invalid-predicate}))))
-    (throw (ex-info (str "Bad predicate name, should be string: " (pr-str predicate-name))
-                    {:status 400
-                     :error  :db/invalid-predicate}))))
-
-
->>>>>>> 14441d99
 ;; map of tag subject ids for each of the _predicate/type values for quick lookups
 (def ^:const type-sid->type {(flake/->sid const/$_tag const/_predicate$type:string)   :string
                              (flake/->sid const/$_tag const/_predicate$type:ref)      :ref
@@ -283,11 +42,7 @@
 
 (defn flake->pred-map
   [flakes]
-<<<<<<< HEAD
-  (reduce (fn [acc ^Flake flake]                            ;; quick lookup map of predicate's predicate ids
-=======
   (reduce (fn [acc ^Flake flake]                                   ;; quick lookup map of predicate's predicate ids
->>>>>>> 14441d99
             (let [p         (.-p flake)
                   o         (.-o flake)
                   existing? (get acc p)]
@@ -376,7 +131,6 @@
   "
   [db]
   (go-try
-<<<<<<< HEAD
     (let [schema-flakes    (<? (query-range/index-range db :spot
                                                         >= [(flake/max-subject-id const/$_collection)]
                                                         <= [0]))
@@ -384,13 +138,16 @@
           prefix-flakes-ch (query-range/index-range db :spot
                                                     >= [(flake/max-subject-id const/$_prefix)]
                                                     <= [(flake/min-subject-id const/$_prefix)])
-          [collection-flakes predicate-flakes] (partition-by #(<= (.-s %) flake/MAX-COLL-SUBJECTS) schema-flakes)
+          [collection-flakes predicate-flakes] (partition-by #(<= (.-s ^Flake %) flake/MAX-COLL-SUBJECTS) schema-flakes)
           coll             (->> collection-flakes
-                                (partition-by #(.-s %))
+                                (partition-by #(.-s ^Flake %))
                                 (reduce (fn [acc coll-flakes]
-                                          (let [sid       (.-s (first coll-flakes))
+                                          (let [^Flake first-flake (first coll-flakes)
+                                                sid       (.-s first-flake)
                                                 p->v      (->> coll-flakes ;; quick lookup map of collection's predicate ids
-                                                               (reduce #(assoc %1 (.-p %2) (.-o %2)) {}))
+                                                               (reduce #(let [f ^Flake %2]
+                                                                          (assoc %1 (.-p f) (.-o f)))
+                                                                       {}))
                                                 partition (or (get p->v const/$_collection:partition)
                                                               (flake/sid->i sid))
                                                 c-name    (get p->v const/$_collection:name)
@@ -409,40 +166,6 @@
                                         ;; put in defaults for _tx
                                         {-1    {:name "_tx" :id -1 :sid -1}
                                          "_tx" {:name "_tx" :id -1 :sid -1}}))
-=======
-    (let [schema-flakes (->> (query-range/index-range db :spot >= [(flake/max-subject-id const/$_collection)] <= [0])
-                             (<?))
-          [collection-flakes predicate-flakes] (partition-by #(<= (.-s ^Flake %)
-                                                                  flake/MAX-COLL-SUBJECTS)
-                                                             schema-flakes)
-          coll          (->> collection-flakes
-                             (partition-by #(.-s ^Flake %))
-                             (reduce (fn [acc coll-flakes]
-                                       (let [^Flake first-flake (first coll-flakes)
-                                             sid       (.-s first-flake)
-                                             p->v      (->> coll-flakes ;; quick lookup map of collection's predicate ids
-                                                            (reduce
-                                                              #(let [f ^Flake %2]
-                                                                 (assoc %1 (.-p f) (.-o f)))
-                                                              {}))
-                                             partition (or (get p->v const/$_collection:partition)
-                                                           (flake/sid->i sid))
-                                             c-name    (get p->v const/$_collection:name)
-                                             specs     (when (get p->v const/$_collection:spec) ;; specs are multi-cardinality - if one exists filter through to get all
-                                                         (extract-spec-ids const/$_collection:spec coll-flakes))
-                                             specDoc   (get p->v const/$_collection:specDoc)
-                                             c-props   {:name      c-name
-                                                        :sid       sid
-                                                        :spec      specs
-                                                        :specDoc   specDoc
-                                                        :id        partition ;; TODO - deprecate! (use partition instead)
-                                                        :partition partition}]
-                                         (assoc acc partition c-props
-                                                    c-name c-props)))
-                                     ;; put in defaults for _tx
-                                     {-1    {:name "_tx" :id -1 :sid -1 :partition -1 :spec nil :specDoc nil}
-                                      "_tx" {:name "_tx" :id -1 :sid -1 :partition -1 :spec nil :specDoc nil}}))
->>>>>>> 14441d99
           [pred fullText] (->> predicate-flakes
                                (partition-by #(.-s ^Flake %))
                                (reduce (fn [[pred fullText] pred-flakes]
