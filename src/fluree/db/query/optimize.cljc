(ns fluree.db.query.optimize
  (:require [clojure.set :as set]
            [fluree.db.query.exec.where :as where]
            [fluree.db.util :as util]
            [fluree.db.util.async :refer [go-try <?]]))

(defn compare-component
  [cmp-a cmp-b]
  (if (where/matched-value? cmp-a)
    (if (where/matched-value? cmp-b)
      0
      -1)
    (if (where/matched-value? cmp-b)
      1
      0)))

(def triple-pattern-types
  #{:tuple :class})

(defn triple-pattern?
  [x]
  (contains? triple-pattern-types (where/pattern-type x)))

(defn coerce-triple
  [x]
  (if (triple-pattern? x)
    (where/pattern-data x)
    (throw (ex-info "Optimization failed on non triple pattern type"
                    {:status   500
                     :error    :db/optimization-failure
                     ::pattern x}))))

(defn compare-triples
  [a b]
  (let [a' (coerce-triple a)
        b' (coerce-triple b)]
    (reduce (fn [_ nxt]
              (if (zero? nxt)
                nxt
                (reduced nxt)))
            (map compare-component a' b'))))

(defprotocol Optimizable
  "Protocol for query optimization based on database statistics."

  (-reorder [db where-clause]
    "Reorder the patterns within a parsed where clause based on database statistics.

    Returns a channel that will contain the reordered where clause. If the
    database has no statistics available, returns the clause unchanged.

    Parameters:
      db           - Database instance (FlakeDB, AsyncDB, etc.)
      where-clause - Parsed where clause (vector of patterns)

    Returns:
      Channel containing reordered where clause")

  (-explain [db parsed-query]
    "Generate an execution plan for the query showing optimization details.

    Returns a channel that will contain a query plan map.

    Parameters:
      db           - Database instance (FlakeDB, AsyncDB, etc.)
      parsed-query - Parsed query produced by `fql/parse-query`

    Returns:
      Channel containing query plan map"))

;; Inline filter optimization

(defn filter-info
  "Describe a `:filter` pattern by returning a map of useful details, or nil if the
  pattern is not a filter.

  {:pattern <original pattern entry>
   :fn      <compiled filter fn>
   :vars    #{sym ...} ; symbols referenced by the filter
   :forms   [form ...] ; parsed forms used to compile the filter
   :order   [sym ...]} ; vars in a deterministic dependency order

  The values mirror what the parser stored in the filter function's metadata, but
  packaged in a plain map so downstream optimizations can reason about them without
  digging through metadata directly."
  [pattern]
  (when (= :filter (where/pattern-type pattern))
    (let [f     (where/pattern-data pattern)
          forms (some-> f meta :forms vec)
          vars  (-> f meta :vars)
          order (or (some-> f meta :dependency-order vec)
                    (some-> vars sort vec))]
      {:pattern pattern
       :fn      f
       :vars    vars
       :forms   forms
       :order   order})))

(defn collect-filters
  "Split a where clause into binding patterns and top-level filter descriptors.

  Returns a map with:
  - :binding-patterns — patterns excluding top-level :filter entries
  - :filters — descriptor maps from `filter-info` for each top-level filter

  Filters nested in higher‑order patterns are left in place."
  [patterns]
  (loop [remaining patterns
         binding-patterns []
         filters []]
    (if-let [pattern (first remaining)]
      (let [next-remaining (rest remaining)
            pattern-type   (where/pattern-type pattern)]
        (if (= :filter pattern-type)
          (if-let [info (filter-info pattern)]
            (recur next-remaining binding-patterns (conj filters info))
            (recur next-remaining (conj binding-patterns pattern) filters))
          (recur next-remaining (conj binding-patterns pattern) filters)))
      {:binding-patterns binding-patterns
       :filters          filters})))

(defn get-filtered-variable
  "If a :filter pattern references exactly one variable, return it; else nil."
  [pattern]
  (let [vars (some-> pattern filter-info :vars)]
    (when (= 1 (count vars))
      (first vars))))

(defn matches-var?
  "Return true if the match object references `variable`."
  [match variable]
  (= variable (where/get-variable match)))

(defn binds-var?
  "Return true if match both references `variable` and is unmatched."
  [match variable]
  (and (where/unmatched? match)
       (matches-var? match variable)))

(defn tuple-binds-var?
  "Return true if any element of `tuple` binds `variable`."
  [tuple variable]
  (some #(binds-var? % variable) tuple))

;; --- Range extraction helpers for filter pushdown ---

(def ^:private comparison-ops
  "Set of comparison operators that can be used to derive range bounds."
  #{'> '>= '< '<=})

(defn- scalar-literal?
  "Returns true if x is a scalar literal (number or string) that can be used
  as a range bound."
  [x]
  (or (number? x) (string? x)))

(defn- extract-comparison-forms
  "Extract comparison forms from potentially nested (and ...) expressions.
  Returns a sequence of comparison forms."
  [form]
  (cond
    (and (seq? form) (= 'and (first form)))
    (mapcat extract-comparison-forms (rest form))

    (and (seq? form) (contains? comparison-ops (first form)))
    [form]

    :else
    []))

(defn- comparison-form->range
  "Convert a single comparison form to a range bound map.
  Returns nil if the form doesn't match the expected pattern.

  Examples:
    (> ?v 10)  with variable=?v -> {:lower {:value 10 :strict? true}}
    (< 5 ?v)  with variable=?v -> {:lower {:value 5 :strict? true}}"
  [form variable]
  (when (and (seq? form) (= 3 (count form)))
    (let [[op a b] form]
      (when (contains? comparison-ops op)
        (cond
          ;; (< ?v 10) means ?v < 10, so upper bound
          (and (= a variable) (scalar-literal? b))
          (case op
            >  {:lower {:value b :strict? true}}
            >= {:lower {:value b :strict? false}}
            <  {:upper {:value b :strict? true}}
            <= {:upper {:value b :strict? false}})

          ;; (< 10 ?v) means 10 < ?v, so lower bound
          (and (scalar-literal? a) (= b variable))
          (case op
            >  {:upper {:value a :strict? true}}
            >= {:upper {:value a :strict? false}}
            <  {:lower {:value a :strict? true}}
            <= {:lower {:value a :strict? false}})

          :else
          nil)))))

(defn- tighter-bound
  "Pick the tighter of two bounds using pick-fn to decide based on comparison.
  pick-fn receives [bound-a bound-b comparison-result] and returns the tighter bound."
  [a b pick-fn]
  (cond
    (nil? a) b
    (nil? b) a
    :else
    (let [va (:value a)
          vb (:value b)
          c  (compare va vb)]
      (pick-fn a b c))))

(defn- merge-range-bounds
  "Merge two range maps, keeping tighter bounds.
  For lower bounds, picks the larger value. For upper bounds, picks the smaller value.
  When values are equal, prefers strict bounds (> or <) over non-strict (>= or <=)."
  [r1 r2]
  (when (or r1 r2)
    (let [l1 (:lower r1) l2 (:lower r2)
          u1 (:upper r1) u2 (:upper r2)
          ;; For lower bound, pick the larger value (tighter constraint)
          lower (tighter-bound l1 l2 (fn [a b c]
                                       (cond
                                         (neg? c) b
                                         (pos? c) a
                                         ;; equal values - prefer strict bounds
                                         :else (if (:strict? a) a b))))
          ;; For upper bound, pick the smaller value (tighter constraint)
          upper (tighter-bound u1 u2 (fn [a b c]
                                       (cond
                                         (pos? c) b
                                         (neg? c) a
                                         ;; equal values - prefer strict bounds
                                         :else (if (:strict? a) a b))))]
      (cond-> {}
        lower (assoc :lower lower)
        upper (assoc :upper upper)))))

(defn- bound->scan-value
  "Convert a bound to a scan value for index range queries.
  For strict bounds on doubles (CLJ only), uses nextUp/nextDown to adjust the value
  so the range scan excludes the boundary value.
  In CLJS, returns the value as-is and relies on the filter fn to enforce strictness."
  [{:keys [value strict?]} direction]
  (if (and strict?
           #?(:clj (instance? Double value) :cljs false))
    (case direction
      :lower #?(:clj (Math/nextUp (double value)) :cljs value)
      :upper #?(:clj (Math/nextDown (double value)) :cljs value))
    value))

(defn- extract-range-from-codes
  "Extract a range map from filter code forms for a given variable.
  Returns a map with :start-o and/or :end-o keys for index scanning,
  or nil if no range bounds could be extracted."
  [codes variable]
  (let [ranges (->> codes
                    (mapcat extract-comparison-forms)
                    (keep #(comparison-form->range % variable)))]
    (when (seq ranges)
      (let [r (reduce merge-range-bounds nil ranges)]
        (when (seq r)
          (cond-> r
            (:lower r) (assoc :start-o (bound->scan-value (:lower r) :lower))
            (:upper r) (assoc :end-o (bound->scan-value (:upper r) :upper))))))))

(defn with-filter-code
<<<<<<< HEAD
  "Attach parsed filter forms to a match object under ::filter-code."
=======
  "Attach filter code to a match object for later compilation.
  Stores the code and variable in metadata for later compilation.

  Also extracts range bounds from simple comparison filters like:
    (< ?v n), (<= ?v n), (> ?v n), (>= ?v n)
    (< ?v \"str\"), (<= ?v \"str\"), (> ?v \"str\"), (>= ?v \"str\")
  and nested (and ...) combinations of those.

  Stores derived range on the match object as ::where/range with :start-o / :end-o."
>>>>>>> 87ae071d
  [mch variable codes]
  (let [range-from-codes (extract-range-from-codes codes variable)]
    (cond-> (assoc mch ::filter-code {:variable variable, :forms codes})
      range-from-codes (assoc ::where/range range-from-codes))))

(defn with-var-filter
  "Attach filter code to the match in `tuple` that binds `variable`."
  [tuple variable codes]
  (mapv (fn [mch]
          (if (matches-var? mch variable)
            (with-filter-code mch variable codes)
            mch))
        tuple))

(defn get-filter-codes
  "Return parsed filter forms from a filter fn’s metadata."
  [filter-fn]
  (-> filter-fn meta :forms vec))

(def binding-pattern-types
  #{:tuple :class :id})

(defn binding-pattern?
  [pattern-type]
  (contains? binding-pattern-types pattern-type))

(defn tuple-bindings
  [tuple]
  (->> tuple
       (keep (fn [m]
               (let [var (where/get-variable m)]
                 (when (and var (where/unmatched? m))
                   var))))
       set))

(defn bound-vars
  "Return vars guaranteed to be bound by a binding pattern, or nil otherwise."
  [pattern]
  (let [pattern-type (where/pattern-type pattern)]
    (when (binding-pattern? pattern-type)
      (->> pattern where/pattern-data util/ensure-vector tuple-bindings))))

(declare clause-bindings)

(defn- union-bindings
  "Intersection of variables guaranteed to be bound across all union branches."
  [branches]
  (let [branch-vars (map clause-bindings branches)]
    (if (seq branch-vars)
      (reduce set/intersection branch-vars)
      #{})))

(def ^:private pattern-hierarchy
  (-> (make-hierarchy)
      (derive :tuple :simple/binding)
      (derive :class :simple/binding)
      (derive :id :simple/binding)
      (derive :exists :nested/single)
      (derive :not-exists :nested/single)
      (derive :minus :nested/single)))

(defmulti pattern-bindings
  "Return the set of variables guaranteed to be bound by a single pattern."
  where/pattern-type :hierarchy #'pattern-hierarchy)

(defmethod pattern-bindings :simple/binding
  [pattern]
  (or (bound-vars pattern) #{}))

(defmethod pattern-bindings :graph
  [pattern]
  (->> pattern where/pattern-data second clause-bindings))

(defmethod pattern-bindings :union
  [pattern]
  (->> pattern where/pattern-data union-bindings))

(defmethod pattern-bindings :nested/single
  [pattern]
  (->> pattern where/pattern-data clause-bindings))

(defmethod pattern-bindings :default
  [_]
  #{})

(defn clause-bindings
  "Return the set of variables guaranteed to be bound by a where clause.
  Aggregates over patterns using `pattern-bindings`."
  [clause]
  (reduce set/union #{} (map pattern-bindings clause)))

(defn partition-appendable
  "Partition filter descriptors into [appendable remaining] given `bound`."
  [filters bound]
  [(filter #(set/subset? (:vars %) bound) filters)
   (remove #(set/subset? (:vars %) bound) filters)])

(defn append-clause-filters
  "Append `appendable` filter patterns to inner clause and return it."
  [inner appendable]
  (into (vec inner) (map :pattern) appendable))

(defn append-union-filters
  "Append filters to every union branch, returning updated branches."
  [branches appendable]
  (mapv (fn [cl] (append-clause-filters cl appendable)) branches))

(defn append-pattern-filters
  "Append eligible filters into higher‑order patterns when safe (no recursion).
  Returns {:pattern p' :remaining-filters f'}."
  [pattern filter-descriptors bound-vars]
  (let [t (where/pattern-type pattern)]
    (case t
      :optional
      {:pattern pattern :remaining-filters filter-descriptors}

      :graph
      (let [[graph inner] (where/pattern-data pattern)]
        (if (where/virtual-graph? graph)
          {:pattern pattern :remaining-filters filter-descriptors}
          (let [[appendable remaining] (->> inner
                                            clause-bindings
                                            (into bound-vars)
                                            (partition-appendable filter-descriptors))
                inner*               (append-clause-filters inner appendable)]
            {:pattern (where/->pattern t [graph inner*])
             :remaining-filters remaining})))

      (:exists :not-exists :minus)
      (let [inner                (where/pattern-data pattern)
            [appendable remaining]  (->> inner
                                         clause-bindings
                                         (into bound-vars)
                                         (partition-appendable filter-descriptors))
            inner*               (append-clause-filters inner appendable)]
        {:pattern (where/->pattern t inner*)
         :remaining-filters remaining})

      :union
      (let [branches            (where/pattern-data pattern)
            [appendable remaining] (->> branches
                                        (union-bindings)
                                        (into bound-vars)
                                        (partition-appendable filter-descriptors))
            branches*           (append-union-filters branches appendable)]
        {:pattern (where/->pattern t branches*)
         :remaining-filters remaining})

      {:pattern pattern :remaining-filters filter-descriptors})))

(declare nest-filters)

(defn nest-pattern-filters
  "Recursively nest filters into higher-order patterns beyond one level.
  Optionals remain opaque. For unions, append then recurse per branch.
  Returns {:pattern p' :filters f'}."
  [pattern filters bound]
  (let [t (where/pattern-type pattern)]
    (case t
      :optional
      {:pattern pattern :filters filters}

      :graph
      (let [[graph _]  (where/pattern-data pattern)
            {:keys [pattern remaining-filters]}
            (append-pattern-filters pattern filters bound)
            ;; Extract inner* back out for recursion when filters remain
            [_ inner*] (where/pattern-data pattern)
            filters'   remaining-filters]
        (if (seq filters')
          (let [{:keys [patterns filters]} (nest-filters inner* filters' bound)]
            {:pattern (where/->pattern t [graph patterns])
             :filters filters})
          {:pattern (where/->pattern t [graph inner*])
           :filters filters'}))

      (:exists :not-exists :minus)
      (let [{:keys [pattern remaining-filters]}
            (append-pattern-filters pattern filters bound)

            inner*   (where/pattern-data pattern)
            filters* remaining-filters]
        (if (seq filters*)
          (let [{:keys [patterns filters]}
                (nest-filters inner* filters* bound)]
            {:pattern (where/->pattern t patterns)
             :filters filters})
          {:pattern (where/->pattern t inner*)
           :filters filters*}))

      :union
      (let [branches (where/pattern-data pattern)

            ;; Push eligible filters into union branches using intersection
            ;; of branch bindings. This yields updated branches (patterns)
            ;; and remaining filters to attempt recursively.
            {:keys [pattern remaining-filters]}
            (append-pattern-filters (where/->pattern :union branches)
                                    filters
                                    bound)

            clauses       (where/pattern-data pattern)
            ;; Recurse into each branch with remaining filters and
            ;; accumulate any that still cannot be pushed.
            branch-results (mapv #(nest-filters % remaining-filters bound)
                                 clauses)
            branches* (mapv :patterns branch-results)
            leftovers (into [] (mapcat :filters) branch-results)]
        {:pattern (where/->pattern :union branches*) :filters leftovers})

      {:pattern pattern :filters filters})))

(defn nest-filters
  "Walk binding patterns and nest eligible top‑level filters into deeper clauses.
  Recurse into graph/exists/not-exists/minus when pending remain; optionals are
  opaque; unions append then recurse. Returns {:patterns [...], :filters [...]}."
  [binding-patterns filter-descriptors bound-vars]
  (loop [remaining binding-patterns
         acc []
         filters filter-descriptors
         bound bound-vars]
    (if-let [p (first remaining)]
      (let [t            (where/pattern-type p)
            guaranteed   (pattern-bindings p)
            bound-next   (into bound guaranteed)]
        (if (contains? #{:optional :exists :not-exists :minus :union :graph} t)
          (let [{:keys [pattern filters]} (nest-pattern-filters p filters bound)]
            (recur (rest remaining) (conj acc pattern) filters bound-next))
          (recur (rest remaining) (conj acc p) filters bound-next)))
      {:patterns acc :filters filters})))

(defn select-target-var
  "Return the last symbol in `ordered-vars` that is contained in `likely-vars`."
  [likely-vars ordered-vars]
  (some likely-vars (rseq ordered-vars)))

(defn advance-pending
  [pending pattern-vars]
  (reduce-kv
   (fn [[pending* inline] id {:keys [info remaining inlined?] :as entry}]
     (if inlined?
       [(assoc pending* id entry) inline]
       (let [remaining (or remaining #{})
             newly-bound (set/intersection remaining pattern-vars)
             remaining*  (set/difference remaining pattern-vars)]
         (if (and (seq newly-bound) (empty? remaining*))
           (let [target (select-target-var newly-bound (:order info))]
             [(assoc pending* id (assoc entry
                                        :remaining remaining*
                                        :inlined? true
                                        :target target))
              (conj inline {:id id
                            :target target
                            :forms  (:forms info)})])
           [(assoc pending* id (assoc entry :remaining remaining*))
            inline]))))
   [pending []]
   pending))

(defn attach-inline-filters
  [pattern pattern-type pending pattern-vars]
  (let [tuple (if (= :tuple pattern-type)
                (util/ensure-vector pattern)
                (util/ensure-vector (where/pattern-data pattern)))
        [pending* inline] (advance-pending pending pattern-vars)
        tuple* (reduce (fn [tuple {:keys [target forms]}]
                         (with-var-filter tuple target forms))
                       tuple inline)
        pattern* (if (seq inline)
                   (if (= :tuple pattern-type)
                     tuple*
                     (where/->pattern pattern-type tuple*))
                   pattern)]
    {:pattern pattern*
     :pending pending*
     :inlined? (seq inline)}))

(def ^:private pending-filter-key ::pending-filter)

(declare inline-clause)

(defn inline-nested
  [pattern pattern-type bound]
  (case pattern-type
    (:optional :exists :not-exists :minus)
    (let [clause  (where/pattern-data pattern)
          clause* (inline-clause bound clause)]
      (where/->pattern pattern-type clause*))

    :union
    (let [clauses  (where/pattern-data pattern)
          clauses* (mapv #(inline-clause bound %) clauses)]
      (where/->pattern pattern-type clauses*))

    :graph
    (let [[graph-clause where-clause] (where/pattern-data pattern)]
      (if (where/virtual-graph? graph-clause)
        pattern ; Do not inline within virtual graph clauses
        (let [where-clause* (inline-clause bound where-clause)]
          (where/->pattern pattern-type [graph-clause where-clause*]))))

    pattern))

(defn emit-pending
  [result pending]
  (into []
        (mapcat (fn [entry]
                  (if (and (map? entry)
                           (contains? entry pending-filter-key))
                    (let [id (get entry pending-filter-key)
                          {:keys [info inlined?]} (get pending id)]
                      (when-not inlined?
                        [(:pattern info)]))
                    [entry])))
        result))

(defn inline-clause*
  [bound patterns]
  (loop [remaining patterns
         result []
         bound bound
         pending {}]
    (if-let [pattern (first remaining)]
      (let [pattern-type (where/pattern-type pattern)]
        (case pattern-type
          :filter
          (if-let [{:keys [vars] :as info} (filter-info pattern)]
            (if (seq vars)
              (let [id (gensym "filter")
                    pending-entry {:info info
                                   :remaining (set vars)
                                   :inlined? false}]
                (recur (rest remaining)
                       (conj result {pending-filter-key id})
                       bound
                       (assoc pending id pending-entry)))
              (recur (rest remaining)
                     (conj result pattern)
                     bound
                     pending))
            (recur (rest remaining)
                   (conj result pattern)
                   bound
                   pending))

          (:tuple :class :id)
          (let [pattern-vars (or (bound-vars pattern) #{})
                {:keys [pattern pending]} (attach-inline-filters pattern pattern-type pending pattern-vars)
                bound* (into bound pattern-vars)]
            (recur (rest remaining)
                   (conj result pattern)
                   bound*
                   pending))

          (:optional :exists :not-exists :minus :union :graph)
          (let [pattern* (inline-nested pattern pattern-type bound)]
            (recur (rest remaining)
                   (conj result pattern*)
                   bound
                   pending))

          (recur (rest remaining)
                 (conj result pattern)
                 bound
                 pending)))
      {:result result
       :pending pending
       :bound bound})))

(defn inline-clause
  [bound clause]
  (if (seq clause)
    (let [{:keys [result pending]} (inline-clause* bound clause)]
      (emit-pending result pending))
    clause))

(defn strip-filter-code
  "Remove temporary `::filter-code` metadata from a match object, if present."
  [mch]
  (if (::filter-code mch)
    (dissoc mch ::filter-code)
    mch))

(declare strip-clause-filters)

(defn strip-pattern-filters
  "Recursively remove temporary filter-code metadata within a pattern."
  [pattern context]
  (let [pattern-type (where/pattern-type pattern)]
    (case pattern-type

      :tuple
      ;; Tuple patterns are vectors of match objects
      (mapv strip-filter-code pattern)

      (:class :id)
      ;; Class and ID patterns have a single match object as data
      (let [mch (-> pattern where/pattern-data strip-filter-code)]
        (where/->pattern pattern-type mch))

      :union
      ;; Union patterns contain a vector of where clauses
      (let [clauses (->> (where/pattern-data pattern)
                         (mapv (partial strip-clause-filters context)))]
        (where/->pattern pattern-type clauses))

      (:optional :exists :not-exists :minus)
      ;; Optional, exists, not-exists, and minus patterns contain a single where
      ;; clause
      (let [where-clause (->> (where/pattern-data pattern)
                              (strip-clause-filters context))]
        (where/->pattern pattern-type where-clause))

      :graph
      ;; Graph patterns contain [graph* where-clause]
      (let [[graph where-clause] (where/pattern-data pattern)
            where-clause* (strip-clause-filters context where-clause)]
        (where/->pattern pattern-type [graph where-clause*]))

      ;; All other pattern types pass through unchanged
      pattern)))

(defn strip-clause-filters
  "Walk a where clause and remove temporary filter-code metadata."
  [context where-clause]
  (if (seq where-clause)
    (mapv #(strip-pattern-filters % context) where-clause)
    where-clause))

(defn optimize-inline-filters
  "Rewrite single-variable filters as inline filters attached to the pattern
  that binds the variable. Returns the optimized where clause."
  [binding-patterns filter-descriptors]
  (let [clause (into (vec binding-patterns)
                     (map :pattern)
                     filter-descriptors)]
    (inline-clause #{} clause)))

(declare reorder-where-clause reorder-union-pattern)

(defn reorder-union-pattern
  "Reorder each branch of a union pattern. Returns a channel that yields a map
  with keys `:clauses` and `:changed?` to indicate whether any branch changed."
  [db union-pattern]
  (go-try
    (loop [remaining (where/pattern-data union-pattern)
           clauses   []
           changed?  false]
      (if-let [clause (first remaining)]
        (let [clause* (<? (reorder-where-clause db clause))]
          (recur (rest remaining)
                 (conj clauses clause*)
                 (or changed? (not (identical? clause clause*)))))
        (if changed?
          (where/->pattern :union clauses)
          union-pattern)))))

(defn reorder-nested-clause
  "Reorder nested patterns that contain where clauses.

  Returns a channel yielding the updated pattern (or the original pattern when
  no changes are necessary)."
  [db pattern]
  (go-try
    (let [ptype (where/pattern-type pattern)]
      (case ptype
        (:optional :exists :not-exists :minus)
        (let [clause  (where/pattern-data pattern)
              clause* (<? (reorder-where-clause db clause))]
          (if (identical? clause clause*)
            pattern
            (where/->pattern ptype clause*)))

        :union
        (<? (reorder-union-pattern db (where/pattern-data pattern)))

        :graph
        (let [[graph-clause where-clause] (where/pattern-data pattern)
              where-clause*               (<? (reorder-where-clause db where-clause))]
          (if (identical? where-clause where-clause*)
            pattern
            (where/->pattern ptype [graph-clause where-clause*])))

        pattern))))

(defn reorder-where-clause
  "Recursively reorder a parsed where clause using the Optimizable protocol.
  Returns a channel that yields the reordered clause or the original clause when
  reordering is not possible."
  [db clause]
  (go-try
    (if (seq clause)
      (let [top-level (<? (-reorder db clause))]
        (loop [remaining top-level
               acc       []]
          (if-let [pattern (first remaining)]
            (let [pattern* (<? (reorder-nested-clause db pattern))]
              (recur (rest remaining) (conj acc pattern*)))
            acc)))
      clause)))

(defn optimize-where-clause
  "Optimize a parsed where clause by reordering binding patterns, applying inline
  filter optimizations, and compiling filter code. Returns a channel yielding the
  optimized clause or the original clause when optimization is unnecessary."
  [db context where-clause]
  (go-try
    (if (seq where-clause)
      (let [{:keys [binding-patterns filters]} (collect-filters where-clause)
            reordered   (<? (reorder-where-clause db binding-patterns))
            ;; Phase A: opportunistically nest eligible filters into deeper clauses
            {:keys [patterns filters]} (nest-filters reordered filters #{})
            ;; Phase B: inline filters against binding points (existing pass)
            inlined     (optimize-inline-filters patterns filters)]
        (strip-clause-filters context inlined))
      where-clause)))

(defn optimize
  "Optimize a parsed query by first reordering patterns based on statistics,
  then applying inline filter optimizations.

  Returns a channel that will contain the fully optimized query.

  Parameters:
    db - The database (FlakeDB, AsyncDB, etc.)
    parsed-query - The parsed query from fql/parse-query

  Returns:
    Channel containing optimized query with inlined filters compiled"
  [db parsed-query]
  (go-try
<<<<<<< HEAD
    (if-let [where-clause (-> parsed-query :where not-empty)]
      (let [context        (:context parsed-query)
            where-optimized (<? (optimize-where-clause db context where-clause))]
        (assoc parsed-query :where where-optimized))
      parsed-query)))
=======
    (let [;; First apply statistical optimization (reordering patterns)
          reordered-query (<? (-reorder db parsed-query))
          context         (:context reordered-query)
          ;; Then apply inline filter optimization
          reordered-query (if-let [where (:where reordered-query)]
                            (let [where-optimized (->> where
                                                       optimize-inline-filters
                                                       (compile-filter-codes context))]
                              (assoc reordered-query :where where-optimized))
                            reordered-query)]
      reordered-query)))
>>>>>>> 87ae071d
<|MERGE_RESOLUTION|>--- conflicted
+++ resolved
@@ -267,9 +267,6 @@
             (:upper r) (assoc :end-o (bound->scan-value (:upper r) :upper))))))))
 
 (defn with-filter-code
-<<<<<<< HEAD
-  "Attach parsed filter forms to a match object under ::filter-code."
-=======
   "Attach filter code to a match object for later compilation.
   Stores the code and variable in metadata for later compilation.
 
@@ -279,7 +276,6 @@
   and nested (and ...) combinations of those.
 
   Stores derived range on the match object as ::where/range with :start-o / :end-o."
->>>>>>> 87ae071d
   [mch variable codes]
   (let [range-from-codes (extract-range-from-codes codes variable)]
     (cond-> (assoc mch ::filter-code {:variable variable, :forms codes})
@@ -811,22 +807,8 @@
     Channel containing optimized query with inlined filters compiled"
   [db parsed-query]
   (go-try
-<<<<<<< HEAD
     (if-let [where-clause (-> parsed-query :where not-empty)]
       (let [context        (:context parsed-query)
             where-optimized (<? (optimize-where-clause db context where-clause))]
         (assoc parsed-query :where where-optimized))
-      parsed-query)))
-=======
-    (let [;; First apply statistical optimization (reordering patterns)
-          reordered-query (<? (-reorder db parsed-query))
-          context         (:context reordered-query)
-          ;; Then apply inline filter optimization
-          reordered-query (if-let [where (:where reordered-query)]
-                            (let [where-optimized (->> where
-                                                       optimize-inline-filters
-                                                       (compile-filter-codes context))]
-                              (assoc reordered-query :where where-optimized))
-                            reordered-query)]
-      reordered-query)))
->>>>>>> 87ae071d
+      parsed-query)))