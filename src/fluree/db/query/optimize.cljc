--- conflicted
+++ resolved
@@ -7,11 +7,7 @@
 (def ^:const highly-selective 0)
 (def ^:const moderately-selective 10)
 (def ^:const default-selectivity 1000)
-<<<<<<< HEAD
 (def ^:const full-scan 1.0e12)
-=======
-(def ^:const full-scan ##Inf)
->>>>>>> 3c9dff66
 
 (defn compare-component
   [cmp-a cmp-b]
@@ -56,7 +52,6 @@
   (let [ptype (where/pattern-type pattern)]
     (#{:tuple :class :id} ptype)))
 
-<<<<<<< HEAD
 (defn get-sid
   "Get SID from component efficiently. Tries where/get-sid first (hot path),
    then falls back to encoding IRI. Avoids double-encoding."
@@ -64,18 +59,6 @@
   (or (where/get-sid component db)
       (when-let [component-iri (where/get-iri component)]
         (iri/encode-iri db component-iri))))
-=======
-(defn get-iri
-  "Extract IRI from a matched component"
-  [component]
-  (where/get-iri component))
-
-(defn encode-iri-to-sid
-  "Convert IRI to SID using database namespace table"
-  [db iri]
-  (when iri
-    (iri/encode-iri db iri)))
->>>>>>> 3c9dff66
 
 (defn get-property-count
   "Get count for a property from stats"
@@ -87,7 +70,6 @@
   [stats sid]
   (get-in stats [:classes sid :count]))
 
-<<<<<<< HEAD
 (defn get-ndv-values
   "Get raw NDV(values|p) for a property. Used by explain API to show inputs."
   [stats sid]
@@ -109,21 +91,6 @@
    Returns count/ndv-subjects, computed during indexing."
   [stats sid]
   (get-in stats [:properties sid :selectivity-subject]))
-
-(defn matched?
-  "Check if a component is matched (has a bound value, IRI, or SID)"
-  [component]
-  (where/matched? component))
-
-(defn unmatched?
-  "Check if a component is unmatched (variable)"
-  [component]
-  (not (matched? component)))
-
-(defn all-matched?
-  "Check if all components are matched"
-  [[s p o]]
-  (and (matched? s) (matched? p) (matched? o)))
 
 (defn estimate-bound-value
   "Estimate selectivity for bound value pattern: (?s p o) where o is bound.
@@ -150,25 +117,14 @@
       moderately-selective)))
 
 (defn calculate-selectivity
-  "Calculate selectivity score for a pattern."
-=======
-(defn calculate-selectivity
   "Calculate selectivity score for a pattern.
    Lower score = more selective = execute first.
    Returns nil for non-optimizable patterns or when stats are unavailable."
->>>>>>> 3c9dff66
   [db stats pattern]
   (let [pattern-type (where/pattern-type pattern)
         pattern-data (where/pattern-data pattern)]
 
     (cond
-<<<<<<< HEAD
-      (or (nil? stats) (empty? stats))
-      nil
-
-      (= :id pattern-type)
-      (if (matched? pattern-data)
-=======
       (or (nil? stats)
           (empty? stats)
           (not (optimizable-pattern? pattern)))
@@ -176,69 +132,41 @@
 
       (= :id pattern-type)
       (if (where/matched? pattern-data)
->>>>>>> 3c9dff66
         highly-selective
         moderately-selective)
 
       :else
       (let [[s p o] pattern-data]
         (cond
-<<<<<<< HEAD
           (= :class pattern-type)
           (let [class-sid (get-sid db o)]
             (or (get-class-count stats class-sid) default-selectivity))
 
-          (all-matched? [s p o])
-          highly-selective
-
-          (and (matched? s) (matched? p) (unmatched? o))
-          (let [pred-sid (get-sid db p)]
-            (estimate-bound-subject stats pred-sid))
-
-          (and (unmatched? s) (matched? p) (unmatched? o))
-          (let [pred-sid (get-sid db p)]
-            (or (get-property-count stats pred-sid) default-selectivity))
-
-          (and (unmatched? s) (matched? p) (matched? o))
-          (let [pred-sid (get-sid db p)]
-            (estimate-bound-value stats pred-sid))
-
-          (and (unmatched? s) (unmatched? p) (unmatched? o))
-=======
-          ;; Class patterns use class count from stats
-          (= :class pattern-type)
-          (let [class-iri (get-iri o)
-                class-sid (encode-iri-to-sid db class-iri)]
-            (or (get-class-count stats class-sid) default-selectivity))
-
           ;; Specific s-p-o triple lookup
           (where/all-matched? [s p o])
           highly-selective
 
-          ;; s-p-? lookup uses property count
+          ;; s-p-? lookup uses HLL estimate
           (and (where/matched? s) (where/matched? p) (where/unmatched? o))
-          (let [pred-iri (get-iri p)
-                pred-sid (encode-iri-to-sid db pred-iri)]
-            (or (get-property-count stats pred-sid) moderately-selective))
+          (let [pred-sid (get-sid db p)]
+            (estimate-bound-subject stats pred-sid))
 
           ;; ?-p-? property scan uses property count
           (and (where/unmatched? s) (where/matched? p) (where/unmatched? o))
-          (let [pred-iri (get-iri p)
-                pred-sid (encode-iri-to-sid db pred-iri)]
+          (let [pred-sid (get-sid db p)]
             (or (get-property-count stats pred-sid) default-selectivity))
 
-          ;; ?-p-o reverse lookup (find subjects with specific value)
+          ;; ?-p-o reverse lookup uses HLL estimate
           (and (where/unmatched? s) (where/matched? p) (where/matched? o))
-          highly-selective
+          (let [pred-sid (get-sid db p)]
+            (estimate-bound-value stats pred-sid))
 
           (and (where/unmatched? s) (where/unmatched? p) (where/unmatched? o))
->>>>>>> 3c9dff66
           full-scan
 
           :else
           default-selectivity)))))
 
-<<<<<<< HEAD
 (defn calculate-selectivity-with-details
   "Calculate selectivity score with detailed inputs for explain API.
    Returns map with :score and :inputs showing the exact values used.
@@ -255,7 +183,7 @@
       {:score nil :inputs {:fallback? true :reason "No statistics available"}}
 
       (= :id pattern-type)
-      (if (matched? pattern-data)
+      (if (where/matched? pattern-data)
         {:score highly-selective
          :inputs {:type :id :matched? true}}
         {:score moderately-selective
@@ -275,18 +203,18 @@
                        (nil? class-count)
                        (assoc :fallback? true :reason "Class count not available"))})
 
-          (all-matched? [s p o])
+          (where/all-matched? [s p o])
           {:score highly-selective
            :inputs {:type :tuple-exact :all-matched? true}}
 
-          (and (matched? s) (matched? p) (unmatched? o))
+          (and (where/matched? s) (where/matched? p) (where/unmatched? o))
           (let [pred-sid (get-sid db p)
                 count (get-property-count stats pred-sid)
                 ndv-subjects (get-ndv-subjects stats pred-sid)
                 selectivity (get-selectivity-subject stats pred-sid)
                 score (estimate-bound-subject stats pred-sid)]
             {:score score
-             :inputs (cond-> {:type :tuple
+             :inputs (cond-> {:type :triple
                               :pattern :bound-subject
                               :property-sid pred-sid
                               :count count
@@ -297,19 +225,19 @@
                        (assoc :fallback? true
                               :reason (if count "NDV not available" "Count not available")))})
 
-          (and (unmatched? s) (matched? p) (unmatched? o))
+          (and (where/unmatched? s) (where/matched? p) (where/unmatched? o))
           (let [pred-sid (get-sid db p)
                 count (get-property-count stats pred-sid)
                 score (or count default-selectivity)]
             {:score score
-             :inputs (cond-> {:type :tuple
+             :inputs (cond-> {:type :triple
                               :pattern :property-scan
                               :property-sid pred-sid
                               :count count}
                        (nil? count)
                        (assoc :fallback? true :reason "Count not available"))})
 
-          (and (unmatched? s) (matched? p) (matched? o))
+          (and (where/unmatched? s) (where/matched? p) (where/matched? o))
           (let [pred-sid (get-sid db p)
                 count (get-property-count stats pred-sid)
                 ndv-values (get-ndv-values stats pred-sid)
@@ -317,7 +245,7 @@
                 clamped? (and selectivity (< selectivity 1.0))
                 score (estimate-bound-value stats pred-sid)]
             {:score score
-             :inputs (cond-> {:type :tuple
+             :inputs (cond-> {:type :triple
                               :pattern :bound-object
                               :property-sid pred-sid
                               :count count
@@ -329,7 +257,7 @@
                        (assoc :fallback? true
                               :reason (if count "NDV not available" "Count not available")))})
 
-          (and (unmatched? s) (unmatched? p) (unmatched? o))
+          (and (where/unmatched? s) (where/unmatched? p) (where/unmatched? o))
           {:score full-scan
            :inputs {:type :full-scan :full-scan? true}}
 
@@ -337,8 +265,6 @@
           {:score default-selectivity
            :inputs {:type :unknown :fallback? true :reason "Pattern not recognized"}})))))
 
-=======
->>>>>>> 3c9dff66
 (defn split-by-optimization-boundaries
   "Split where clause into segments separated by optimization boundaries.
    Optimizable patterns (:tuple, :class, :id) are grouped together.
@@ -358,58 +284,28 @@
    where-clause))
 
 (defn optimize-segment
-<<<<<<< HEAD
   "Optimize a single segment by sorting patterns by selectivity.
    Uses compare-triples as tie-breaker for equal scores to ensure stable ordering."
   [db stats patterns]
-  (if (or (nil? stats) (empty? stats))
-    ;; No stats, return as-is
-    patterns
-    ;; Sort by selectivity (lower = more selective = execute first)
-    ;; Use compare-triples as tie-breaker for equal scores
-    (let [with-scores (mapv (fn [pattern]
-                              {:pattern pattern
-                               :score (or (calculate-selectivity db stats pattern)
-                                          default-selectivity)})
-                            patterns)
-          cmp         (fn [{sa :score pa :pattern} {sb :score pb :pattern}]
-                        (let [c (compare sa sb)]
-                          (if (zero? c)
-                            (compare-triples pa pb)
-                            c)))
-          sorted      (sort cmp with-scores)]
-      (mapv :pattern sorted))))
-=======
-  "Optimize a single segment by sorting patterns by selectivity"
-  [db stats patterns]
   ;; Sort by selectivity (lower = more selective = execute first)
+  ;; Use compare-triples as tie-breaker for equal scores
   (let [with-scores (mapv (fn [pattern]
                             {:pattern pattern
                              :score (or (calculate-selectivity db stats pattern)
                                         default-selectivity)})
                           patterns)
-        sorted      (sort-by :score with-scores)]
+        cmp         (fn [{sa :score pa :pattern} {sb :score pb :pattern}]
+                      (let [c (compare sa sb)]
+                        (if (zero? c)
+                          (compare-triples pa pb)
+                          c)))
+        sorted      (sort cmp with-scores)]
     (mapv :pattern sorted)))
->>>>>>> 3c9dff66
 
 (defn optimize-patterns
   "Reorder patterns for optimal execution based on statistics.
    Splits on optimization boundaries and optimizes each segment independently."
   [db where-clause]
-<<<<<<< HEAD
-  (let [stats (:stats db)]
-    (if (or (nil? stats) (empty? stats))
-      ;; No stats available, return as-is
-      where-clause
-      ;; Split into segments and optimize each
-      (let [segments (split-by-optimization-boundaries where-clause)]
-        (into []
-              (mapcat (fn [segment]
-                        (if (= :optimizable (:type segment))
-                          (optimize-segment db stats (:data segment))
-                          [(:data segment)])))
-              segments)))))
-=======
   (let [stats (:stats db)
         segments (split-by-optimization-boundaries where-clause)]
     (into []
@@ -418,7 +314,6 @@
                       (optimize-segment db stats (:data segment))
                       [(:data segment)])))
           segments)))
->>>>>>> 3c9dff66
 
 (defprotocol Optimizable
   "Protocol for query optimization based on database statistics."
@@ -443,14 +338,6 @@
     Returns a channel that will contain a query plan map with:
     - :query - The optimized query
     - :plan - Execution plan details including:
-<<<<<<< HEAD
-      - :optimization - :reordered, :unchanged, or :none
-      - :statistics - Available statistics info
-      - :original - Original pattern order with selectivity
-      - :optimized - Optimized pattern order with selectivity
-      - :segments - Pattern segments with boundaries
-      - :changed? - Boolean indicating if patterns were reordered
-=======
       - :optimization - Status of optimization:
         - :none - No statistics available, optimization not attempted
         - :unchanged - Optimization ran, patterns already in optimal order
@@ -460,7 +347,6 @@
       - :optimized - Optimized pattern order with selectivity (when stats present)
       - :segments - Pattern segments with boundaries (when stats present)
       - :changed? - Boolean indicating if patterns were reordered (when stats present)
->>>>>>> 3c9dff66
 
     Parameters:
       db - The database (FlakeDB, AsyncDB, etc.)
