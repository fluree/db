--- conflicted
+++ resolved
@@ -56,7 +56,6 @@
                 nil)))
         where))
 
-<<<<<<< HEAD
 
 ;; TODO - need to add back in 'having' to new json-ld parsing - retain old code here temporarily for reference
 ;(defn parse-having-code
@@ -105,126 +104,6 @@
 ;     :params   params
 ;     :fn-str   (str "(fn " params " " code)
 ;     :function (filter/make-executable params code*)}))
-=======
-(defn parse-map
-  [select-map]
-  (let [[var selection] (first select-map)
-        var-as-symbol (q-var->symbol var)]
-    (when (or (not= 1 (count select-map))
-              (nil? var-as-symbol))
-      (throw (ex-info (str "Invalid select statement, maps must have only one key/val. Provided: " select-map)
-                      {:status 400 :error :db/invalid-query})))
-    {:variable  var-as-symbol
-     :selection selection}))
-
-(defn parse-having-code
-  "Returns two-tuple of [params updated-code]
-  where params are the function parameters and updated-code is a revised version of
-  code-parsed where all functions within the code are mapped to actual executable functions."
-  [code-parsed code-string]
-  (let [[form-f & form-r] code-parsed
-        form-f' (or (get built-in-aggregates form-f)
-                    (get filter/filter-fns-with-ns (str form-f)))
-        vars    (into #{} (filter symbol? form-r))]
-    (loop [[form-next & form-rest] form-r
-           vars* vars
-           acc   []]
-      (if form-next
-        (let [[params item] (if (list? form-next)
-                              (parse-having-code form-next code-string)
-                              [nil (cond
-                                     (symbol? form-next) (if-not (str/starts-with? (str form-next) "?")
-                                                           (throw (ex-info (str "Invalid variable name '" form-next
-                                                                                "' in having function: " code-string
-                                                                                ". All vars must start with '?'.")
-                                                                           {:status 400 :error :db/invalid-query}))
-                                                           form-next)
-                                     (string? form-next) form-next
-                                     (boolean? form-next) form-next
-                                     (number? form-next) form-next
-                                     :else (throw (ex-info (str "Invalid having function: " code-string
-                                                                ". Only scalar types allowed besides functions: " form-next ".")
-                                                           {:status 400 :error :db/invalid-query})))])
-              vars** (if params
-                       (into vars* params)
-                       vars*)]
-          (recur form-rest vars** (conj acc item)))
-        [(vec vars*) (cons form-f' acc)]))))
-
-
-(defn parse-having
-  [having]
-  (when-not (aggregate? having)
-    (throw (ex-info (str "Invalid 'having' statement aggregate: " having)
-                    {:status 400 :error :db/invalid-query})))
-  (let [code (safe-read-fn having)
-        [params code*] (parse-having-code code having)]
-    {:variable nil                                          ;; not used for 'having' fn execution
-     :params   params
-     :fn-str   (str "(fn " params " " code)
-     :function (filter/make-executable params code*)}))
-
-
-(defn parse-select
-  [select-smt]
-  (let [_ (or (every? #(or (string? %) (map? %)) select-smt)
-              (throw (ex-info (str "Invalid select statement. Every selection must be a string or map. Provided: " select-smt)
-                              {:status 400 :error :db/invalid-query})))]
-    (map (fn [select]
-           (let [var-symbol (q-var->symbol select)]
-             (cond var-symbol {:variable var-symbol}
-                   (aggregate? select) (parse-aggregate select)
-                   (map? select) (parse-map select)
-                   :else (throw (ex-info (str "Invalid select in statement, provided: " select)
-                                         {:status 400 :error :db/invalid-query})))))
-         select-smt)))
-
-
-(defn add-select-spec-legacy
-  [{:keys [limit offset pretty-print] :as parsed-query}
-   {:keys [selectOne select selectDistinct selectReduced opts orderBy groupBy having] :as _query-map}]
-  (let [select-smt    (or selectOne select selectDistinct selectReduced)
-        selectOne?    (boolean selectOne)
-        limit*        (if selectOne? 1 limit)
-        inVector?     (vector? select-smt)
-        select-smt    (if inVector? select-smt [select-smt])
-        parsed-select (parse-select select-smt)
-        aggregates    (filter #(contains? % :function) parsed-select)
-        expandMap?    (some #(contains? % :selection) parsed-select)
-        ;; legacy orderBy handling below
-        orderBy*      (when-let [orderBy (or (:orderBy opts) orderBy)]
-                        (if (or (string? orderBy)
-                                (and (vector? orderBy)
-                                     (#{"DESC" "ASC"} (first orderBy))))
-                          (if (vector? orderBy) orderBy ["ASC" orderBy])
-                          (throw (ex-info (str "Invalid orderBy clause, must be variable or two-tuple formatted ['ASC' or 'DESC', var]. Provided: " orderBy)
-                                          {:status 400
-                                           :error  :db/invalid-query}))))
-        having*       (or having (:having opts))
-        having-parsed (when having* (parse-having having*))]
-    (assoc parsed-query :limit limit*
-                        :selectOne? selectOne?
-                        :select {:select           parsed-select
-                                 :aggregates       (not-empty aggregates)
-                                 :expandMaps?      expandMap?
-                                 :orderBy          orderBy*
-                                 :having           having-parsed
-                                 :groupBy          (or (:groupBy opts) groupBy)
-                                 :componentFollow? (:component opts)
-                                 :limit            limit*
-                                 :offset           (or offset 0)
-                                 :selectOne?       selectOne?
-                                 :selectDistinct?  (boolean (or selectDistinct selectReduced))
-                                 :inVector?        inVector?
-                                 :prettyPrint      pretty-print})))
-
-
-(defn add-select-spec
-  [{:keys [json-ld?] :as parsed-query} query-map db]
-  (if json-ld?
-    (json-ld-select/parse db parsed-query query-map)
-    (add-select-spec-legacy parsed-query query-map)))
->>>>>>> 9f5d6f59
 
 
 (defn symbolize-var-keys
@@ -1293,15 +1172,8 @@
                                   order-by* (add-order-by order-by*)
                                   group-by* (add-group-by group-by*)
                                   true (consolidate-ident-vars) ;; add top-level :ident-vars consolidating all where clause's :ident-vars
-<<<<<<< HEAD
-                                  true (json-ld-select/parse query-map' db)
+                                  true (json-ld-select/parse query-map db)
                                   true (add-where-meta))]
-=======
-                                  true (add-select-spec query-map db)
-                                  true (add-where-meta)
-                                  json-ld-db? (assoc :compact-fn (json-ld/compact-fn context*)
-                                                     :compact-cache (atom {})))]
->>>>>>> 9f5d6f59
     (or (re-parse-as-simple-subj-crawl parsed)
         parsed)))
 
