--- conflicted
+++ resolved
@@ -754,32 +754,9 @@
 
 (defn build-vec-extraction-fn
   [extraction-positions]
-<<<<<<< HEAD
-  (when (seq extraction-positions)
-    (fn [input-item]
-      (mapv (partial nth input-item)
-            extraction-positions))))
-=======
-  (let [n (count extraction-positions)
-        [n1 n2 n3 n4 n5 & _r] extraction-positions]
-    (case n
-      0 (fn [_] [])
-      1 (fn [input-item]
-          [(nth input-item n1)])
-      2 (fn [input-item]
-          [(nth input-item n1) (nth input-item n2)])
-      3 (fn [input-item]
-          [(nth input-item n1) (nth input-item n2) (nth input-item n3)])
-      4 (fn [input-item]
-          [(nth input-item n1) (nth input-item n2) (nth input-item n3) (nth input-item n4)])
-      5 (fn [input-item]
-          [(nth input-item n1) (nth input-item n2) (nth input-item n3) (nth input-item n4) (nth input-item n5)])
-      ;; else - less optimized, handle all other cases
-      (fn [input-item]
-        (mapv (fn [n]
-                (nth input-item n))
-              extraction-positions)))))
->>>>>>> 48d5daea
+  (fn [input-item]
+    (mapv (partial nth input-item)
+          extraction-positions)))
 
 (defn gen-passthrough-fn
   "Transforms input variables into required passthrough variables.
@@ -878,15 +855,8 @@
                         (remove nil?))
         out-vars-s (into (set select-out-vars) order-by)
         flake-out  (filter out-vars-s flake-out)            ;; only keep flake-out vars needed in final output
-<<<<<<< HEAD
-        others-out (filter out-vars-s others)]               ;; only keep other vars needed in final output
-
-    (into [] (concat flake-out others-out))))
-
-=======
         others-out (filter out-vars-s others)]              ;; only keep other vars needed in final output
     (into [] (concat flake-out others-out nils))))
-
 
 (defn where-clause-reverse-tuple
   "When doing a final pass of the where clause in reverse, we calculate the variable output
@@ -931,7 +901,6 @@
                         ;; union1 and union2 should have the identical vars, so just pick one for latest :in-vars
                         :in-vars (-> union1* first :in-vars)
                         :out-vars out-vars)))
->>>>>>> 48d5daea
 
 (defn where-meta-reverse
   "Goes through where statements once more but in reverse.
