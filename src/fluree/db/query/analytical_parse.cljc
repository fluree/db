--- conflicted
+++ resolved
@@ -870,12 +870,6 @@
                         (remove nil?))
         out-vars-s (into (set select-out-vars) order-by)
         flake-out  (filter out-vars-s flake-out)            ;; only keep flake-out vars needed in final output
-<<<<<<< HEAD
-        others-out (filter out-vars-s others)]               ;; only keep other vars needed in final output
-
-    (into [] (concat flake-out others-out))))
-
-=======
         others-out (filter out-vars-s others)]              ;; only keep other vars needed in final output
     (into [] (concat flake-out others-out nils))))
 
@@ -923,7 +917,6 @@
                         ;; union1 and union2 should have the identical vars, so just pick one for latest :in-vars
                         :in-vars (-> union1* first :in-vars)
                         :out-vars out-vars)))
->>>>>>> 310aed81
 
 (defn where-meta-reverse
   "Goes through where statements once more but in reverse.
