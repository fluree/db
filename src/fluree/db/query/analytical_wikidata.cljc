(ns fluree.db.query.analytical-wikidata
  (:require
    [clojure.string :as str]
    [fluree.db.util.core :as util]
    [fluree.db.util.xhttp :as xhttp]
    [fluree.db.util.log :as log]
    #?(:clj  [clojure.core.async :as async]
       :cljs [cljs.core.async :as async])
    [fluree.db.util.async :refer [<? go-try merge-into?]]))

#?(:clj (set! *warn-on-reflection* true))

(defn variable? [form]
  (when (and (or (string? form) (symbol? form)) (= (first (name form)) \?))
    (symbol form)))

(defn replacementVars->ValuesSmt
  "Takes replacement vars, retrieves values from ctx, and puts into Wikidata VALUES statement,
  i.e. VALUES (?name ?countryName) {(\"Vincent van Gogh\" \"Kingdom of the Netherlands\") (\"Edvard Munch\" \"Norway\")}"
  [vars values]
  (let [value-groups    (map
                          (fn [value-group]
                            (let [stringified  (map #(str "\"" % "\"") value-group)
                                  joined-group (str/join " " stringified)]
                              (str " ( " joined-group " ) ")))
                          values)
        value-group-str (str/join " " value-groups)]
    (str "VALUES ( " (str/join " " vars) " ) { " value-group-str " } ")))

(defn get-next-wd-clauses
  [coll]
  (loop [[clause & r] coll
         res []]
    (if clause (if (= "$wd" (first clause))
                 (recur r (conj res clause))
                 res)
               res)))

(defn get-all-wd-clauses
  [coll]
  (loop [[clause & r] coll
         res []]
    (if clause
      (if (= "$wd" (first clause))
        (recur r (conj res (rest clause)))
        (recur r res))
      res)))

(defn drop-all-wd-clauses
  [coll]
  (loop [[clause & r] coll
         res []]
    (if clause
      (if (= "$wd" (first clause))
        (recur r res)
        (recur r (conj res clause)))
      res)))

(defn ad-hoc-clause-to-wikidata
  [clause optional?]
<<<<<<< HEAD
  (let [clause-str (str (str/join " " (map wikiDataVar? clause)) ".")]
    (if optional?
      (str "OPTIONAL {" clause-str "}")
      clause-str)))
=======
  (cond->> clause
           (= "$wd" (first clause)) (drop 1)
           true                     (str/join " ")
           true                     (#(str % " ."))
           optional?                (#(str "OPTIONAL {" % "}"))))
>>>>>>> 65be32bf

(defn parse-prefixes
  [prefixes]
  (reduce (fn [acc-str prefix]
            (let [pfx    (-> (key prefix)
                             util/keyword->str
                             (str ":")
                             symbol)
                  source (->> (val prefix)
                              symbol)]
              (str acc-str " PREFIX " pfx " " source " \n ")))
          "" prefixes))

(defn generateWikiDataQuery
  [q-map clauses select-vars value-clause optional-clauses]
  (let [opts         (merge {:limit 100 :offset 0 :distinct false :language "en"}
                            (:wikidataOpts q-map) (get-in [:opts :wikidataOpts] q-map))
        {:keys [limit offset distinct language prefixes]} opts
        prefixes     (when prefixes (parse-prefixes prefixes))
        select-smt   (str "SELECT " (if distinct "DISTINCT ") " " (str/join " " (map #(str % "Label") select-vars)) " " (str/join " " select-vars))
        where-smt    (->> (mapv #(ad-hoc-clause-to-wikidata % false) clauses)
                          (str/join " "))
        optional-smt (->> (mapv #(ad-hoc-clause-to-wikidata % true) optional-clauses)
                          (str/join " "))
        serviceLabel (str "SERVICE wikibase:label { bd:serviceParam wikibase:language \"" (or language "en") "\" . }")
        full-query   (str prefixes " " select-smt " WHERE { " value-clause " "
                          where-smt " " optional-smt " " serviceLabel " } " (if limit (str "
                          LIMIT " limit)) " OFFSET " offset)] full-query)) >

(def wikidataURL "https://query.wikidata.org/bigdata/namespace/wdq/sparql?format=json&query=")

(defn submit-wikidata-query
  [query]
  (async/go
    (let [url     (str wikidataURL (util/url-encode query))
          headers {"User-Agent"
                   ;(if (System/getProperty "java.version")
                   ;      (str "Java/" (System/getProperty "java.version"))
                            "Mozilla/5.0 (Macintosh; Intel Mac OS X 10_11_5) AppleWebKit/537.36 (KHTML, like Gecko) Chrome/50.0.2661.102 Safari/537.36"
                   ;)
                   "Accept" "application/sparql-results+json"}]
      (<? (xhttp/get url {:headers         headers
                          :request-timeout 30000
                          :output-format   :wikidata})))))

(defn submit+parse-wikidata-query
  [query]
  (async/go
    (let [body (<? (submit-wikidata-query query))]
      (if (not= 200 (:status body))
        body
        (->> (second (first (second (second body))))
             (mapv (fn [item]
                     (reduce
                       (fn [acc k-v]
                         (assoc acc (key k-v) (:value (val k-v))))
                       {} item))))))))

(defn wikiDataResp->tuples
  [wikidataRes vars]
  (let [labelVars      (map #(-> (str % "Label") symbol) vars)
        headers        (concat (into [] vars) labelVars)
        headers-as-kws (map #(-> (subs (str %) 1) util/str->keyword) headers)
        results        (:bindings (:results wikidataRes))
        tuples         (map (fn [res]
                              (map #(:value (% res)) headers-as-kws)) results)]
    {:headers headers
     :vars    {}
     :tuples  (into #{} tuples)}))


(defn get-wikidata-tuples
  [q-map clauses matching-vars matching-vals all-vars optional-clauses]
  (go-try
    (let [value-smt      (when-not (empty? matching-vars)
                           (replacementVars->ValuesSmt matching-vars matching-vals))
          wikidata-query (generateWikiDataQuery q-map clauses all-vars value-smt optional-clauses)
          {:keys [status message] :as wikidata-res} (<? (submit+parse-wikidata-query wikidata-query))]
      (if (= 400 status)
        (let [msg-len (count message)]
          (throw (ex-info (subs (:message wikidata-res)
                                0
                                (if (< msg-len 1000) msg-len 1000))
                          {:status status
                           :error  (:error wikidata-res)})))
        (wikiDataResp->tuples wikidata-res all-vars)))))<|MERGE_RESOLUTION|>--- conflicted
+++ resolved
@@ -58,18 +58,11 @@
 
 (defn ad-hoc-clause-to-wikidata
   [clause optional?]
-<<<<<<< HEAD
-  (let [clause-str (str (str/join " " (map wikiDataVar? clause)) ".")]
-    (if optional?
-      (str "OPTIONAL {" clause-str "}")
-      clause-str)))
-=======
   (cond->> clause
            (= "$wd" (first clause)) (drop 1)
            true                     (str/join " ")
            true                     (#(str % " ."))
            optional?                (#(str "OPTIONAL {" % "}"))))
->>>>>>> 65be32bf
 
 (defn parse-prefixes
   [prefixes]
