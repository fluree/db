(ns fluree.db.query.exec.where
  (:require [clojure.core.async :as async :refer [>! go]]
            [clojure.set :as set]
            [clojure.string :as str]
            [fluree.db.constants :as const]
            [fluree.db.datatype :as datatype]
            [fluree.db.flake :as flake]
            [fluree.db.flake.index :as index]
<<<<<<< HEAD
            [fluree.db.fuel :as fuel]
            [fluree.db.json-ld.iri :as iri]
            [fluree.db.query.range :as query-range]
=======
            [fluree.db.util.async :refer [<?]]
>>>>>>> 419fb4e8
            [fluree.db.util.core :as util :refer [try* catch*]]
            [fluree.db.util.log :as log :include-macros true]
            [fluree.json-ld :as json-ld])
  #?(:clj (:import (clojure.lang MapEntry))))

#?(:clj (set! *warn-on-reflection* true))

(def unmatched
  {})

(defn unmatched-var
  [var-sym]
  (assoc unmatched ::var var-sym))

(defn match-value
  ([mch x]
   (assoc mch ::val x))
  ([mch x dt-iri]
   (-> mch
       (match-value x)
       (assoc ::datatype-iri dt-iri))))

(defn matched-value?
  [match]
  (-> match ::val some?))

(defn get-value
  [match]
  (::val match))

(defn get-variable
  [match]
  (::var match))

(defn get-datatype-iri
  [mch]
  (if (or (contains? mch ::iri)
          (contains? mch ::sids))
    const/iri-id
    (::datatype-iri mch)))

(defn match-sid
  [iri-mch db-alias sid]
  (update iri-mch ::sids assoc db-alias sid))

(defn match-iri
  ([iri]
   (match-iri unmatched iri))
  ([mch iri]
   (assoc mch ::iri iri)))

(defn matched-iri?
  [match]
  (-> match ::iri some?))

(defn iri-datatype?
  [mch]
  (-> mch get-datatype-iri (= const/iri-id)))

(defn get-iri
  [match]
  (cond
    (matched-iri? match)  (::iri match)
    (iri-datatype? match) (get-value match)))

(defn matched-sid?
  [mch]
  (and (map? mch)
       (contains? mch ::sids)))

(defn get-sid
  [iri-mch db]
  (let [db-alias (:alias db)]
    (get-in iri-mch [::sids db-alias])))

(defn match-meta
  [mch m]
  (assoc mch ::meta m))

(defn get-meta
  [match]
  (::meta match))

(defn match-lang
  [mch value lang]
  (-> mch
      (match-value value const/iri-lang-string)
      (update ::meta assoc :lang lang)))

(defn get-lang
  [mch]
  (-> mch get-meta (get :lang)))

(defn match-transaction
  [mch t]
  (assoc mch ::t t))

(defn get-transaction
  [mch]
  (::t mch))

(defn add-transitivity
  [mch tag]
  (assoc mch ::recur tag))

(defn remove-transitivity
  [mch]
  (dissoc mch ::recur))

(defn get-transitive-property
  [mch]
  (::recur mch))

(defn matched?
  [match]
  (or (matched-value? match)
      (matched-iri? match)
      (matched-sid? match)))

(defn get-binding
  [match]
  (or (get-value match)
      (get-iri match)))

(defn all-matched?
  [[s p o]]
  (and (matched-iri? s)
       (matched-iri? p)
       (matched? o)))

(def unmatched?
  "Returns true if the triple pattern component `match` represents a variable
  without an associated value."
  (complement matched?))

(defn untyped-value
  [v]
  (match-value unmatched v))

(defn anonymous-value
  "Build a pattern that already matches an explicit value."
  ([v]
   (let [dt-iri (datatype/infer-iri v)]
     (anonymous-value v dt-iri)))
  ([v dt-iri]
   (match-value unmatched v dt-iri)))

(defn unmatched-var?
  [match]
  (and (contains? match ::var)
       (unmatched? match)))

(defn link-var
  [mch var-type var]
  (assoc-in mch [::linked-vars var-type] var))

(defn get-linked-vars
  [mch]
  (::linked-vars mch))

(defn linked-vars?
  [mch]
  (contains? mch ::linked-vars))

(defn unlink-vars
  [mch]
  (dissoc mch ::linked-vars))

(defn link-lang-var
  [mch var]
  (link-var mch :lang var))

(defn link-dt-var
  [mch var]
  (link-var mch :dt var))

(defn link-t-var
  [mch var]
  (link-var mch :t var))

(defn sanitize-match
  [match]
  (select-keys match [::iri ::val ::datatype-iri ::sids]))

(defn virtual-graph?
  "Returns true if named graph alias is a virtual graph (e.g. vector index)."
  [graph-alias]
  (str/starts-with? graph-alias "##"))

(defn ->pattern
  "Build a new non-tuple match pattern of type `typ`."
  [typ data]
  #?(:clj  (MapEntry/create typ data)
     :cljs (MapEntry. typ data nil)))

(defn ->iri-ref
  [x]
  {::iri x})

(defn variable?
  [sym]
  (and (symbol? sym)
       (-> sym
           name
           first
           (= \?))))

(defn matched-lang?
  [mch lang]
  (-> mch get-lang (= lang)))

(defn lang-matcher
  "Return a function that returns true if the language metadata of a matched
  pattern equals the supplied language code `lang`."
  [lang]
  (fn [soln mch]
    (if (variable? lang)
      (if-let [lang* (some-> soln (get lang) get-value)]
        (matched-lang? mch lang*)
        true)
      (matched-lang? mch lang))))

(defn matched-datatype?
  [mch dt-iri]
  (-> mch get-datatype-iri (= dt-iri)))

(defn datatype-matcher
  "Return a function that returns true if the datatype of a matched pattern equals
  the supplied datatype iri `type`."
  [type context]
  (fn [soln mch]
    (if (variable? type)
      (if-let [dt-iri (some-> soln (get type) get-iri)]
        (matched-datatype? mch dt-iri)
        true)
      (let [dt-iri (json-ld/expand-iri type context)]
        (matched-datatype? mch dt-iri)))))

(defn matched-transaction?
  [mch t]
  (-> mch get-transaction (= t)))

(defn transaction-matcher
  [t]
  (fn [soln mch]
    (if (variable? t)
      (if-let [t* (some-> soln (get t) get-value)]
        (matched-transaction? mch t*)
        true)
      (matched-transaction? mch t))))

(defn with-filter
  [mch f]
  (assoc mch ::fn f))

(defn ->var-filter
  "Build a query function specification for the variable `var` out of the
  parsed function `f`."
  [var f]
  (-> var
      unmatched-var
      (with-filter f)))

(defn ->predicate
  "Build a pattern that already matches the explicit predicate value `value`."
  ([iri]
   (->iri-ref iri))
  ([iri reverse]
   (cond-> (->predicate iri)
     reverse (assoc ::reverse true))))

(defn get-reverse
  [mch]
  (::reverse mch))

(defn ->where-clause
  "Build a pattern that matches all the patterns in the supplied `patterns`
  collection."
  [patterns]
  (vec patterns))

(defprotocol Matcher
  (-match-id [s fuel-tracker solution s-match error-ch])
  (-match-triple [s fuel-tracker solution triple error-ch])
  (-match-class [s fuel-tracker solution triple error-ch])
  (-activate-alias [s alias])
  (-aliases [s])
  (-finalize [s fuel-tracker error-ch solution-ch]))

(defn matcher?
  [x]
  (satisfies? Matcher x))

(defn pattern-type
  [pattern]
  (if (map-entry? pattern)
    (key pattern)
    :tuple))

(defn pattern-data
  [pattern]
  (if (map-entry? pattern)
    (val pattern)
    pattern))

(defmulti match-pattern
  "Return a channel that will contain all pattern match solutions from flakes in
   `db` that are compatible with the initial solution `solution` and matches the
   additional where-clause pattern `pattern`."
  (fn [_ds _fuel-tracker _solution pattern _error-ch]
    (pattern-type pattern)))

(defn assign-solution-filter
  [component solution]
  (if (::fn component)
    (update component ::fn partial solution)
    component))

(defn assign-matched-component
  [component solution]
  (let [component* (assign-solution-filter component solution)]
    (if-let [match (some->> component ::var (get solution))]
      match
      component*)))

(defn assign-matched-values
  "Assigns the value of any variables within the supplied `triple-pattern` that
  were previously matched in the supplied solution map `solution` to their
  values from `solution`."
  [triple-pattern solution]
  (mapv (fn [component]
          (assign-matched-component component solution))
        triple-pattern))

(defn match-subject
  "Matches the subject of the supplied `flake` to the triple subject pattern
  component `s-match`, and marks the matched pattern component as a URI data
  type."
  [s-match db flake]
  (let [alias (:alias db)
        sid   (flake/s flake)
        s-iri (iri/decode-sid db sid)]
    (-> s-match
        (match-sid alias sid)
        (match-iri s-iri))))

(defn match-predicate
  "Matches the predicate of the supplied `flake` to the triple predicate pattern
  component `p-match`, and marks the matched pattern component as a URI data
  type."
  [p-match db flake]
  (let [alias    (:alias db)
        pid      (flake/p flake)
        p-iri    (iri/decode-sid db pid)]
    (-> p-match
        (match-sid alias pid)
        (match-iri p-iri))))

(defn match-object
  "Matches the object, data type, and metadata of the supplied `flake` to the
  triple object pattern component `o-match`."
  [o-match db flake]
  (let [o-match* (-> o-match
                     (match-transaction (flake/t flake))
                     (match-meta (flake/m flake)))
        dt (flake/dt flake)]
    (if (= const/$id dt)
      (let [alias (:alias db)
            oid   (flake/o flake)
            o-iri (iri/decode-sid db oid)]
        (-> o-match*
            (match-sid alias oid)
            (match-iri o-iri)))
      (let [dt-iri (iri/decode-sid db dt)]
        (match-value o-match* (flake/o flake) dt-iri)))))

(defn match-linked-datatype
  [var db flake]
  (let [var-mch (unmatched-var var)
        dt-sid (flake/dt flake)
        dt-iri (iri/decode-sid db dt-sid)]
    (match-iri var-mch dt-iri)))

(defn match-linked-lang
  [var flake]
  (let [var-mch (unmatched-var var)
        lang    (-> flake flake/m :lang)]
    (match-value var-mch lang const/iri-string)))

(defn match-linked-t
  [var flake]
  (let [var-mch (unmatched-var var)
        t       (flake/t flake)]
    (match-value var-mch t const/iri-long)))

(defn match-linked-var
  [var-type linked-var db flake]
  (case var-type
    :dt   (match-linked-datatype linked-var db flake)
    :lang (match-linked-lang linked-var flake)
    :t    (match-linked-t linked-var flake)))

(defn match-linked-vars
  [solution o-mch db flake]
  (reduce (fn [soln [var-type linked-var]]
            (let [var-mch (match-linked-var var-type linked-var db flake)]
              (assoc soln linked-var var-mch)))
          solution (get-linked-vars o-mch)))

(defn match-flake
  "Assigns the unmatched variables within the supplied `triple-pattern` to their
  corresponding values from `flake` in the supplied match `solution`."
  [solution triple-pattern db flake]
  (let [[s p o] triple-pattern]
    (cond-> solution
      (unmatched-var? s) (assoc (::var s) (match-subject s db flake))
      (unmatched-var? p) (assoc (::var p) (match-predicate p db flake))
      (unmatched-var? o) (assoc (::var o) (-> o
                                              unlink-vars
                                              (match-object db flake)))
      (linked-vars? o)   (match-linked-vars o db flake))))

(defn augment-object-fn
  "Returns a pair consisting of an object value and boolean function that will
  return false when applied to object values whose flake should be filtered out
  of query results. This function augments the original object function supplied
  in an object pattern under the `::fn` key (if any) by also checking if a
  prospective flake object is equal to the supplied `o` value if and only if the
  `:spot` index is used, the `p` value is `nil`, and the `s` and `o` values are
  not `nil`. In this case, the new object value returned by this function will
  be changed to `nil`. This ensures that all necessary flakes are considered
  from the spot index when scanned, and this is necessary because the `p` value
  is `nil`."
  [db idx s p o o-fn]
  (if (and (#{:spot} idx)
           (nil? p)
           s
           o)
    (let [f (if o-fn
              (fn [mch]
                (and (#{o} (or (get-value mch)
                               (get-sid mch db)))
                     (o-fn mch)))
              (fn [mch]
                (#{o} (get-value mch))))]
      [nil f])
    [o o-fn]))

(defn resolve-flake-range
  [{:keys [t] :as db} fuel-tracker error-ch [s-mch p-mch o-mch]]
  (let [s    (get-sid s-mch db)
        s-fn (::fn s-mch)
        p    (get-sid p-mch db)
        p-fn (::fn p-mch)
        o    (or (get-value o-mch)
                 (get-sid o-mch db))
        o-fn (::fn o-mch)
        o-dt (some->> o-mch get-datatype-iri (iri/encode-iri db))

        idx         (try* (index/for-components s p o o-dt)
                          (catch* e
                            (log/error e "Error resolving flake range")
                            (async/put! error-ch e)))
        [o* o-fn*]  (augment-object-fn db idx s p o o-fn)
        start-flake (flake/create s p o* o-dt nil nil util/min-integer)
        end-flake   (flake/create s p o* o-dt nil nil util/max-integer)
        track-fuel  (when fuel-tracker
                      (fuel/track fuel-tracker error-ch))
        subj-filter (when s-fn
                      (filter (fn [f]
                                (-> unmatched
                                    (match-subject db f)
                                    s-fn))))
        pred-filter (when p-fn
                      (filter (fn [f]
                                (-> unmatched
                                    (match-predicate db f)
                                    p-fn))))
        obj-filter  (when o-fn*
                      (filter (fn [f]
                                (-> unmatched
                                    (match-object db f)
                                    o-fn*))))
        flake-xf    (->> [subj-filter pred-filter obj-filter track-fuel]
                         (remove nil?)
                         (apply comp))
        opts        {:idx         idx
                     :to-t        t
                     :start-flake start-flake
                     :end-flake   end-flake
                     :flake-xf    flake-xf}]
    (query-range/resolve-flake-slices db idx error-ch opts)))

(defn compute-sid
  [s-mch db]
  (if (and (matched-iri? s-mch)
           (not (get-sid s-mch db)))
    (let [db-alias (:alias db)
          s-iri    (::iri s-mch)]
      (when-let [sid (iri/encode-iri db s-iri)]
        (match-sid s-mch db-alias sid)))
    s-mch))

(defn compute-datatype-sid
  [o-mch db]
  (let [db-alias (:alias db)]
    (if-let [dt-iri (::datatype-iri o-mch)]
      (when-let [sid (iri/encode-iri db dt-iri)]
        (assoc-in o-mch [::datatype-sid db-alias] sid))
      o-mch)))

(defn compute-sids
  [db [s p o]]
  (let [s* (compute-sid s db)
        p* (compute-sid p db)
        o* (if (unmatched-var? o)
             o
             (if (matched-iri? o)
               (compute-sid o db)
               (compute-datatype-sid o db)))]
    (when (and (some? s*) (some? p*) (some? o*))
      [s* p* o*])))

(defn get-child-properties
  [db prop]
  (-> db
      (get-in [:schema :pred prop :childProps])
      not-empty))

(def nil-channel
  (doto (async/chan)
    async/close!))

(defmethod match-pattern :id
  [ds fuel-tracker solution pattern error-ch]
  (let [s-mch (pattern-data pattern)]
    (-match-id ds fuel-tracker solution s-mch error-ch)))

(defmethod match-pattern :tuple
  [ds fuel-tracker solution pattern error-ch]
  (let [tuple (pattern-data pattern)]
    (-match-triple ds fuel-tracker solution tuple error-ch)))

(defmethod match-pattern :class
  [ds fuel-tracker solution pattern error-ch]
  (let [triple (pattern-data pattern)]
    (-match-class ds fuel-tracker solution triple error-ch)))

(defn filter-exception
  "Reformats raw filter exception to try to provide more useful feedback."
  [e f]
  (let [fn-str (->> f meta :fns (str/join " "))
        ex-msg (or (ex-message e)
                   ;; note: NullPointerException is common but has no ex-message, create one
                   (let [ex-type (str (type e))] ;; attempt to make JS compatible
                     (if (= ex-type "class java.lang.NullPointerException")
                       "Variable has null value, cannot apply filter"
                       "Unknown error")))
        e*     (ex-info (str "Exception in statement '[filter " fn-str "]': " ex-msg)
                        {:status 400
                         :error  :db/invalid-query}
                        e)]
    (log/warn (ex-message e*))
    e*))

;; this is the arg and return type of all built-in functions
(defrecord TypedValue [value datatype-iri lang])

(defn ->typed-val
  ([value] (->TypedValue value (datatype/infer-iri value) nil))
  ([value dt-iri]
   (->TypedValue (when (some? value) (datatype/coerce value dt-iri)) dt-iri nil))
  ([value dt-iri lang]
   (->TypedValue (when (some? value) (datatype/coerce value dt-iri)) dt-iri lang)))

(defmethod match-pattern :filter
  [_ds _fuel-tracker solution pattern error-ch]
  (go
    (let [f (pattern-data pattern)]
      (try*
        (let [result (f solution)]
          (when result
            solution))
        (catch* e (>! error-ch (filter-exception e f)))))))

(defn with-constraint
  "Return a channel of all solutions from the data set `ds` that extend from the
  solutions in `solution-ch` and also match the where-clause pattern `pattern`."
  [ds fuel-tracker pattern error-ch solution-ch]
  (let [out-ch (async/chan 2)]
    (async/pipeline-async 2
                          out-ch
                          (fn [solution ch]
                            (-> (match-pattern ds fuel-tracker solution pattern error-ch)
                                (async/pipe ch)))
                          solution-ch)
    out-ch))

(defn subquery?
  [pattern]
  (and (sequential? pattern)
       (= :query (first pattern))))

(defn match-clause
  "Returns a channel that will eventually contain all match solutions in the
  dataset `ds` extending from `solution` that also match all the patterns in the
  parsed where clause collection `clause`."
  [ds fuel-tracker solution clause error-ch]
  (let [initial-ch (async/to-chan! [solution])
        {subquery-patterns true
         other-patterns false} (group-by subquery? clause)
        result-ch (reduce (fn [solution-ch pattern]
                            (with-constraint ds fuel-tracker pattern error-ch solution-ch))
                          initial-ch
                          ;; process subqueries before other patterns
                          (into (vec subquery-patterns) other-patterns))]
    (-finalize ds fuel-tracker error-ch result-ch)))

(defn match-alias
  [ds alias fuel-tracker solution clause error-ch]
  (let [res-ch (async/chan)]
    (go
      (try*
        (when-let [graph (<? (-activate-alias ds alias))]
          (-> (match-clause graph fuel-tracker solution clause error-ch)
              (async/pipe res-ch)))
        (catch* e
                (log/error e "Error activating alias" alias)
          (>! error-ch (ex-info (str "Error activating alias: " alias
                                     " due to exception: " (ex-message e))
                                {:status 400, :error :db/invalid-query}
                                e))
          (async/close! res-ch))))
    res-ch))

(defmethod match-pattern :exists
  [ds fuel-tracker solution pattern error-ch]
  (let [clause (pattern-data pattern)]
    (go
      ;; exists uses existing bindings
      (when (async/<! (match-clause ds fuel-tracker solution clause error-ch))
        solution))))

(defmethod match-pattern :not-exists
  [ds fuel-tracker solution pattern error-ch]
  ;; not exists removes a pattern
  (let [clause (pattern-data pattern)]
    (go
      ;; not-exists uses existing bindings
      (when-not (async/<! (match-clause ds fuel-tracker solution clause error-ch))
        solution))))

(defmethod match-pattern :minus
  [ds fuel-tracker solution pattern error-ch]
  ;; minus performs a set difference, removing a provided solution if the same solution
  ;; produced by the minus pattern
  (let [clause   (pattern-data pattern)
        minus-ch (async/chan 2 (filter (fn [minus-solution]
                                         ;; only keep minus-solutions that match the provided solution
                                         (and (not-empty minus-solution)
                                              (= minus-solution (select-keys solution (keys minus-solution)))))))]
    (go
      ;; minus does not use existing bindings
      ;; if a minus solutions equals the provided solution, remove the provided solution
      (when-not (-> (match-clause ds fuel-tracker {} clause error-ch)
                    (async/pipe minus-ch)
                    (async/<!))
        solution))))

(defmethod match-pattern :query
  [ds fuel-tracker solution pattern error-ch]
  (let [subquery-fn (pattern-data pattern)
        out-ch (async/chan 2 (map (fn [soln] (merge solution soln))))]
    (async/pipe (subquery-fn ds fuel-tracker error-ch) out-ch)))

(defmethod match-pattern :graph
  [ds fuel-tracker solution pattern error-ch]
  (let [[g clause] (pattern-data pattern)]
    (if-let [v (get-variable g)]
      (if-let [v-match (get solution v)]
        (let [alias (or (get-iri v-match)
                        (get-value v-match))]
          (match-alias ds alias fuel-tracker solution clause error-ch))
        (let [out-ch   (async/chan)
              alias-ch (-> ds -aliases async/to-chan!)]
          (async/pipeline-async 2
                                out-ch
                                (fn [alias ch]
                                  (let [solution* (update solution v match-iri alias)]
                                    (-> (match-alias ds alias fuel-tracker solution* clause error-ch)
                                        (async/pipe ch))))
                                alias-ch)
          out-ch))
      (match-alias ds g fuel-tracker solution clause error-ch))))

(defmethod match-pattern :union
  [db fuel-tracker solution pattern error-ch]
  (let [clauses   (pattern-data pattern)
        clause-ch (async/to-chan! clauses)
        out-ch    (async/chan 2)]
    (async/pipeline-async 2
                          out-ch
                          (fn [clause ch]
                            (-> (match-clause db fuel-tracker solution clause error-ch)
                                (async/pipe ch)))
                          clause-ch)
    out-ch))

(defmethod match-pattern :values
  [_db _fuel-tracker solution pattern _error-ch]
  (let [inline-solutions (pattern-data pattern)
        ;; transform a match into its identity for equality checks
        match-identity   (juxt get-iri get-value get-datatype-iri (comp get-meta :lang))
        solution*        (update-vals solution match-identity)]
    (->> inline-solutions
         ;; filter out any inline solutions whose matches don't match the solution's matches
         (filterv (fn [inline-solution]
                    (let [matches (not-empty (select-keys solution* (keys inline-solution)))]
                      (or
                        ;; no overlapping matches
                       (nil? matches)
                        ;; matches are the same
                       (= matches (update-vals inline-solution match-identity))))))
         (mapv (fn [inline-solution]
                 (let [existing-vars (set (keys solution))
                       inline-vars   (set (keys inline-solution))
                       new-vars      (set/difference inline-vars existing-vars)]
                   ;; don't clobber existing vars, only add new data
                   (reduce (fn [solution new-var] (assoc solution new-var (get inline-solution new-var)))
                           solution
                           new-vars))))
         async/to-chan!)))

(defn with-default
  "Return a transducer that transforms an input stream of solutions to include the
  `default-solution` if and only if the stream was empty."
  [default-solution]
  (fn [rf]
    (let [solutions? (volatile! false)]
      (fn
        ;; Initialization: do nothing but initialize the supplied reducing fn.
        ([]
         (rf))

        ;; Iteration: mark that a solution was processed, and pass it to the supplied
        ;; reducing fn.
        ([result solution]
         (vreset! solutions? true)
         (rf result solution))

        ;; Termination: if no other solutions were processed, then process the
        ;; default-solution with the supplied reducing fn before terminating it;
        ;; terminate as normal otherwise.
        ([result]
         (if @solutions?
           (rf result)
           (do (vreset! solutions? true) ; mark that a solution was processed in
                                         ; case the reducing fn is terminated
                                         ; again as can happen with buffers.
               (-> result
                   (rf default-solution)
                   rf))))))))

(defmethod match-pattern :optional
  [db fuel-tracker solution pattern error-ch]
  (let [clause (pattern-data pattern)
        opt-ch (async/chan 2 (with-default solution))]
    (-> (match-clause db fuel-tracker solution clause error-ch)
        (async/pipe opt-ch))))

(defn bind-function-result
  [solution var-name result]
  (let [{v :value dt :datatype-iri} result
        mch (if (= dt const/iri-id)
              (-> var-name unmatched-var (match-iri v))
              (-> var-name unmatched-var (match-value v dt)))]
    (if-let [current (get solution var-name)]
      (when (and (= (get-binding mch) (get-binding current))
                 (= (get-datatype-iri mch) (get-datatype-iri current))
                 (= (get-lang mch) (get-lang current)))
        solution)
      (assoc solution var-name mch))))

(defmethod match-pattern :bind
  [_db _fuel-tracker solution pattern error-ch]
  (go
    (let [binds     (-> pattern pattern-data vals)
          solution* (reduce (fn [soln b]
                              (let [f        (::fn b)
                                    var-name (::var b)]
                                (try*
                                  (let [result (f soln)]
                                    (or (bind-function-result soln var-name result)
                                        (assoc soln ::invalidated true)))
                                  (catch* e (update soln ::errors conj e)))))
                            solution binds)]
      (if-let [errors (::errors solution*)]
        (async/onto-chan! error-ch errors)
        (when-not (::invalidated solution*)
          solution*)))))

(def blank-solution {})

(defn values-initial-solution
  [q]
  (-> q
      :values
      not-empty
      (or [blank-solution])
      async/to-chan!))

(defn search
  ([ds q fuel-tracker error-ch]
   (search ds q fuel-tracker error-ch nil))
  ([ds q fuel-tracker error-ch initial-solution-ch]
   (let [out-ch               (async/chan 2)
         initial-solution-ch* (or initial-solution-ch
                                  (values-initial-solution q))]
     (if-let [where-clause (:where q)]
       (async/pipeline-async 2
                             out-ch
                             (fn [initial-solution ch]
                               (-> (match-clause ds fuel-tracker initial-solution where-clause error-ch)
                                   (async/pipe ch)))
                             initial-solution-ch*)
       (async/pipe initial-solution-ch* out-ch))
     out-ch)))

(defn bound-variables
  [where]
  (cond
    (nil? where) #{}
    (sequential? where) (into #{} (mapcat bound-variables) where)
    (map? where) (if (contains? where ::var)
                   #{(::var where)}
                   (into #{} (mapcat bound-variables) where))))<|MERGE_RESOLUTION|>--- conflicted
+++ resolved
@@ -6,13 +6,10 @@
             [fluree.db.datatype :as datatype]
             [fluree.db.flake :as flake]
             [fluree.db.flake.index :as index]
-<<<<<<< HEAD
             [fluree.db.fuel :as fuel]
             [fluree.db.json-ld.iri :as iri]
             [fluree.db.query.range :as query-range]
-=======
             [fluree.db.util.async :refer [<?]]
->>>>>>> 419fb4e8
             [fluree.db.util.core :as util :refer [try* catch*]]
             [fluree.db.util.log :as log :include-macros true]
             [fluree.json-ld :as json-ld])
@@ -640,7 +637,7 @@
           (-> (match-clause graph fuel-tracker solution clause error-ch)
               (async/pipe res-ch)))
         (catch* e
-                (log/error e "Error activating alias" alias)
+          (log/error e "Error activating alias" alias)
           (>! error-ch (ex-info (str "Error activating alias: " alias
                                      " due to exception: " (ex-message e))
                                 {:status 400, :error :db/invalid-query}
@@ -744,7 +741,7 @@
                    (reduce (fn [solution new-var] (assoc solution new-var (get inline-solution new-var)))
                            solution
                            new-vars))))
-         async/to-chan!)))
+         (async/to-chan!))))
 
 (defn with-default
   "Return a transducer that transforms an input stream of solutions to include the
