--- conflicted
+++ resolved
@@ -22,18 +22,12 @@
   (cond
     s :spot
     (and p o) :post
-<<<<<<< HEAD
     p         :psot
     o         (if (reference? o)
                 :opst
                 (throw (ex-info (str "Illegal reference object value" (::var o))
                                 {:status 400 :error :db/invalid-query})))
     :else     :spot))
-=======
-    p :psot
-    o :opst
-    :else :spot))
->>>>>>> 7ffa94c7
 
 (defn resolve-flake-range
   [{:keys [conn t] :as db} error-ch components]
