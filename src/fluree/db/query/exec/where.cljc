--- conflicted
+++ resolved
@@ -489,104 +489,58 @@
   (not-empty (keep get-optional triple-pattern)))
 
 (defn resolve-flake-range
-<<<<<<< HEAD
   ([db tracker error-ch pattern]
    (resolve-flake-range db tracker error-ch pattern nil))
-  ([{:keys [t] :as db} tracker error-ch [s-mch p-mch o-mch] idx]
-   (let [s    (get-sid s-mch db)
-         s-fn (::fn s-mch)
-         p    (get-sid p-mch db)
-         p-fn (::fn p-mch)
-         o    (or (get-value o-mch)
-                  (get-sid o-mch db))
-         o-fn (::fn o-mch)
-         o-dt (some->> o-mch get-datatype-iri (iri/encode-iri db))
-
-         idx*        (or idx
-                         (try* (index/for-components s p o o-dt)
-                               (catch* e
-                                 (log/error e "Error resolving flake range")
-                                 (async/put! error-ch e))))
-         [o* o-fn*]  (augment-object-fn db idx* s p o o-fn)
-         start-flake (flake/create s p o* o-dt nil nil util/min-integer)
-         end-flake   (flake/create s p o* o-dt nil nil util/max-integer)
-         track-fuel  (track/track-fuel! tracker error-ch)
-         subj-filter (when s-fn
-                       (filter (fn [f]
-                                 (-> unmatched
-                                     (match-subject db f)
-                                     s-fn))))
-         pred-filter (when p-fn
-                       (filter (fn [f]
-                                 (-> unmatched
-                                     (match-predicate db f)
-                                     p-fn))))
-         obj-filter  (when o-fn*
-                       (filter (fn [f]
-                                 (-> unmatched
-                                     (match-object db f)
-                                     o-fn*))))
-         flake-xf    (->> [subj-filter pred-filter obj-filter track-fuel]
-                          (remove nil?)
-                          (apply comp))
-         opts        {:idx         idx*
-                      :to-t        t
-                      :start-flake start-flake
-                      :end-flake   end-flake
-                      :flake-xf    flake-xf}]
-     (query-range/resolve-flake-slices db tracker idx* error-ch opts))))
-=======
-  [{:keys [t] :as db} tracker error-ch [s-mch p-mch o-mch :as triple-pattern]]
-  (let [s    (or (get-sid s-mch db)
-                 (get-value s-mch))
-        p    (or (get-sid p-mch db)
-                 (get-value p-mch))
-        o    (or (get-sid o-mch db)
-                 (get-value o-mch))]
-    (if (or (unmatched-optional-vars? triple-pattern)
-            (not (comparable-iri? s))
-            (not (comparable-iri? p)))
-      ;; no flakes will ever match the given triple pattern
-      (async/onto-chan! (async/chan) [])
-
-      (let [s-fn (::fn s-mch)
-            p-fn (::fn p-mch)
-            o-fn (::fn o-mch)
-            o-dt (some->> o-mch get-datatype-iri (iri/encode-iri db))
-
-            idx         (try* (index/for-components s p o o-dt)
-                              (catch* e
-                                (log/error e "Error resolving flake range")
-                                (async/put! error-ch e)))
-            [o* o-fn*]  (augment-object-fn db idx s p o o-fn)
-            start-flake (flake/create s p o* o-dt nil nil util/min-integer)
-            end-flake   (flake/create s p o* o-dt nil nil util/max-integer)
-            track-fuel  (track/track-fuel! tracker error-ch)
-            subj-filter (when s-fn
-                          (filter (fn [f]
-                                    (-> unmatched
-                                        (match-subject db f)
-                                        s-fn))))
-            pred-filter (when p-fn
-                          (filter (fn [f]
-                                    (-> unmatched
-                                        (match-predicate db f)
-                                        p-fn))))
-            obj-filter  (when o-fn*
-                          (filter (fn [f]
-                                    (-> unmatched
-                                        (match-object db f)
-                                        o-fn*))))
-            flake-xf    (->> [subj-filter pred-filter obj-filter track-fuel]
-                             (remove nil?)
-                             (apply comp))
-            opts        {:idx         idx
-                         :to-t        t
-                         :start-flake start-flake
-                         :end-flake   end-flake
-                         :flake-xf    flake-xf}]
-        (query-range/resolve-flake-slices db tracker idx error-ch opts)))))
->>>>>>> 242aa019
+  ([{:keys [t] :as db} tracker error-ch [s-mch p-mch o-mch :as triple-pattern] idx]
+   (let [s (or (get-sid s-mch db)
+               (get-value s-mch))
+         p (or (get-sid p-mch db)
+               (get-value p-mch))
+         o (or (get-value o-mch)
+               (get-sid o-mch db))]
+     (if (or (unmatched-optional-vars? triple-pattern)
+             (not (comparable-iri? s))
+             (not (comparable-iri? p)))
+       ;; no flakes will ever match the given triple pattern
+       (async/onto-chan! (async/chan) [])
+       (let [s-fn (::fn s-mch)
+             p-fn (::fn p-mch)
+             o-fn (::fn o-mch)
+             o-dt (some->> o-mch get-datatype-iri (iri/encode-iri db))
+
+             idx*        (or idx
+                             (try* (index/for-components s p o o-dt)
+                                   (catch* e
+                                     (log/error e "Error resolving flake range")
+                                     (async/put! error-ch e))))
+             [o* o-fn*]  (augment-object-fn db idx* s p o o-fn)
+             start-flake (flake/create s p o* o-dt nil nil util/min-integer)
+             end-flake   (flake/create s p o* o-dt nil nil util/max-integer)
+             track-fuel  (track/track-fuel! tracker error-ch)
+             subj-filter (when s-fn
+                           (filter (fn [f]
+                                     (-> unmatched
+                                         (match-subject db f)
+                                         s-fn))))
+             pred-filter (when p-fn
+                           (filter (fn [f]
+                                     (-> unmatched
+                                         (match-predicate db f)
+                                         p-fn))))
+             obj-filter  (when o-fn*
+                           (filter (fn [f]
+                                     (-> unmatched
+                                         (match-object db f)
+                                         o-fn*))))
+             flake-xf    (->> [subj-filter pred-filter obj-filter track-fuel]
+                              (remove nil?)
+                              (apply comp))
+             opts        {:idx         idx*
+                          :to-t        t
+                          :start-flake start-flake
+                          :end-flake   end-flake
+                          :flake-xf    flake-xf}]
+         (query-range/resolve-flake-slices db tracker idx* error-ch opts))))))
 
 (defn compute-sid
   [s-mch db]
