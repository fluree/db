(ns fluree.db.query.exec.eval
  (:refer-clojure :exclude [compile rand concat replace max min
                            #?(:clj ratio?) #?@(:cljs [uuid -count divide])])
  (:require #?@(:clj [[sci.core :as sci]])
            [clojure.math :as math]
            [clojure.set :as set]
            [clojure.string :as str]
            [clojure.walk :as walk :refer [postwalk]]
            [fluree.crypto :as crypto]
            [fluree.db.constants :as const]
            [fluree.db.datatype :as datatype]
            [fluree.db.json-ld.iri :as iri]
            [fluree.db.query.exec.group :as group]
            [fluree.db.query.exec.where :as where]
            [fluree.db.util :as util]
            [fluree.db.util.log :as log]
            [fluree.db.vector.scoring :as score]
            [fluree.json-ld :as json-ld])
  #?(:clj (:import (java.time LocalDateTime OffsetDateTime LocalDate OffsetTime LocalTime
                              ZoneId ZoneOffset))))

#?(:clj (set! *warn-on-reflection* true))

#?(:clj
   (defn ratio?
     [x]
     (clojure.core/ratio? x))

   :cljs  ; ClojureScript doesn't support ratios)
   (defn ratio?
     [_]
     false))

(defn sum
  [coll]
  (where/->typed-val (reduce + (mapv :value coll))))

(defn avg
  [coll]
  (let [coll (mapv :value coll)
        res (/ (reduce + coll)
               (count coll))]
    (where/->typed-val
     (if (ratio? res)
       (double res)
       res))))

(defn median
  [coll]
  (let [terms (sort (mapv :value coll))
        size  (count coll)
        med   (bit-shift-right size 1)
        res   (cond-> (nth terms med)
                (even? size)
                (-> (+ (nth terms (dec med)))
                    (/ 2)))]
    (where/->typed-val
     (if (ratio? res)
       (double res)
       res))))

(defn variance
  [coll]
  (let [mean (avg coll)
        sum  (sum (for [x coll
                        :let [delta (- (:value x) (:value mean))]]
                    (* delta delta)))
        res  (/ (:value sum) (count coll))]
    (where/->typed-val
     (if (ratio? res)
       (double res)
       res))))

(defn stddev
  [coll]
  (where/->typed-val
   (Math/sqrt (:value (variance coll)))))

(defn count-distinct
  [coll]
  (where/->typed-val
   (count (distinct coll))))

(defn -count
  [coll]
  (where/->typed-val (count (keep :value coll))))

(defn count-star
  [coll]
  (where/->typed-val (count coll)))

(defn groupconcat
  "GroupConcat is a set function which performs a string concatenation across the values
  of an expression with a group. The order of the strings is not specified. The
  separator character used in the concatenation may be given with the scalar argument
  SEPARATOR.

  If the separator scalar argument is absent from GROUP_CONCAT then it is taken to be
  the space character, unicode codepoint U+0020."
  ([coll]
   (groupconcat coll (where/->typed-val " ")))
  ([coll separator]
   (where/->typed-val (str/join (:value separator) (mapv :value coll)))))

(defn sample
  [{n :value} coll]
  (->> coll
       shuffle
       (take n)
       vec))

(defn sample1
  [coll]
  (->> coll (sample (where/->typed-val 1)) first))

(defmacro coalesce
  "Evaluates args in order. The result of the first arg not to return error gets returned."
  ([] (throw (ex-info "COALESCE evaluation failed on all forms." {:status 400 :error :db/invalid-query})))
  ([arg] `(let [res# (try ~arg (catch Exception e# nil))]
            (if (nil? (:value res#))
              (throw (ex-info "Coalesce evaluation failed on all forms." {:status 400 :error :db/invalid-query}))
              res#)))
  ([arg & args]
   `(let [res# (try ~arg (catch Exception e# nil))]
      (if (nil? (:value res#))
        (coalesce ~@args)
        res#))))

(defn ceil
  [{n :value}]
  (where/->typed-val (cond (= n (int n)) n
                           (> n 0) (-> n int inc)
                           (< n 0) (-> n int))))

(defn floor
  [{n :value}]
  (where/->typed-val (cond (= n (int n)) n
                           (> n 0) (-> n int)
                           (< n 0) (-> n int dec))))

(defn bound
  [{x :value}]
  (where/->typed-val (some? x)))

(defn -not
  [{x :value}]
  (where/->typed-val (not x)))

(defmacro -and
  "Equivalent to and"
  ([] (where/->typed-val true))
  ([x] x)
  ([x & next]
   `(let [and# ~x]
      (if (:value and#) (-and ~@next) ~x))))

(defmacro -or
  "Equivalent to or"
  ([] (where/->typed-val nil))
  ([x] x)
  ([x & next]
   `(let [or# ~x]
      (if (:value or#) ~x (-or ~@next)))))

(defn strStarts
  [{s :value} {substr :value}]
  (where/->typed-val (str/starts-with? s substr)))

(defn strEnds
  [{s :value} {substr :value}]
  (where/->typed-val (str/ends-with? s substr)))

(defn subStr
  ;; The index of the first character in a string is 1.
  ([{s :value} {start :value}]
   (where/->typed-val (subs s (dec start))))
  ([{s :value} {start :value} {length :value}]
   (let [start (dec start)]
     (where/->typed-val (subs s start (clojure.core/min (+ start length) (count s)))))))

(defn strLen
  [{s :value}]
  (where/->typed-val (count s)))

(defn ucase
  [{s :value}]
  (where/->typed-val (str/upper-case s)))

(defn lcase
  [{s :value}]
  (where/->typed-val (str/lower-case s)))

(defn contains
  [{s :value} {substr :value}]
  (where/->typed-val (str/includes? s substr)))

(defn strBefore
  [{s :value} {substr :value}]
  (let [[before :as split] (str/split s (re-pattern substr))]
    (where/->typed-val
     (if (> (count split) 1)
       before
       ""))))

(defn strAfter
  [{s :value} {substr :value}]
  (let [split (str/split s (re-pattern substr))]
    (where/->typed-val
     (if (> (count split) 1)
       (last split)
       ""))))

(defn concat
  [& strs]
  (where/->typed-val (apply str (mapv :value strs))))

(defn lang
  [tv]
  (where/->typed-val (or (:lang tv) "") const/iri-string))

(defn str-lang
  [{lexical-form :value} {langtag :value}]
  (where/->typed-val (str lexical-form) const/iri-lang-string langtag))

(defn datatype
  [tv]
  (where/->typed-val (:datatype-iri tv) const/iri-id))

(defn str-dt
  [{lexical-form :value} {datatype-iri :value}]
  (where/->typed-val lexical-form datatype-iri))

(def context-var
  (symbol "$-CONTEXT"))

(defmacro iri
  [tv]
  `(where/->typed-val (json-ld/expand-iri (:value ~tv) ~context-var) const/iri-id))

(defn is-iri
  [tv]
  (where/->typed-val (= (:datatype-iri tv) const/iri-id)))

(defn is-literal
  [tv]
  (where/->typed-val (not= (:datatype-iri tv) const/iri-id)))

(defn bnode
  []
  (where/->typed-val (iri/new-blank-node-id) const/iri-id))

(def comparable-numeric-datatypes
  #{const/iri-xsd-decimal
    const/iri-xsd-double
    const/iri-xsd-integer
    const/iri-long
    const/iri-xsd-int
    const/iri-xsd-byte
    const/iri-xsd-short
    const/iri-xsd-float
    const/iri-xsd-unsignedLong
    const/iri-xsd-unsignedInt
    const/iri-xsd-unsignedShort
    const/iri-xsd-positiveInteger
    const/iri-xsd-nonPositiveInteger
    const/iri-xsd-negativeInteger
    const/iri-xsd-nonNegativeInteger})

(def comparable-string-datatypes
  #{const/iri-id
    const/iri-anyURI
    const/iri-string
    const/iri-xsd-normalizedString
    const/iri-lang-string
    const/iri-xsd-token})

(def comparable-time-datatypes
  #{const/iri-xsd-dateTime
    const/iri-xsd-date})

#?(:clj (defmulti ->offset-date-time
          #(when-let [t (#{OffsetDateTime LocalDateTime LocalDate} (type %))]
             t)))
#?(:clj (defmethod ->offset-date-time OffsetDateTime
          [^OffsetDateTime datetime]
          datetime))
#?(:clj (defmethod ->offset-date-time LocalDateTime
          [^LocalDateTime datetime]
          (.atOffset datetime ZoneOffset/UTC)))
#?(:clj (defmethod ->offset-date-time LocalDate
          [^LocalDate date]
          (.atOffset (.atStartOfDay date) ZoneOffset/UTC)))
#?(:clj (defmethod ->offset-date-time :default
          [x]
          (throw (ex-info "Cannot convert value to OffsetDateTime."
                          {:value  x
                           :status 400
                           :error  :db/invalid-fn-call}))))

#?(:clj (defmulti ->offset-time
          #(when-let [t (#{OffsetTime LocalTime} (type %))]
             t)))
#?(:clj (defmethod ->offset-time OffsetTime
          [^OffsetTime time]
          time))
#?(:clj (defmethod ->offset-time LocalTime
          [^LocalTime time]
          (.atOffset time ZoneOffset/UTC)))
#?(:clj (defmethod ->offset-time :default
          [x]
          (throw (ex-info "Cannot convert value to OffsetTime."
                          {:value  x
                           :status 400
                           :error  :db/invalid-fn-call}))))

(defn compare*
  [{val-a :value dt-a :datatype-iri}
   {val-b :value dt-b :datatype-iri}]
  (let [dt-a (or dt-a (datatype/infer-iri val-a))
        dt-b (or dt-b (datatype/infer-iri val-b))]
    (cond
      ;; can compare across types
      (or (and (contains? comparable-numeric-datatypes dt-a)
               (contains? comparable-numeric-datatypes dt-b))
          (and (contains? comparable-string-datatypes dt-a)
               (contains? comparable-string-datatypes dt-b)))
      (compare val-a val-b)

      ;; datetimes need to be converted to OffsetDateTimes for proper comparison
      (and (contains? comparable-time-datatypes dt-a)
           (contains? comparable-time-datatypes dt-b))
      #?(:clj (compare (->offset-date-time val-a) (->offset-date-time val-b))
         :cljs (compare val-a val-b))

      ;; same types compare
      (= dt-a dt-b)
      (compare val-a val-b)

      :else
      (throw (ex-info (str "Incomparable datatypes: " dt-a " and " dt-b)
                      {:a      val-a :a-dt dt-a
                       :b      val-b :b-dt dt-b
                       :status 400
                       :error  :db/invalid-query})))))

(defn typed-equal
  ([_]
   (where/->typed-val true))
  ([x y]
   (where/->typed-val (zero? (compare* x y))))
  ([x y & more]
   (reduce (fn [result [a b]]
             (if (:value result)
               (where/->typed-val (zero? (compare* a b)))
               (reduced result)))
           (where/->typed-val (zero? (compare* x y)))
           (partition 2 1 (into [y] more)))))

(defn typed-not-equal
  ([_]
   (where/->typed-val false))
  ([x y] (where/->typed-val (not (zero? (compare* x y)))))
  ([x y & more]
   (reduce (fn [result [a b]]
             (if (:value result)
               (where/->typed-val (not (zero? (compare* a b))))
               (reduced result)))
           (where/->typed-val (not (zero? (compare* x y))))
           (partition 2 1 (into [y] more)))))

(defn less-than
  [a b]
  (where/->typed-val (neg? (compare* a b))))

(defn less-than-or-equal
  [a b]
  (where/->typed-val
   (or (= a b)
       (neg? (compare* a b)))))

(defn greater-than
  [a b]
  (where/->typed-val (pos? (compare* a b))))

(defn greater-than-or-equal
  [a b]
  (where/->typed-val
   (or (= a b)
       (pos? (compare* a b)))))

(defn max
  [coll]
  (let [compare-fn (fn [a b]
                     (if (pos? (compare* a b))
                       a
                       b))]
    (reduce compare-fn coll)))

(defn min
  [coll]
  (let [compare-fn (fn [a b]
                     (if (neg? (compare* a b))
                       a
                       b))]
    (reduce compare-fn coll)))

(defn regex
  [{text :value} {pattern :value}]
  (where/->typed-val (boolean (re-find (re-pattern pattern) text))))

(defn replace
  [{s :value} {pattern :value} {replacement :value}]
  (where/->typed-val (str/replace s (re-pattern pattern) replacement)))

(defn rand
  []
  (where/->typed-val (clojure.core/rand)))

(defn now
  []
  (where/->typed-val
   #?(:clj (OffsetDateTime/now (ZoneId/of "UTC"))
      :cljs (js/Date.))
   const/iri-xsd-dateTime))

;; TODO - date functions below all look incorrect for CLJS - should (string? datetime) be (map? datetime)?
(defn year
  [x]
  (where/->typed-val
   #?(:clj  (.getYear ^OffsetDateTime (->offset-date-time (:value x)))
      :cljs (.getFullYear (if (string? (:value x))
                            (datatype/coerce (:value x) (:datatype-iri x))
                            x)))))

(defn month
  [x]
  (where/->typed-val
   #?(:clj  (.getMonthValue ^OffsetDateTime (->offset-date-time (:value x)))
      :cljs (.getMonth (if (string? (:value x))
                         (datatype/coerce (:value x) (:datatype-iri x))
                         x)))))

(defn day
  [x]
  (where/->typed-val
   #?(:clj  (.getDayOfMonth ^OffsetDateTime (->offset-date-time (:value x)))
      :cljs (.getDate (if (string? (:value x))
                        (datatype/coerce (:value x) (:datatype-iri x))
                        x)))))

(defn hours
  [x]
  (where/->typed-val
   #?(:clj
      (condp contains? (:datatype-iri x)
        #{const/iri-xsd-dateTime const/iri-xsd-date}
        (.getHour ^OffsetDateTime (->offset-date-time (:value x)))
        #{const/iri-xsd-time}
        (.getHour ^OffsetTime (->offset-time (:value x))))
      :cljs
      (.getHours (if (string? (:value x))
                   (datatype/coerce (:value x) (:datatype-iri x))
                   x)))))

(defn minutes
  [x]
  (where/->typed-val
   #?(:clj  (condp contains? (:datatype-iri x)
              #{const/iri-xsd-dateTime const/iri-xsd-date}
              (.getMinute ^OffsetDateTime (->offset-date-time (:value x)))
              #{const/iri-xsd-time}
              (.getMinute ^OffsetTime (->offset-time (:value x))))
      :cljs (.getMinutes (if (string? (:value x))
                           (datatype/coerce (:value x) (:datatype-iri x))
                           x)))))

(defn seconds
  [x]
  (where/->typed-val
   #?(:clj (condp contains? (:datatype-iri x)
             #{const/iri-xsd-dateTime const/iri-xsd-date}
             (.getSecond ^OffsetDateTime (->offset-date-time (:value x)))
             #{const/iri-xsd-time}
             (.getSecond ^OffsetTime (->offset-time (:value x))))
      :cljs (.getSeconds (if (string? (:value x))
                           (datatype/coerce (:value x) (:datatype-iri x))
                           x)))))

;; TODO - CLJS datetime is not a variable present in the function
(defn tz
  [x]
  (where/->typed-val
   #?(:clj (condp contains? (:datatype-iri x)
             #{const/iri-xsd-dateTime const/iri-xsd-date}
             (.toString (.getOffset ^OffsetDateTime (->offset-date-time (:value x))))
             #{const/iri-xsd-time}
             (.toString (.getOffset ^OffsetTime (->offset-time (:value x)))))
      :cljs (.getTimeZoneOffset ^js/Date (if (string? (:value x))
                                           (datatype/coerce (:value x) (:datatype-iri x))
                                           x)))))

(defn sha256
  [{x :value}]
  (where/->typed-val (crypto/sha2-256 x)))

(defn sha512
  [{x :value}]
  (where/->typed-val (crypto/sha2-512 x)))

(defn uuid
  []
  (where/->typed-val (str "urn:uuid:" (random-uuid)) const/iri-id))

(defn struuid
  []
  (where/->typed-val (str (random-uuid))))

(defn isNumeric
  [{x :value}]
  (where/->typed-val (number? x)))

(defn isBlank
  [{x :value}]
  (where/->typed-val
   (and (string? x)
        (str/starts-with? x "_:"))))

(defn sparql-str
  [{x :value}]
  (where/->typed-val (str x)))

(defn in
  [{term :value} expressions]
  (where/->typed-val (contains? (set (mapv :value expressions)) term)))

(defn as*
  [val var]
  (log/trace "as binding value:" val "to variable:" var)
  (if (where/variable? var)
    val ; only needs to return the value b/c we store the binding variable in the AsSelector
    (throw
     (ex-info
      (str "second arg to `as` must be a query variable (e.g. ?foo); provided:"
           (pr-str var))
      {:status 400, :error :db/invalid-query}))))

(defmacro as
  [val var]
  `(as* ~val '~var))

(defn plus
  ([] (where/->typed-val 0))
  ([{x :value}]  (where/->typed-val x))
  ([{x :value} {y :value}] (where/->typed-val (+ x y)))
  ([{x :value} {y :value} & more]
   (where/->typed-val (reduce + (+ x y) (mapv :value more)))))

(defn minus
  ([{x :value}]  (where/->typed-val (- x)))
  ([{x :value} {y :value}] (where/->typed-val (- x y)))
  ([{x :value} {y :value} & more]
   (where/->typed-val (reduce - (- x y) (mapv :value more)))))

(defn multiply
  ([] (where/->typed-val 1))
  ([{x :value}]  (where/->typed-val x))
  ([{x :value} {y :value}] (where/->typed-val (* x y)))
  ([{x :value} {y :value} & more]
   (where/->typed-val (reduce * (* x y) (mapv :value more)))))

(defn divide
  ([{x :value}]  (where/->typed-val (/ 1 x)))
  ([{x :value} {y :value}] (where/->typed-val (/ x y)))
  ([{x :value} {y :value} & more]
   (where/->typed-val (reduce / (/ x y) (mapv :value more)))))

(defn quotient
  [{num :value} {div :value}]
  (where/->typed-val (quot num div)))

(defn untyped-equal
  ([_]  (where/->typed-val true))
  ([{x :value} {y :value}] (where/->typed-val (= x y)))
  ([{x :value} {y :value} & more]
   (where/->typed-val (apply = x y (mapv :value more)))))

(defn untyped-not-equal
  ([_]  (where/->typed-val false))
  ([{x :value} {y :value}] (where/->typed-val (not= x y)))
  ([{x :value} {y :value} & more]
   (where/->typed-val (apply not= x y (mapv :value more)))))

(defn absolute-value
  [{x :value}]
  (where/->typed-val (abs x)))

(defn round
  [{a :value}]
  (where/->typed-val (math/round a)))

(defmacro -if
  [test then else]
  `(if (:value ~test)
     ~then
     ~else))

(defn -nil?
  [{x :value}]
  (where/->typed-val (nil? x)))

(defn dotProduct
  [{v1 :value} {v2 :value}]
  (where/->typed-val
   (score/dot-product v1 v2)))

(defn cosineSimilarity
  [{v1 :value} {v2 :value}]
  (where/->typed-val
   (score/cosine-similarity v1 v2)))

(defn euclideanDistance
  [{v1 :value} {v2 :value}]
  (where/->typed-val
   (score/euclidian-distance v1 v2)))

(def qualified-symbols
  '{!              fluree.db.query.exec.eval/-not
    ||             fluree.db.query.exec.eval/-or
    &&             fluree.db.query.exec.eval/-and
    +              fluree.db.query.exec.eval/plus
    -              fluree.db.query.exec.eval/minus
    *              fluree.db.query.exec.eval/multiply
    /              fluree.db.query.exec.eval/divide
    =              fluree.db.query.exec.eval/untyped-equal
    <              fluree.db.query.exec.eval/less-than
    <=             fluree.db.query.exec.eval/less-than-or-equal
    >              fluree.db.query.exec.eval/greater-than
    >=             fluree.db.query.exec.eval/greater-than-or-equal
    abs            fluree.db.query.exec.eval/absolute-value
    as             fluree.db.query.exec.eval/as
    and            fluree.db.query.exec.eval/-and
    avg            fluree.db.query.exec.eval/avg
    bnode          fluree.db.query.exec.eval/bnode
    bound          fluree.db.query.exec.eval/bound
    ceil           fluree.db.query.exec.eval/ceil
    coalesce       fluree.db.query.exec.eval/coalesce
    concat         fluree.db.query.exec.eval/concat
    contains       fluree.db.query.exec.eval/contains
    count-distinct fluree.db.query.exec.eval/count-distinct
    count          fluree.db.query.exec.eval/-count
    count-star     fluree.db.query.exec.eval/count-star
    datatype       fluree.db.query.exec.eval/datatype
    equal          fluree.db.query.exec.eval/typed-equal
    floor          fluree.db.query.exec.eval/floor
    groupconcat    fluree.db.query.exec.eval/groupconcat
    if             fluree.db.query.exec.eval/-if
    in             fluree.db.query.exec.eval/in
    iri            fluree.db.query.exec.eval/iri
    is-iri         fluree.db.query.exec.eval/is-iri
    is-literal     fluree.db.query.exec.eval/is-literal
    lang           fluree.db.query.exec.eval/lang
    lcase          fluree.db.query.exec.eval/lcase
    median         fluree.db.query.exec.eval/median
    nil?           fluree.db.query.exec.eval/-nil?
    not            fluree.db.query.exec.eval/-not
    not=           fluree.db.query.exec.eval/untyped-not-equal
    not-equal      fluree.db.query.exec.eval/typed-not-equal
    now            fluree.db.query.exec.eval/now
    or             fluree.db.query.exec.eval/-or
    quot           fluree.db.query.exec.eval/quotient
    rand           fluree.db.query.exec.eval/rand
    regex          fluree.db.query.exec.eval/regex
    replace        fluree.db.query.exec.eval/replace
    round          fluree.db.query.exec.eval/round
    sample         fluree.db.query.exec.eval/sample
    sample1        fluree.db.query.exec.eval/sample1
    stddev         fluree.db.query.exec.eval/stddev
    strAfter       fluree.db.query.exec.eval/strAfter
    strBefore      fluree.db.query.exec.eval/strBefore
    strEnds        fluree.db.query.exec.eval/strEnds
    strLen         fluree.db.query.exec.eval/strLen
    strStarts      fluree.db.query.exec.eval/strStarts
    subStr         fluree.db.query.exec.eval/subStr
    sum            fluree.db.query.exec.eval/sum
    ucase          fluree.db.query.exec.eval/ucase
    variance       fluree.db.query.exec.eval/variance
    year           fluree.db.query.exec.eval/year
    month          fluree.db.query.exec.eval/month
    day            fluree.db.query.exec.eval/day
    hours          fluree.db.query.exec.eval/hours
    minutes        fluree.db.query.exec.eval/minutes
    seconds        fluree.db.query.exec.eval/seconds
    tz             fluree.db.query.exec.eval/tz
    sha256         fluree.db.query.exec.eval/sha256
    sha512         fluree.db.query.exec.eval/sha512
    uuid           fluree.db.query.exec.eval/uuid
    struuid        fluree.db.query.exec.eval/struuid
    str-dt         fluree.db.query.exec.eval/str-dt
    str-lang       fluree.db.query.exec.eval/str-lang
    isNumeric      fluree.db.query.exec.eval/isNumeric
    isBlank        fluree.db.query.exec.eval/isBlank
    str            fluree.db.query.exec.eval/sparql-str
    max            fluree.db.query.exec.eval/max
    min            fluree.db.query.exec.eval/min

    dotProduct         fluree.db.query.exec.eval/dotProduct
    cosineSimilarity  fluree.db.query.exec.eval/cosineSimilarity
    euclidianDistance fluree.db.query.exec.eval/euclideanDistance})

;;; =============================================================================
;;; SCI (Small Clojure Interpreter) Support for GraalVM
;;; =============================================================================
;;; This section contains all SCI-related code used for evaluating Clojure forms
;;; in GraalVM native images where regular eval is not available.

(defn graalvm-build?
  "Returns true if building for GraalVM.
   Checks for environment variable or system property set during build."
  []
  #?(:clj (or (System/getenv "FLUREE_GRAALVM_BUILD")
              (System/getProperty "fluree.graalvm.build"))
     :cljs false))

(defmacro if-graalvm
  "Compile-time conditional for GraalVM-specific code.
   Uses graalvm-branch when building for GraalVM, else-branch otherwise."
  [graalvm-branch else-branch]
  (if (graalvm-build?)
    graalvm-branch
    else-branch))

;; Forward declaration for functions referenced in SCI context setup
(declare find-grouped-val)

;; SCI context for GraalVM-compatible code evaluation
#?(:clj
   (defn create-sci-context []
     (let [;; Separate macros from functions
           macro-symbols #{'coalesce 'as '-and '-or 'iri '-if 'if}

           ;; Define macro replacements once
           -if-fn (fn [test then else] (if (:value test) then else))
           as-fn (fn [expr _alias] expr)
           -and-fn (fn [& args]
                     (reduce (fn [result x]
                               (if (:value result) x result))
                             (where/->typed-val true)
                             args))
           -or-fn (fn [& args]
                    (reduce (fn [result x]
                              (if (:value result) result x))
                            (where/->typed-val nil)
                            args))

           ;; iri function for SCI
           ;; This is the base two-parameter function used after transformation
           iri-fn-base (fn [{value :value} ctx]
                         (let [expanded (if (= const/iri-type value)
                                          const/iri-type
                                          (json-ld/expand-iri value ctx))]
                           (where/->typed-val expanded const/iri-id)))

           ;; Build eval namespace in two steps
           ;; 1) Seed with a few explicit entries
           eval-ns-fns (reduce-kv (fn [acc _k v]
                                    (let [unqualified-name (symbol (name v))
                                          var-val @(resolve v)]
                                      (assoc acc unqualified-name var-val)))
                                  {'compare* compare*
                                   'find-grouped-val find-grouped-val
                                   'iri-fn-base iri-fn-base}
                                  (apply dissoc qualified-symbols macro-symbols))

           ;; 2) Add macro replacements
           eval-ns-fns (assoc eval-ns-fns
                              'as as-fn
                              '-if -if-fn
                              '-and -and-fn
                              '-or -or-fn)

           ;; 3) For a few dynamic functions, allow with-redefs to affect SCI calls
           now-wrapper     (when-let [v (resolve 'fluree.db.query.exec.eval/now)]
                             (fn [] (var-get v)))
           uuid-wrapper    (when-let [v (resolve 'fluree.db.query.exec.eval/uuid)]
                             (fn [] (var-get v)))
           struuid-wrapper (when-let [v (resolve 'fluree.db.query.exec.eval/struuid)]
                             (fn [] (var-get v)))

           eval-ns-fns (cond-> eval-ns-fns
                         now-wrapper
                         (assoc 'now (fn [] ((now-wrapper))))
                         uuid-wrapper
                         (assoc 'uuid (fn [] ((uuid-wrapper))))
                         struuid-wrapper
                         (assoc 'struuid (fn [] ((struuid-wrapper)))))

           ;; Build other namespaces
           where-ns-fns {'->typed-val where/->typed-val
                         'get-datatype-iri where/get-datatype-iri
                         'get-binding where/get-binding
                         'variable? where/variable?
                         'mch->typed-val where/mch->typed-val}

           json-ld-fns {'expand-iri json-ld/expand-iri
                        'parse-context json-ld/parse-context}

           const-ns {'iri-id const/iri-id
                     ;; String datatypes needed for comparisons
                     'iri-string const/iri-string
                     'iri-anyURI const/iri-anyURI
                     'iri-xsd-normalizedString const/iri-xsd-normalizedString
                     'iri-lang-string const/iri-lang-string
                     'iri-xsd-token const/iri-xsd-token
                     ;; Numeric datatypes
                     'iri-xsd-decimal const/iri-xsd-decimal
                     'iri-xsd-double const/iri-xsd-double
                     'iri-xsd-integer const/iri-xsd-integer
                     'iri-long const/iri-long
                     'iri-xsd-int const/iri-xsd-int
                     'iri-xsd-byte const/iri-xsd-byte
                     'iri-xsd-short const/iri-xsd-short
                     'iri-xsd-float const/iri-xsd-float
                     'iri-xsd-unsignedLong const/iri-xsd-unsignedLong
                     'iri-xsd-unsignedInt const/iri-xsd-unsignedInt
                     'iri-xsd-unsignedShort const/iri-xsd-unsignedShort
                     'iri-xsd-positiveInteger const/iri-xsd-positiveInteger
                     'iri-xsd-nonPositiveInteger const/iri-xsd-nonPositiveInteger
                     'iri-xsd-negativeInteger const/iri-xsd-negativeInteger
                     'iri-xsd-nonNegativeInteger const/iri-xsd-nonNegativeInteger
                     ;; Time datatypes
                     'iri-xsd-dateTime const/iri-xsd-dateTime
                     'iri-xsd-date const/iri-xsd-date
                     ;; Boolean datatype
                     'iri-xsd-boolean const/iri-xsd-boolean
                      ;; RDF type
                     'iri-rdf-type const/iri-rdf-type}

            ;; Build clojure.core map from a small explicit allowlist to reduce maintenance
           core-allowlist '[instance? boolean? string? number? keyword?
                            int? pos-int? nat-int? map? vector? sequential?
                            list? set? coll? fn? nil? some? contains? empty?
                            not-empty every? some filter remove first second rest next
                            last butlast take drop take-while drop-while nth count get
                            get-in assoc dissoc update keys vals merge select-keys into
                            conj concat mapv reduce partition group-by sort sort-by reverse
                            distinct flatten zipmap frequencies range repeat repeatedly iterate
                            cycle interleave interpose str subs re-find re-matches re-pattern
                            re-seq inc dec + - * / quot rem mod abs max min compare
                            = not= < > <= >= zero? pos? neg? even? odd? true? false? identity
                            constantly comp complement partial
                            name namespace symbol keyword apply
                            pr-str shuffle]

           core-fns (let [m (into {}
                                  (keep (fn [sym]
                                          (when-let [v (ns-resolve 'clojure.core sym)]
                                            [(symbol (name sym)) (var-get v)])))
                                  core-allowlist)]
                      (assoc m `format #?(:clj format :cljs str)))]

       (sci/init {:namespaces {'fluree.db.query.exec.eval eval-ns-fns
                               'fluree.db.query.exec.where where-ns-fns
                               'fluree.json-ld json-ld-fns
                               'fluree.db.constants const-ns
                               'clojure.core core-fns
                               'user {}}
                  :bindings {;; Make constants available
                             'fluree.db.constants/iri-id const/iri-id}}))))

;; Singleton SCI context - created once and reused
;; Defined unconditionally but only used in GraalVM builds
#?(:clj
   (defonce ^:private sci-context-singleton
     (delay (create-sci-context))))

;; GraalVM-specific evaluation function
#?(:clj
   (defn eval-graalvm-with-context
     "Evaluates a form in SCI with context bindings for GraalVM builds."
     [form ctx]
     (let [ctx-with-bindings (sci/merge-opts @sci-context-singleton
                                             {:bindings {'$-CONTEXT ctx
                                                         'fluree.db.query.exec.eval/$-CONTEXT ctx}})]
       (sci/eval-form ctx-with-bindings form))))

;; Enhanced eval-form that accepts context for GraalVM builds
#?(:clj
   (defmacro eval-form-with-context
     "Evaluates a form with additional context bindings for GraalVM builds.
      For JVM builds, ignores the context and uses regular eval."
     [form ctx]
     (if-graalvm
      ;; GraalVM branch - use our dedicated function
      `(eval-graalvm-with-context ~form ~ctx)
      ;; JVM branch - use direct eval, ignoring context
      `(eval ~form))))

;;; =============================================================================
;;; Query Compilation Support
;;; =============================================================================

(def allowed-aggregate-fns
  '#{avg ceil count count-star count-distinct distinct floor groupconcat
     median max min rand sample sample1 stddev str sum variance})

(def allowed-scalar-fns
  '#{&& || ! > < >= <= = equal not-equal + - * / quot and bound coalesce if
     nil? as not not= or re-find re-pattern in

     ;; string fns
     strStarts strEnds subStr strLen ucase lcase contains strBefore strAfter
     concat regex replace

     ;; numeric fns
     abs round ceil floor rand

     ;; datetime fns
     now year month day hours minutes seconds tz

     ;; hash fns
     sha256 sha512

     ;; rdf term fns
     uuid struuid isNumeric isBlank str iri lang datatype is-iri is-literal
     str-lang str-dt bnode

     ;; vector scoring fns
     dotProduct cosineSimilarity euclidianDistance})

(def allowed-symbols
  (set/union allowed-aggregate-fns allowed-scalar-fns))

(defn symbols
  [code]
  (postwalk (fn [x]
              (if (coll? x)
                (apply set/union x)
                (if (symbol? x)
                  #{x}
                  #{})))
            code))

(defn variables
  "Returns the set of items within the arbitrary data structure `code` that
  are variables."
  [code]
  (->> code
       symbols
       (filter where/variable?)))

(defn qualify
  [sym allow-aggregates?]
  (let [allowed-fns (if allow-aggregates?
                      allowed-symbols
                      allowed-scalar-fns)]
    (if (contains? allowed-fns sym)
      (let [qsym (get qualified-symbols sym sym)]
        (log/trace "qualified symbol" sym "as" qsym)
        qsym)
      (let [err-msg (if (and (not allow-aggregates?)
                             (contains? allowed-aggregate-fns sym))
                      (str "Aggregate function " sym " is only valid for grouped values")
                      (str "Query function references illegal symbol: " sym))]
        (throw (ex-info err-msg
                        {:status 400, :error :db/invalid-query}))))))

(defn check-for-count-star
  [[f first-arg & r :as fn-expr] count-star-sym]
  (if (= '[count * nil] [f first-arg r])
    (list 'count-star count-star-sym)
    fn-expr))

;; Helper function to transform iri calls to include context
(defn transform-iri-calls
  "Transforms (iri x) calls to (iri-fn-base x $-CONTEXT) for GraalVM builds."
  [form]
  (if (graalvm-build?)
    (walk/postwalk
     (fn [x]
       (if (and (sequential? x)
                (= 'fluree.db.query.exec.eval/iri (first x))
                (= 2 (count x)))
         `(fluree.db.query.exec.eval/iri-fn-base ~(second x) ~'$-CONTEXT)
         x))
     form)
    form))

(defn coerce
  [count-star-sym allow-aggregates? ctx x]
  (cond
    ;; set literal (for "in")
    (vector? x)
    (mapv (partial coerce count-star-sym allow-aggregates? ctx) x)

    ;; function expression
    (sequential? x)
    (->> (check-for-count-star x count-star-sym)
         (map (partial coerce count-star-sym allow-aggregates? ctx)))

    ;; value map
    (map? x)
    (let [expanded-data (-> (json-ld/expand {const/iri-data x} ctx)
                            (util/get-first const/iri-data))
          id            (util/get-id expanded-data)
          value         (util/get-value expanded-data)
          type          (util/get-types expanded-data)
          language      (util/get-lang expanded-data)]
      (if id
        (where/->typed-val id const/iri-id)
        (where/->typed-val value type language)))

    (where/variable? x)
    x

    (symbol? x)
    (qualify x allow-aggregates?)

    ;; simple literal
    (not (sequential? x))
    (where/->typed-val x)

    :else
    x))

(defn find-grouped-val
  "Used for (count *). In an aggregate, the ::group/grouping matches will all have the
  same number of matches as a value, so we just take the first one."
  [solution]
  (loop [[mch & r] (vals solution)]
    (if mch
      (if (= (::where/datatype-iri mch) :fluree.db.query.exec.group/grouping)
        mch
        (recur r))
      (throw (ex-info "Cannot apply count to wildcard without using group-by."
                      {:status 400 :error :db/invalid-query})))))

(def soln-sym 'solution)

(defn bind-variables
  [count-star-sym var-syms ctx]
  (into `[~context-var ~ctx
          ~'$-CONTEXT ~ctx]  ; Also bind $-CONTEXT for SCI
        (mapcat (fn [var]
                  `[mch# ~(if (= var count-star-sym)
                            `(find-grouped-val ~soln-sym)
                            `(get ~soln-sym (quote ~var)))
                    ;; convert match to TypedValue
                    ~var (if (= ::group/grouping (where/get-datatype-iri mch#))
                           (mapv where/mch->typed-val (where/get-binding mch#))
                           (where/mch->typed-val mch#))]))
        var-syms))

<<<<<<< HEAD
=======
#?(:clj
   (defmacro parse-qualified-code
     "Parses qualified code, applying GraalVM-specific transformations when needed.
      For GraalVM builds, expands iri macro calls to their full form since SCI
      doesn't support runtime macro expansion. Decision is made at compile time."
     [code count-star-sym ctx allow-aggregates?]
     (if (graalvm-build?)
       ;; GraalVM/SCI build - coerce then expand iri macro calls
       `(let [qualified-code# (coerce ~count-star-sym ~allow-aggregates? ~ctx ~code)]
          (walk/postwalk
           (fn [form#]
             (if (and (seq? form#)
                      (= 'fluree.db.query.exec.eval/iri (first form#))
                      (= 2 (count form#)))
               ;; Replace (fluree.db.query.exec.eval/iri x) with the expanded form
               `(fluree.db.query.exec.where/->typed-val
                 (fluree.json-ld/expand-iri
                  (fluree.db.util/get-value ~(second form#))
                  ~'$-CONTEXT)
                 fluree.db.constants/iri-id)
               form#))
           qualified-code#))
       ;; Regular JVM build - just coerce
       `(coerce ~count-star-sym ~allow-aggregates? ~ctx ~code))))

>>>>>>> e6df029c
(defn compile*
  [code ctx allow-aggregates?]
  (let [count-star-sym (gensym "?$-STAR")
        qualified-code (coerce count-star-sym allow-aggregates? ctx code)
        ;; Transform iri calls for GraalVM
        transformed-code (transform-iri-calls qualified-code)
        vars           (variables qualified-code)
        bdg            (bind-variables count-star-sym vars ctx)]
    `(fn [~soln-sym]
       (let ~bdg
         ~transformed-code))))

(defn compile
  ([code ctx] (compile code ctx true))
  ([code ctx allow-aggregates?]
   (let [fn-code (compile* code ctx allow-aggregates?)]
     (log/trace "compiled fn:" fn-code)
     #?(:clj (eval-form-with-context fn-code ctx)
        :cljs (throw (ex-info "eval not supported in ClojureScript" {:code fn-code}))))))

(defn compile-filter
  [code var ctx]
  (let [f        (compile code ctx)
        soln-sym 'solution
        filter-fn-code `(fn [~soln-sym ~var]
                          (-> ~soln-sym
                              (assoc (quote ~var) ~var)
                              ~f
                              :value))]
    #?(:clj (eval-form-with-context filter-fn-code ctx)
       :cljs (throw (ex-info "eval not supported in ClojureScript" {:code filter-fn-code})))))<|MERGE_RESOLUTION|>--- conflicted
+++ resolved
@@ -1050,8 +1050,6 @@
                            (where/mch->typed-val mch#))]))
         var-syms))
 
-<<<<<<< HEAD
-=======
 #?(:clj
    (defmacro parse-qualified-code
      "Parses qualified code, applying GraalVM-specific transformations when needed.
@@ -1076,19 +1074,15 @@
            qualified-code#))
        ;; Regular JVM build - just coerce
        `(coerce ~count-star-sym ~allow-aggregates? ~ctx ~code))))
-
->>>>>>> e6df029c
 (defn compile*
   [code ctx allow-aggregates?]
   (let [count-star-sym (gensym "?$-STAR")
-        qualified-code (coerce count-star-sym allow-aggregates? ctx code)
-        ;; Transform iri calls for GraalVM
-        transformed-code (transform-iri-calls qualified-code)
+        qualified-code (parse-qualified-code code count-star-sym ctx allow-aggregates?)
         vars           (variables qualified-code)
         bdg            (bind-variables count-star-sym vars ctx)]
     `(fn [~soln-sym]
        (let ~bdg
-         ~transformed-code))))
+         ~qualified-code))))
 
 (defn compile
   ([code ctx] (compile code ctx true))
