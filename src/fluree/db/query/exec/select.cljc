--- conflicted
+++ resolved
@@ -92,25 +92,18 @@
   variables referenced in the supplied `agg-function` from a where solution,
   formats each item in the group, and processes the formatted group with the
   supplied `agg-function` to generate the final aggregated result for display.
-<<<<<<< HEAD
-=======
-
-  Optional `agg-info` map can include:
-    :fn-name - symbol of the aggregate function (e.g., 'count-distinct)
-    :vars    - set of variable symbols referenced by the aggregate"
-  ([agg-function]
-   (aggregate-selector agg-function nil))
-  ([agg-function agg-info]
-   (cond-> (->AggregateSelector agg-function)
-     agg-info (with-meta {::aggregate-info agg-info}))))
->>>>>>> 0359c7d8
-
-  `streaming-agg` is an optional map containing streaming aggregate descriptor
-  when the aggregate can be computed incrementally (e.g., count, sum, avg, min, max)."
+
+  Optional parameters:
+    `streaming-agg` - map containing streaming aggregate descriptor when the
+                      aggregate can be computed incrementally (count, sum, avg, min, max)
+    `agg-info` - map with :fn-name and :vars for aggregate metadata"
   ([agg-function]
    (->AggregateSelector agg-function nil))
   ([agg-function streaming-agg]
-   (->AggregateSelector agg-function streaming-agg)))
+   (->AggregateSelector agg-function streaming-agg))
+  ([agg-function streaming-agg agg-info]
+   (cond-> (->AggregateSelector agg-function streaming-agg)
+     agg-info (with-meta {::aggregate-info agg-info}))))
 
 (defrecord AsSelector [as-fn bind-var aggregate? streaming-agg]
   SolutionModifier
@@ -135,33 +128,24 @@
     [bind-var (get solution bind-var)]))
 
 (defn as-selector
-<<<<<<< HEAD
   "Creates an AS selector that binds the result of `as-fn` to `bind-var`.
 
-  `streaming-agg` is an optional map containing streaming aggregate descriptor
-  when the inner expression is a streamable aggregate. When present, the
-  `update-solution` becomes a no-op since group/combine handles the aggregation."
+  Optional parameters:
+    `streaming-agg` - map containing streaming aggregate descriptor when the
+                      inner expression is a streamable aggregate. When present,
+                      `update-solution` becomes a no-op since group/combine handles it.
+    `agg-info` - map with :fn-name and :vars for aggregate metadata"
   ([as-fn output bind-var aggregate?]
-   (as-selector as-fn output bind-var aggregate? nil))
+   (as-selector as-fn output bind-var aggregate? nil nil))
   ([as-fn output bind-var aggregate? streaming-agg]
-   (let [selector (->AsSelector as-fn bind-var aggregate? streaming-agg)]
-     (case output
-       :sparql (with-meta selector {`format-value (select.sparql/format-as-selector-value bind-var)})
-       (with-meta selector {`format-value (select.fql/format-as-selector-value bind-var)})))))
-=======
-  "Returns an AsSelector. Optional `agg-info` map can include:
-    :fn-name - symbol of the aggregate function (e.g., 'count-distinct)
-    :vars    - set of variable symbols referenced by the aggregate"
-  ([as-fn output bind-var aggregate?]
-   (as-selector as-fn output bind-var aggregate? nil))
-  ([as-fn output bind-var aggregate? agg-info]
-   (let [selector (->AsSelector as-fn bind-var aggregate?)
+   (as-selector as-fn output bind-var aggregate? streaming-agg nil))
+  ([as-fn output bind-var aggregate? streaming-agg agg-info]
+   (let [selector (->AsSelector as-fn bind-var aggregate? streaming-agg)
          base-meta (case output
                      :sparql {`format-value (select.sparql/format-as-selector-value bind-var)}
                      {`format-value (select.fql/format-as-selector-value bind-var)})]
      (with-meta selector (cond-> base-meta
                            agg-info (assoc ::aggregate-info agg-info))))))
->>>>>>> 0359c7d8
 
 (defn get-subject-iri
   [solution subj]
