(ns fluree.db.query.json-ld.response
  (:require [fluree.db.util.async :refer [<? go-try merge-into?]]
            [fluree.db.util.core :as util #?(:clj :refer :cljs :refer-macros) [try* catch*]]
            [fluree.db.flake :as flake]
            [fluree.db.constants :as const]
            [fluree.db.dbproto :as dbproto]
            [fluree.db.query.range :as query-range]
            [fluree.db.util.log :as log :include-macros true]))

;; handles :select response map for JSON-LD based queries

#?(:clj (set! *warn-on-reflection* true))

(declare flakes->res)

(defn wildcard-spec
  [db cache compact-fn pid]
  (or (get @cache pid)
      (let [p-spec (if-let [spec (get-in db [:schema :pred pid])]
                     (assoc spec :as (compact-fn (:iri spec)))
                     {:as pid})]
        (vswap! cache assoc pid p-spec)
        p-spec)))

(defn iri?
  [pid]
  (= const/$xsd:anyURI pid))

(defn rdf-type?
  [pid]
  (= const/$rdf:type pid))

(defn sid->iri
  [db sid compact-fn]
  (dbproto/-iri db sid compact-fn))

(defn cache-sid->iri
  [db cache compact-fn sid]
  (go-try
    (when-let [iri (<? (sid->iri db sid compact-fn))]
      (vswap! cache assoc sid iri)
      iri)))

(defn crawl-ref-item
  [db context compact-fn flake-sid sub-select cache fuel-vol max-fuel depth-i]
  (go-try
    (let [sub-flakes (<? (query-range/index-range db :spot = [flake-sid]))]
      (<? (flakes->res db cache context compact-fn fuel-vol max-fuel sub-select depth-i sub-flakes)))))


(defn add-reverse-specs
  "When @reverse variables are present, crawl for the reverse specs."
  [db cache context compact-fn fuel-vol max-fuel {:keys [reverse] :as select-spec} depth-i flakes]
  (go-try
    (let [sid (flake/s (first flakes))]
      (loop [[reverse-item & r] (vals reverse)
             acc {}]
        (if reverse-item
          (let [{:keys [id as spec]} reverse-item
                sub-flakes (<? (query-range/index-range db :opst = [sid id]))
                result     (loop [[ref-sid & r] (map flake/s sub-flakes)
                                  acc-item []]
                             (if ref-sid
                               (let [result (if spec
                                              ;; have a sub-selection
                                              (<? (crawl-ref-item db context compact-fn ref-sid spec cache fuel-vol max-fuel (inc depth-i)))
                                              ;; no sub-selection, just return IRI
                                              (or (get @cache ref-sid)
                                                  (<? (cache-sid->iri db cache compact-fn ref-sid))))]
                                 (recur r (conj acc-item result)))
                               (if (= 1 (count acc-item))
                                 (first acc-item)
                                 acc-item)))]
            (recur r (assoc acc as result)))
          acc)))))


(defn flakes->res
  "depth-i param is the depth of the graph crawl. Each successive 'ref' increases the graph depth, up to
  the requested depth within the select-spec"
  [db cache context compact-fn fuel-vol max-fuel {:keys [wildcard? _id? depth reverse] :as select-spec} depth-i s-flakes]
  (go-try
<<<<<<< HEAD
   (log/debug "flakes->res select-spec:" select-spec)
   (when (not-empty s-flakes)
     (loop [[p-flakes & r] (partition-by flake/p s-flakes)
            acc (if _id?
                  {"_id" (flake/s (first s-flakes))}
                  {})]
       (if p-flakes
         (let [ff    (first p-flakes)
               p     (flake/p ff)
               list? (contains? (flake/m ff) :i)
               spec  (or (get select-spec p)
                         (when wildcard?
                           (wildcard-spec db cache compact-fn p)))
               _     (log/debug "flakes->res spec:" spec)
               p-iri (:as spec)
               v     (cond
                       (nil? spec)
                       nil

                       ;; flake's .-o value is an IRI string, JSON-LD compact it before returning
                       (iri? p)
                       (-> p-flakes first flake/o compact-fn)

                       ;; flake's .-o value is a rdf:type, resolve subject id to IRI then JSON-LD compact it
                       (rdf-type? p)
                       (loop [[type-id & rest-types] (map flake/o p-flakes)
                              acc []]
                         (if type-id
                           (recur rest-types
                                  (conj acc (or (get @cache type-id)
                                                (<? (cache-sid->iri db cache compact-fn type-id)))))
                           acc))

                       :else                               ;; display all values
                       (loop [[f & r] (if list?
                                        (sort-by #(:i (flake/m %)) p-flakes)
                                        p-flakes)
                              acc []]
                         (if f
                           (let [res (if (= const/$xsd:anyURI (flake/dt f))
                                       (cond
                                         ;; have a specified sub-selection (graph crawl)
                                         (:spec spec)
                                         (<? (crawl-ref-item db context compact-fn (flake/o f) (:spec spec) cache fuel-vol max-fuel (inc depth-i)))

                                         ;; requested graph crawl depth has not yet been reached
                                         (< depth-i depth)
                                         (<? (crawl-ref-item db context compact-fn (flake/o f) select-spec cache fuel-vol max-fuel (inc depth-i)))

                                         ;; no sub-selection, just return {@id <iri>} for each ref iri
                                         :else
                                         ;; TODO - we generate id-key here every time, this should be done in the :spec once beforehand and used from there
                                         (let [id-key (:as (wildcard-spec db cache compact-fn const/$iri))
                                               c-iri  (<? (dbproto/-iri db (flake/o f) compact-fn))]
                                           (log/debug "id-key:" id-key "c-iri:" c-iri)
                                           {id-key c-iri}))
                                       (flake/o f))]
                             (recur r (conj acc res)))
                           (if (and (= 1 (count acc))
                                    (not (#{"list" "set"} (-> context (get p-iri) (get "@container")))))
                             (first acc)
                             acc))))]
           (if v
             (recur r (assoc acc p-iri v))
             (recur r acc)))
         (if reverse
           (merge acc (<? (add-reverse-specs db cache context compact-fn fuel-vol max-fuel select-spec depth-i s-flakes)))
           acc))))))
=======
    (when (not-empty s-flakes)
      (loop [[p-flakes & r] (partition-by flake/p s-flakes)
             acc (if _id?
                   {:_id (flake/s (first s-flakes))}
                   {})]
        (if p-flakes
          (let [ff    (first p-flakes)
                p     (flake/p ff)
                list? (contains? (flake/m ff) :i)
                spec  (or (get select-spec p)
                          (when wildcard?
                            (wildcard-spec db cache compact-fn p)))
                p-iri (:as spec)
                v     (cond
                        (nil? spec)
                        nil

                        ;; flake's .-o value is an IRI string, JSON-LD compact it before returning
                        (iri? p)
                        (-> p-flakes first flake/o compact-fn)

                        ;; flake's .-o value is a rdf:type, resolve subject id to IRI then JSON-LD compact it
                        (rdf-type? p)
                        (loop [[type-id & rest-types] (map flake/o p-flakes)
                               acc []]
                          (if type-id
                            (recur rest-types
                                   (conj acc (or (get @cache type-id)
                                                 (<? (cache-sid->iri db cache compact-fn type-id)))))
                            acc))

                        :else                               ;; display all values
                        (loop [[f & r] (if list?
                                         (sort-by #(:i (flake/m %)) p-flakes)
                                         p-flakes)
                               acc []]
                          (if f
                            (let [res (if (= const/$xsd:anyURI (flake/dt f))
                                        (cond
                                          ;; have a specified sub-selection (graph crawl)
                                          (:spec spec)
                                          (<? (crawl-ref-item db context compact-fn (flake/o f) (:spec spec) cache fuel-vol max-fuel (inc depth-i)))

                                          ;; requested graph crawl depth has not yet been reached
                                          (< depth-i depth)
                                          (<? (crawl-ref-item db context compact-fn (flake/o f) select-spec cache fuel-vol max-fuel (inc depth-i)))

                                          ;; no sub-selection, just return {@id <iri>} for each ref iri
                                          :else
                                          ;; TODO - we generate id-key here every time, this should be done in the :spec once beforehand and used from there
                                          (let [id-key (:as (wildcard-spec db cache compact-fn const/$xsd:anyURI))
                                                c-iri  (<? (dbproto/-iri db (flake/o f) compact-fn))]
                                            {id-key c-iri}))
                                        (flake/o f))]
                              (recur r (conj acc res)))
                            (if (and (= 1 (count acc))
                                     (not (#{:list :set} (-> context (get p-iri) :container))))
                              (first acc)
                              acc))))]
            (if v
              (recur r (assoc acc p-iri v))
              (recur r acc)))
          (if reverse
            (merge acc (<? (add-reverse-specs db cache context compact-fn fuel-vol max-fuel select-spec depth-i s-flakes)))
            acc))))))
>>>>>>> a98b64d8
<|MERGE_RESOLUTION|>--- conflicted
+++ resolved
@@ -80,7 +80,6 @@
   the requested depth within the select-spec"
   [db cache context compact-fn fuel-vol max-fuel {:keys [wildcard? _id? depth reverse] :as select-spec} depth-i s-flakes]
   (go-try
-<<<<<<< HEAD
    (log/debug "flakes->res select-spec:" select-spec)
    (when (not-empty s-flakes)
      (loop [[p-flakes & r] (partition-by flake/p s-flakes)
@@ -133,7 +132,7 @@
                                          ;; no sub-selection, just return {@id <iri>} for each ref iri
                                          :else
                                          ;; TODO - we generate id-key here every time, this should be done in the :spec once beforehand and used from there
-                                         (let [id-key (:as (wildcard-spec db cache compact-fn const/$iri))
+                                         (let [id-key (:as (wildcard-spec db cache compact-fn const/$xsd:anyURI))
                                                c-iri  (<? (dbproto/-iri db (flake/o f) compact-fn))]
                                            (log/debug "id-key:" id-key "c-iri:" c-iri)
                                            {id-key c-iri}))
@@ -148,71 +147,4 @@
              (recur r acc)))
          (if reverse
            (merge acc (<? (add-reverse-specs db cache context compact-fn fuel-vol max-fuel select-spec depth-i s-flakes)))
-           acc))))))
-=======
-    (when (not-empty s-flakes)
-      (loop [[p-flakes & r] (partition-by flake/p s-flakes)
-             acc (if _id?
-                   {:_id (flake/s (first s-flakes))}
-                   {})]
-        (if p-flakes
-          (let [ff    (first p-flakes)
-                p     (flake/p ff)
-                list? (contains? (flake/m ff) :i)
-                spec  (or (get select-spec p)
-                          (when wildcard?
-                            (wildcard-spec db cache compact-fn p)))
-                p-iri (:as spec)
-                v     (cond
-                        (nil? spec)
-                        nil
-
-                        ;; flake's .-o value is an IRI string, JSON-LD compact it before returning
-                        (iri? p)
-                        (-> p-flakes first flake/o compact-fn)
-
-                        ;; flake's .-o value is a rdf:type, resolve subject id to IRI then JSON-LD compact it
-                        (rdf-type? p)
-                        (loop [[type-id & rest-types] (map flake/o p-flakes)
-                               acc []]
-                          (if type-id
-                            (recur rest-types
-                                   (conj acc (or (get @cache type-id)
-                                                 (<? (cache-sid->iri db cache compact-fn type-id)))))
-                            acc))
-
-                        :else                               ;; display all values
-                        (loop [[f & r] (if list?
-                                         (sort-by #(:i (flake/m %)) p-flakes)
-                                         p-flakes)
-                               acc []]
-                          (if f
-                            (let [res (if (= const/$xsd:anyURI (flake/dt f))
-                                        (cond
-                                          ;; have a specified sub-selection (graph crawl)
-                                          (:spec spec)
-                                          (<? (crawl-ref-item db context compact-fn (flake/o f) (:spec spec) cache fuel-vol max-fuel (inc depth-i)))
-
-                                          ;; requested graph crawl depth has not yet been reached
-                                          (< depth-i depth)
-                                          (<? (crawl-ref-item db context compact-fn (flake/o f) select-spec cache fuel-vol max-fuel (inc depth-i)))
-
-                                          ;; no sub-selection, just return {@id <iri>} for each ref iri
-                                          :else
-                                          ;; TODO - we generate id-key here every time, this should be done in the :spec once beforehand and used from there
-                                          (let [id-key (:as (wildcard-spec db cache compact-fn const/$xsd:anyURI))
-                                                c-iri  (<? (dbproto/-iri db (flake/o f) compact-fn))]
-                                            {id-key c-iri}))
-                                        (flake/o f))]
-                              (recur r (conj acc res)))
-                            (if (and (= 1 (count acc))
-                                     (not (#{:list :set} (-> context (get p-iri) :container))))
-                              (first acc)
-                              acc))))]
-            (if v
-              (recur r (assoc acc p-iri v))
-              (recur r acc)))
-          (if reverse
-            (merge acc (<? (add-reverse-specs db cache context compact-fn fuel-vol max-fuel select-spec depth-i s-flakes)))
-            acc))))))
->>>>>>> a98b64d8
+           acc))))))