(ns fluree.db.query.json-ld.select
  (:require [fluree.json-ld :as json-ld]
            [fluree.db.query.parse.aggregate :refer [parse-aggregate safe-read-fn]]
            [fluree.db.util.log :as log :include-macros true]))

;; parses select statement for JSON-LD queries

#?(:clj (set! *warn-on-reflection* true))

(defn q-var->symbol
  "Returns a query variable as a symbol, else nil if not a query variable."
  [x]
  (when (or (and (string? x)
                 (= \? (first x)))
            (and (or (symbol? x) (keyword? x))
                 (= \? (first (name x)))))
    (symbol x)))

(defn aggregate?
  "Aggregate as positioned in a :select statement"
  [x]
  (or (and (string? x)
           (re-matches #"^\(.+\)$" x))
      (and (list? x)
           (symbol? (first x)))))


(defn parse-map
  [select-map depth]
  (let [[var selection] (first select-map)
        var-as-symbol (q-var->symbol var)]
    (when (or (not= 1 (count select-map))
              (nil? var-as-symbol))
      (throw (ex-info (str "Invalid select statement, maps must have only one key/val. Provided: " select-map)
                      {:status 400 :error :db/invalid-query})))
    {:variable  var-as-symbol
     :selection selection
     :depth     depth}))

(defn parse-select
  [select-smt depth]
  (let [_ (or (every? #(or (string? %) (map? %) (symbol? %) (list? %)) select-smt)
              (throw (ex-info (str "Invalid select statement. Every selection must be a string or map. Provided: " select-smt)
                              {:status 400 :error :db/invalid-query})))]
    (map (fn [select]
           (let [var-symbol (q-var->symbol select)]
             (cond
               var-symbol
               {:variable var-symbol}

               (aggregate? select)
               (parse-aggregate select)

               (map? select)
               (parse-map select depth)

               :else
               (throw (ex-info (str "Invalid select in statement, provided: " select)
                               {:status 400 :error :db/invalid-query})))))
         select-smt)))


(defn expand-selection
  [context depth selection]
  (reduce
    (fn [acc select-item]
      (cond
        (map? select-item)
        (let [[k v] (first select-item)
              iri    (json-ld/expand-iri k context)
              spec   {:iri iri}
              depth* (if (zero? depth)
                       0
                       (dec depth))
              reverse? (boolean (get-in context [k :reverse]))
              spec* (-> spec
                        (assoc :spec (expand-selection context depth* v)
                               :as k))]
          (if reverse?
            (assoc-in acc [:reverse iri] spec*)
            (assoc acc iri spec*)))

        (#{"*" :* '*} select-item)
        (assoc acc :wildcard? true)

        (#{"_id" :_id} select-item)
        (assoc acc :_id? true)

        :else
        (let [iri      (json-ld/expand-iri select-item context)
              spec     {:iri iri}
              reverse? (boolean (get-in context [select-item :reverse]))]
          (if reverse?
            (assoc-in acc [:reverse iri] (assoc spec :as select-item))
            (assoc acc iri (assoc spec :as select-item))))))
    {:depth depth} selection))

(defn parse-subselection
  [context select-map depth]
  (let [{:keys [variable selection depth]} (parse-map select-map depth)
<<<<<<< HEAD
        spec                               (expand-selection context depth selection)]
    {:variable  variable
     :selection selection
     :depth     depth
     :spec      spec}))
=======
        spec (expand-selection db context depth selection)]
    {:variable  variable
     :selection selection
     :depth     depth
     :spec      spec}))

(defn expand-spec
  "If a :select item (select statement always coerced to vector if not already)
  has a :selection key it is a graph crawl. Parse the graph crawl, else leave as is."
  [db context parsed-select]
  (reduce
    (fn [acc select-item]
      (if-let [selection (:selection select-item)]
        (conj acc (assoc select-item :spec
                                     (expand-selection db context
                                                       (:depth select-item)
                                                       selection)))
        (conj acc select-item)))
    []
    parsed-select))

(defn parse
  [{:keys [limit pretty-print context depth where] :as parsed-query}
   {:keys [selectOne select selectDistinct selectReduced] :as _query-map'}
   db]
  (let [select-smt    (or selectOne select selectDistinct selectReduced)
        selectOne?    (boolean selectOne)
        limit*        (if selectOne? 1 limit)
        inVector?     (sequential? select-smt)
        select-smt    (if inVector? select-smt [select-smt])
        parsed-select (parse-select select-smt depth)
        aggregates    (filter #(contains? % :function) parsed-select)
        expandMap?    (some #(contains? % :selection) parsed-select)
        spec          (if expandMap?
                        (expand-spec db context parsed-select)
                        parsed-select)]
    (assoc parsed-query :limit limit*
                        :selectOne? selectOne?
                        :out-vars (mapv :variable parsed-select)
                        :select {:spec            spec
                                 :aggregates      (not-empty aggregates)
                                 :expandMaps?     expandMap?
                                 :selectOne?      selectOne?
                                 :selectDistinct? (boolean (or selectDistinct selectReduced))
                                 :inVector?       inVector?
                                 :prettyPrint     pretty-print})))
>>>>>>> a9cbf41c
<|MERGE_RESOLUTION|>--- conflicted
+++ resolved
@@ -37,29 +37,6 @@
      :selection selection
      :depth     depth}))
 
-(defn parse-select
-  [select-smt depth]
-  (let [_ (or (every? #(or (string? %) (map? %) (symbol? %) (list? %)) select-smt)
-              (throw (ex-info (str "Invalid select statement. Every selection must be a string or map. Provided: " select-smt)
-                              {:status 400 :error :db/invalid-query})))]
-    (map (fn [select]
-           (let [var-symbol (q-var->symbol select)]
-             (cond
-               var-symbol
-               {:variable var-symbol}
-
-               (aggregate? select)
-               (parse-aggregate select)
-
-               (map? select)
-               (parse-map select depth)
-
-               :else
-               (throw (ex-info (str "Invalid select in statement, provided: " select)
-                               {:status 400 :error :db/invalid-query})))))
-         select-smt)))
-
-
 (defn expand-selection
   [context depth selection]
   (reduce
@@ -98,57 +75,8 @@
 (defn parse-subselection
   [context select-map depth]
   (let [{:keys [variable selection depth]} (parse-map select-map depth)
-<<<<<<< HEAD
         spec                               (expand-selection context depth selection)]
     {:variable  variable
      :selection selection
      :depth     depth
-     :spec      spec}))
-=======
-        spec (expand-selection db context depth selection)]
-    {:variable  variable
-     :selection selection
-     :depth     depth
-     :spec      spec}))
-
-(defn expand-spec
-  "If a :select item (select statement always coerced to vector if not already)
-  has a :selection key it is a graph crawl. Parse the graph crawl, else leave as is."
-  [db context parsed-select]
-  (reduce
-    (fn [acc select-item]
-      (if-let [selection (:selection select-item)]
-        (conj acc (assoc select-item :spec
-                                     (expand-selection db context
-                                                       (:depth select-item)
-                                                       selection)))
-        (conj acc select-item)))
-    []
-    parsed-select))
-
-(defn parse
-  [{:keys [limit pretty-print context depth where] :as parsed-query}
-   {:keys [selectOne select selectDistinct selectReduced] :as _query-map'}
-   db]
-  (let [select-smt    (or selectOne select selectDistinct selectReduced)
-        selectOne?    (boolean selectOne)
-        limit*        (if selectOne? 1 limit)
-        inVector?     (sequential? select-smt)
-        select-smt    (if inVector? select-smt [select-smt])
-        parsed-select (parse-select select-smt depth)
-        aggregates    (filter #(contains? % :function) parsed-select)
-        expandMap?    (some #(contains? % :selection) parsed-select)
-        spec          (if expandMap?
-                        (expand-spec db context parsed-select)
-                        parsed-select)]
-    (assoc parsed-query :limit limit*
-                        :selectOne? selectOne?
-                        :out-vars (mapv :variable parsed-select)
-                        :select {:spec            spec
-                                 :aggregates      (not-empty aggregates)
-                                 :expandMaps?     expandMap?
-                                 :selectOne?      selectOne?
-                                 :selectDistinct? (boolean (or selectDistinct selectReduced))
-                                 :inVector?       inVector?
-                                 :prettyPrint     pretty-print})))
->>>>>>> a9cbf41c
+     :spec      spec}))