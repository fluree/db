--- conflicted
+++ resolved
@@ -868,12 +868,7 @@
 (defmethod parse-term :QuadsNotTriples
   ;; QuadsNotTriples ::= <'GRAPH'> WS VarOrIri <'{'> WS TriplesTemplate? <'}'> WS
   [[_ graph-iri & triples]]
-<<<<<<< HEAD
-  ;; This is how we would translate it if we supported it in JSON-LD Query
-  [(into [:graph (parse-term graph-iri)] (mapv parse-term triples))])
-=======
   [(conj [:graph (parse-term graph-iri)] (vec (mapcat parse-term triples)))])
->>>>>>> 9a92e713
 
 (defmethod parse-term :Quads
   ;; <Quads> ::= TriplesTemplate? ( QuadsNotTriples '.'? TriplesTemplate? )*
