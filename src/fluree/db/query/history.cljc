(ns fluree.db.query.history
  (:require
   [clojure.core.async :as async]
   [clojure.string :as str]
   [malli.core :as m]
   [fluree.json-ld :as json-ld]
   [fluree.db.constants :as const]
   [fluree.db.datatype :as datatype]
   [fluree.db.dbproto :as dbproto]
   [fluree.db.flake :as flake]
   [fluree.db.query.json-ld.response :as json-ld-resp]
   [fluree.db.util.async :refer [<? go-try]]
   [fluree.db.util.core :as util #?(:clj :refer :cljs :refer-macros) [try* catch*]]
   [fluree.db.util.log :as log]
   [fluree.db.util.validation :as v]
   [fluree.db.query.range :as query-range]
   [fluree.db.db.json-ld :as jld-db]))

<<<<<<< HEAD
(def commit-key-re (re-pattern "^.+[/:#]commit$"))

(defn commit-key
  [commit]
  (re-matches commit-key-re (-> commit keys first)))

(defn history-query-result?
  [v]
  ;; TODO: Move this into malli schema directly when it supports one-to-one
  ;;       key schema -> value schema mapping in maps.
  ;;       https://github.com/metosin/malli/issues/881
  (when (map? v)
    (and
      (if-let [ck (commit-key v)]
        (every? (fn [k] (some #(re-matches % k)
                              (map re-pattern
                                   ["^.+[/:#]id$" "^.+[/:#]address$"
                                    "^.+[/:#]alias$" "^.+[/:#]branch$"
                                    "^.+[/:#]context$"
                                    "^.+[/:#]data$" "^.+[/:#]time$" ".+[/:#]v$"
                                    "^.+[/:#]issuer$"])))
                (-> v (get ck) keys))
        true)
      (every? (fn [k] (some #(re-matches % k)
                            (map re-pattern
                                 [".+[/:#]t$" ".+[/:#]assert$"
                                  "^.+[/:#]retract$"
                                  ".+[/:#]commit$"])))
              (keys v)))))

(def registry
  (merge
    (m/base-schemas)
    (m/sequence-schemas)
    (m/predicate-schemas)
    (m/comparator-schemas)
    v/registry
    {::iri                   ::v/iri
     ::at-context            ::v/at-context
     ::context               ::v/context
     ::t-val                 [:or
                              [:= "latest"]
                              pos-int?
                              [:re datatype/iso8601-datetime-re]]
     ::history-query         [:and
                              [:map
                               ["history" {:optional true}
                                [:orn
                                 [:subject ::iri]
                                 [:flake
                                  [:or
                                   [:catn
                                    [:s ::iri]]
                                   [:catn
                                    [:s [:maybe ::iri]]
                                    [:p ::iri]]
                                   [:catn
                                    [:s [:maybe ::iri]]
                                    [:p ::iri]
                                    [:o [:not :nil]]]]]]]
                               ["commit-details" {:optional true} :boolean]
                               ["@context" {:optional true} ::context]
                               ["t"
                                [:and
                                 [:map
                                  ["from" {:optional true} ::t-val]
                                  ["to" {:optional true} ::t-val]
                                  ["at" {:optional true} ::t-val]]
                                 [:fn {:error/message "Either \"from\" and/or \"to\" OR ONLY \"at\" `t` keys must be provided."}
                                  (fn [{:strs [from to at]}]
                                    ;; if you have at, you cannot have from or to
                                    (if at
                                      (not (or from to))
                                      (or from to)))]
                                 [:fn {:error/message "\"from\" value must be less than or equal to \"to\" value."}
                                  (fn [{:strs [from to]}] (if (and (number? from) (number? to))
                                                            (<= from to)
                                                            true))]]]]
                              [:fn {:error/message "Must supply either a \"history\" or \"commit-details\" key."}
                               (fn [{:strs [history commit-details]}]
                                 (or history commit-details))]]
     ::history-query-result  [:fn history-query-result?]
     ::history-query-results [:sequential ::history-query-result]}))
=======
(def HistoryQuery
  [:and
   [:map {:registry {::iri [:or :keyword :string]
                     ::context [:map-of :any :any]}}
    [:history {:optional true}
     [:orn
      [:subject ::iri]
      [:flake
       [:or
        [:catn
         [:s ::iri]]
        [:catn
         [:s [:maybe ::iri]]
         [:p ::iri]]
        [:catn
         [:s [:maybe ::iri]]
         [:p ::iri]
         [:o [:not :nil]]]]]]]
    [:commit-details {:optional true} :boolean]
    [:context {:optional true} ::context]
    [:t
     [:and
      [:map
       [:from {:optional true} [:or
                                [:enum "latest"]
                                pos-int?
                                datatype/iso8601-datetime-re]]
       [:to {:optional true} [:or
                              [:enum "latest"]
                              pos-int?
                              datatype/iso8601-datetime-re]]
       [:at {:optional true} [:or
                              [:enum "latest"]
                              pos-int?
                              datatype/iso8601-datetime-re]]]
      [:fn {:error/message "Either \"from\" or \"to\" `t` keys must be provided."}
       (fn [{:keys [from to at]}]
         ;; if you have :at, you cannot have :from or :to
         (if at
           (not (or from to))
           (or from to)))]
      [:fn {:error/message "\"from\" value must be less than or equal to \"to\" value."}
       (fn [{:keys [from to]}] (if (and (number? from) (number? to))
                                 (<= from to)
                                 true))]]]]
   [:fn {:error/message "Must supply either a :history or :commit-details key."}
    (fn [{:keys [history commit-details t]}]
      (or history commit-details))]])

>>>>>>> d6d5a7be

(def history-query-validator
  (m/validator ::history-query {:registry registry}))

(def history-query-parser
  (m/parser ::history-query {:registry registry}))

(defn history-query?
  "Provide a time range :t and either :history or :commit-details, or both.

  :history - either a subject iri or a vector in the pattern [s p o] with either the
  s or the p is required. If the o is supplied it must not be nil.

  :context - json-ld context to use in expanding the :history iris.

  :commit-details - if true, each result will have a :commit key with the commit map as a value.

  :t  - a map containing either:
  - :at
  - either :from or :to

  accepted values for t maps:
       - positive t-value
       - datetime string
       - :latest keyword "
  [query]
  (history-query-validator query))


(defn s-flakes->json-ld
  "Build a subject map out a set of flakes with the same subject.

  {:id :ex/foo :ex/x 1 :ex/y 2}"
  [db cache context compact fuel error-ch s-flakes]
  (async/go
    (try*
      (let [json-chan (json-ld-resp/flakes->res db cache context compact fuel 1000000
                                                {:wildcard? true, :depth 0}
                                                0 s-flakes)]
        (-> (<? json-chan)
            ;; add the id in case the iri flake isn't present in s-flakes
            (assoc :id (json-ld/compact (<? (dbproto/-iri db (flake/s (first s-flakes)))) compact))))
      (catch* e
              (log/error e "Error transforming s-flakes.")
              (async/>! error-ch e)))))

(defn t-flakes->json-ld
  "Build a collection of subject maps out of a set of flakes with the same t.

  [{:id :ex/foo :ex/x 1 :ex/y 2}...]
  "
  [db context compact cache fuel error-ch t-flakes]
  (let [s-flakes-ch (->> t-flakes
                         (group-by flake/s)
                         (vals)
                         (async/to-chan!))

        s-out-ch (async/chan)]
    (async/pipeline-async 2
                          s-out-ch
                          (fn [assert-flakes ch]
                            (-> (s-flakes->json-ld db cache context compact fuel error-ch assert-flakes)
                                (async/pipe ch)))
                          s-flakes-ch)
    s-out-ch))

(defn history-flakes->json-ld
  "Build a collection of maps for each t that contains the t along with the asserted and
  retracted subject maps.

  [{:id :ex/foo :f/assert [{},,,} :f/retract [{},,,]]}]
  "
  [db context error-ch flakes]
  (let [fuel  (volatile! 0)
        cache (volatile! {})

        compact (json-ld/compact-fn context)

        out-ch   (async/chan)

        t-flakes-ch (->> flakes
                         (sort-by flake/t >)
                         (group-by flake/t)
                         (vals)
                         (async/to-chan!))
        t-key       (json-ld/compact const/iri-t compact)
        assert-key  (json-ld/compact const/iri-assert compact)
        retract-key (json-ld/compact const/iri-retract compact)]

    (async/pipeline-async 2
                          out-ch
                          (fn [t-flakes ch]
                            (-> (async/go
                                  (try*
                                    (let [{assert-flakes true
                                           retract-flakes false} (group-by flake/op t-flakes)

                                          t (- (flake/t (first t-flakes)))

                                          asserts (->> (t-flakes->json-ld db context compact cache fuel error-ch assert-flakes)
                                                       (async/into [])
                                                       (async/<!))

                                          retracts (->> (t-flakes->json-ld db context compact cache fuel error-ch retract-flakes)
                                                        (async/into [])
                                                        (async/<!))]
                                      {t-key t
                                       assert-key asserts
                                       retract-key retracts})
                                    (catch* e
                                            (log/error e "Error converting history flakes.")
                                            (async/>! error-ch e))))

                                (async/pipe ch)))
                          t-flakes-ch)
    out-ch))

(defn history-pattern
  "Given a parsed query, convert the iris from the query
  to subject ids and return the best index to query against."
  [db context query]
  (go-try
    (let [ ;; parses to [:subject <:id>] or [:flake {:s <> :p <> :o <>}]}
          [query-type parsed-query] query

          {:keys [s p o]} (if (= :subject query-type)
                            {:s parsed-query}
                            parsed-query)

          ids [(when s (<? (dbproto/-subid db (jld-db/expand-iri db s context) true)))
               (when p (<? (dbproto/-subid db (jld-db/expand-iri db p context) true)))
               (when o (jld-db/expand-iri db o context))]

          [s p o] [(get ids 0) (get ids 1) (get ids 2)]
          [pattern idx] (cond
                          (not (nil? s))
                          [ids :spot]

                          (and (nil? s) (not (nil? p)) (nil? o))
                          [[p s o] :psot]

                          (and (nil? s) (not (nil? p)) (not (nil? o)))
                          [[p o s] :post])]
      [pattern idx])))

(defn commit-wrapper-flake?
  "Returns `true` for a flake that represents
  data from the outer wrapper of a commit
  (eg commit message, time, v)"
  [f]
  (= (flake/s f) (flake/t f)))

(defn commit-metadata-flake?
  "Returns `true` if a flake is part of commit metadata.

  These are flakes that we insert which describe
  the data, but are not part of the data asserted
  by the user. "
  [f]
  (#{const/$_commitdata:t
     const/$_commitdata:size
     const/$_previous
     const/$_commitdata:flakes
     const/$_address} (flake/p f)))

(defn extra-data-flake?
  [f]
  (or (= const/$iri (flake/p f))
      (= const/$rdfs:Class (flake/o f))))

(defn commit-t-flakes->json-ld
  "Build a commit maps given a set of all flakes with the same t."
  [db context compact cache fuel error-ch t-flakes]
  (async/go
    (try*
      (let [{commit-wrapper-flakes :commit-wrapper
             commit-meta-flakes    :commit-meta
             assert-flakes         :assert-flakes
             retract-flakes        :retract-flakes}
            (group-by (fn [f]
                        (cond
                          (commit-wrapper-flake? f)                            :commit-wrapper
                          (commit-metadata-flake? f)                           :commit-meta
                          (and (flake/op f) (not (extra-data-flake? f)))       :assert-flakes
                          (and (not (flake/op f)) (not (extra-data-flake? f))) :retract-flakes
                          :else                                                :ignore-flakes))
                      t-flakes)
            commit-wrapper-chan (json-ld-resp/flakes->res db cache context compact fuel 1000000
                                                          {:wildcard? true, :depth 0}
                                                          0 commit-wrapper-flakes)

            commit-meta-chan (json-ld-resp/flakes->res db cache context compact fuel 1000000
                                                       {:wildcard? true, :depth 0}
                                                       0 commit-meta-flakes)


            commit-wrapper (<? commit-wrapper-chan)
            commit-meta    (<? commit-meta-chan)
            asserts        (->> (t-flakes->json-ld db context compact cache fuel error-ch assert-flakes)
                                (async/into [])
                                (async/<!))
            retracts       (->> (t-flakes->json-ld db context compact cache fuel error-ch retract-flakes)
                                (async/into [])
                                (async/<!))

            assert-key  (json-ld/compact const/iri-assert compact)
            retract-key (json-ld/compact const/iri-retract compact)
            data-key    (json-ld/compact const/iri-data compact)
            commit-key  (json-ld/compact const/iri-commit compact)]

        (-> {commit-key commit-wrapper}
            (assoc-in [commit-key data-key] commit-meta)
            (assoc-in  [commit-key data-key assert-key] asserts)
            (assoc-in  [commit-key data-key retract-key] retracts)))
      (catch* e
              (log/error e "Error converting commit flakes.")
              (async/>! error-ch e)))))

(defn commit-flakes->json-ld
  "Create a collection of commit maps."
  [db context error-ch flake-slice-ch]
  (let [fuel    (volatile! 0)
        cache   (volatile! {})
        compact (json-ld/compact-fn context)

        t-flakes-ch (async/chan 1 (comp cat (partition-by flake/t)))
        out-ch     (async/chan)]

    (async/pipe flake-slice-ch t-flakes-ch)
    (async/pipeline-async 2
                          out-ch
                          (fn [t-flakes ch]
                            (-> (commit-t-flakes->json-ld db context compact cache fuel error-ch t-flakes)
                                (async/pipe ch)))
                          t-flakes-ch)
    out-ch))

(defn with-consecutive-ts
  "Return a transducer that processes a stream of history results
  and chunk together results with consecutive `t`s. "
  [t-key]
  (let [last-t (volatile! nil)
        last-partition-val (volatile! true)]
    (partition-by (fn [result]
                    (let [result-t (get result t-key)
                          chunk-last-t @last-t]
                      (vreset! last-t result-t)
                      (if (or (nil? chunk-last-t)
                              (= chunk-last-t (dec result-t)))
                        ;;partition-by will not create a new paritition
                        ;;if returned value is the same as before
                        @last-partition-val
                        ;; partition-by will create a new partition
                        (vswap! last-partition-val not)))))))

(defn add-commit-details
  "Adds commit-details to history results from the history-results-ch.
  Chunks together history results with consecutive `t`s to reduce `time-range`
  calls. "
  [db context error-ch history-results-ch]
  (let [t-key (json-ld/compact const/iri-t context)
        out-ch (async/chan 2 cat)
        chunked-ch (async/chan 2 (with-consecutive-ts t-key))]
    (async/pipe history-results-ch chunked-ch)
    (async/pipeline-async 2
                          out-ch
                          (fn [chunk ch]
                            (async/pipe (async/go
                                          (let [to-t  (- (-> chunk peek (get t-key)))
                                                from-t  (- (-> chunk (nth 0) (get t-key)))
                                                flake-slices-ch (query-range/time-range db :tspo = [] {:from-t from-t :to-t to-t})
                                                consecutive-commit-details (<? (async/into [] (commit-flakes->json-ld db context error-ch flake-slices-ch)))]
                                            (map into chunk consecutive-commit-details)))
                                        ch))
                          chunked-ch)
    out-ch))<|MERGE_RESOLUTION|>--- conflicted
+++ resolved
@@ -1,7 +1,6 @@
 (ns fluree.db.query.history
   (:require
    [clojure.core.async :as async]
-   [clojure.string :as str]
    [malli.core :as m]
    [fluree.json-ld :as json-ld]
    [fluree.db.constants :as const]
@@ -16,7 +15,6 @@
    [fluree.db.query.range :as query-range]
    [fluree.db.db.json-ld :as jld-db]))
 
-<<<<<<< HEAD
 (def commit-key-re (re-pattern "^.+[/:#]commit$"))
 
 (defn commit-key
@@ -100,57 +98,6 @@
                                  (or history commit-details))]]
      ::history-query-result  [:fn history-query-result?]
      ::history-query-results [:sequential ::history-query-result]}))
-=======
-(def HistoryQuery
-  [:and
-   [:map {:registry {::iri [:or :keyword :string]
-                     ::context [:map-of :any :any]}}
-    [:history {:optional true}
-     [:orn
-      [:subject ::iri]
-      [:flake
-       [:or
-        [:catn
-         [:s ::iri]]
-        [:catn
-         [:s [:maybe ::iri]]
-         [:p ::iri]]
-        [:catn
-         [:s [:maybe ::iri]]
-         [:p ::iri]
-         [:o [:not :nil]]]]]]]
-    [:commit-details {:optional true} :boolean]
-    [:context {:optional true} ::context]
-    [:t
-     [:and
-      [:map
-       [:from {:optional true} [:or
-                                [:enum "latest"]
-                                pos-int?
-                                datatype/iso8601-datetime-re]]
-       [:to {:optional true} [:or
-                              [:enum "latest"]
-                              pos-int?
-                              datatype/iso8601-datetime-re]]
-       [:at {:optional true} [:or
-                              [:enum "latest"]
-                              pos-int?
-                              datatype/iso8601-datetime-re]]]
-      [:fn {:error/message "Either \"from\" or \"to\" `t` keys must be provided."}
-       (fn [{:keys [from to at]}]
-         ;; if you have :at, you cannot have :from or :to
-         (if at
-           (not (or from to))
-           (or from to)))]
-      [:fn {:error/message "\"from\" value must be less than or equal to \"to\" value."}
-       (fn [{:keys [from to]}] (if (and (number? from) (number? to))
-                                 (<= from to)
-                                 true))]]]]
-   [:fn {:error/message "Must supply either a :history or :commit-details key."}
-    (fn [{:keys [history commit-details t]}]
-      (or history commit-details))]])
-
->>>>>>> d6d5a7be
 
 (def history-query-validator
   (m/validator ::history-query {:registry registry}))
