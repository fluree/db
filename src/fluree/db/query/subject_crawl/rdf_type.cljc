--- conflicted
+++ resolved
@@ -8,13 +8,7 @@
             [fluree.db.flake :as flake]
             [fluree.db.util.core :as util :refer [try* catch*]]
             [fluree.db.util.log :as log]
-<<<<<<< HEAD
-            [fluree.db.query.subject-crawl.common :refer [where-subj-xf result-af subj-perm-filter-fn filter-subject order-results]]))
-=======
-            [fluree.db.util.schema :as schema-util]
-            [fluree.db.permissions-validate :as perm-validate]
             [fluree.db.query.subject-crawl.common :refer [where-subj-xf result-af subj-perm-filter-fn filter-subject]]))
->>>>>>> 0e26925b
 
 #?(:clj (set! *warn-on-reflection* true))
 
