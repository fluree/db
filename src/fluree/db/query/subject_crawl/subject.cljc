(ns fluree.db.query.subject-crawl.subject
  (:require [clojure.core.async :refer [go <! >!] :as async]
            [fluree.db.util.async :refer [<? go-try merge-into?]]
            [fluree.db.query.range :as query-range]
            [fluree.db.index :as index]
            [fluree.db.flake :as flake]
            [fluree.db.util.core :as util #?(:clj :refer :cljs :refer-macros) [try* catch*]]
            [fluree.db.util.log :as log :include-macros true]
            [fluree.db.query.subject-crawl.common :refer [where-subj-xf result-af resolve-ident-vars
                                                          subj-perm-filter-fn filter-subject]]
            [fluree.db.dbproto :as dbproto]
            [fluree.db.datatype :as datatype]))

#?(:clj (set! *warn-on-reflection* true))

(defn- subjects-chan
  "Returns chan of subjects in chunks per index-leaf
  that can be pulled as needed based on the selection criteria of a where clause."
<<<<<<< HEAD
  [{:keys [conn novelty t] :as db} error-ch vars {:keys [p o idx] :as _where-clause} parse-json?]
  (log/debug "subjects-chan")
=======
  [{:keys [conn novelty t] :as db} error-ch vars {:keys [p o idx p-ref?] :as _where-clause}]
>>>>>>> 4fffee2b
  (let [o*          (if-some [v (:value o)]
                      v
                      (when-let [variable (:variable o)]
                        (get vars variable)))
        idx*        (if (nil? o*)
                      :psot
                      idx)
        [fflake lflake] (case idx*
                          :post [(flake/create nil p o* nil nil nil util/min-integer)
                                 (flake/create nil p o* nil nil nil util/max-integer)]
                          :psot [(flake/create nil p nil nil nil nil util/min-integer)
                                 (flake/create nil p nil nil nil nil util/max-integer)])
        filter-fn   (cond
                      (and o* (= :psot idx*))
                      #(= o* (flake/o %))

                      (:filter o)
                      (let [f (get-in o [:filter :function])]
                        #(-> % flake/o f)))
        return-chan (async/chan 10 (comp (map flake/s)
                                         (dedupe)))]
    (let [idx-root  (get db idx*)
          cmp       (:comparator idx-root)
          range-set (flake/sorted-set-by cmp fflake lflake)
          in-range? (fn [node]
                      (query-range/intersects-range? node range-set))
<<<<<<< HEAD
                    ;; if looking for pred + obj, but pred is not indexed, then need to use :psot and filter for 'o' values
        xf          (when filter-fn (map (fn [flakes] (filter filter-fn flakes))))
        query-xf    (where-subj-xf {:start-test  >=
                                    :start-flake fflake
                                    :end-test    <=
                                    :end-flake   lflake
                                    :xf          xf})
        resolver    (index/->CachedTRangeResolver conn (get novelty idx) t t (:async-cache conn))
        tree-chan   (index/tree-chan resolver idx-root in-range? query-range/resolved-leaf? 1 query-xf error-ch)
        return-chan (async/chan 10 (comp (map flake/s)
                                         (dedupe)))]
    (async/go-loop []
      (let [next-chunk (<! tree-chan)]
        (if (nil? next-chunk)
          (async/close! return-chan)
          (let [more? (loop [vs (seq next-chunk)
                             i  0]
                        (if vs
                          (if (>! return-chan (first vs))
                            (recur (next vs) (inc i))
                            false)
                          true))]
            (if more?
              (recur)
              (async/close! return-chan))))))
=======
          query-xf  (where-subj-xf {:start-test  >=
                                    :start-flake fflake
                                    :end-test    <=
                                    :end-flake   lflake
                                    ;; if looking for pred + obj, but pred is not indexed, then need to use :psot and filter for 'o' values
                                    :xf          (when filter-fn
                                                   (map (fn [flakes]
                                                          (filter filter-fn flakes))))})
          resolver  (index/->CachedTRangeResolver conn (get novelty idx*) t t (:async-cache conn))
          tree-chan (index/tree-chan resolver idx-root in-range? query-range/resolved-leaf? 1 query-xf error-ch)]
      (async/go-loop []
        (let [next-chunk (<! tree-chan)]
          (if (nil? next-chunk)
            (async/close! return-chan)
            (let [more? (loop [vs (seq next-chunk)
                               i  0]
                          (if vs
                            (if (>! return-chan (first vs))
                              (recur (next vs) (inc i))
                              false)
                            true))]
              (if more?
                (recur)
                (async/close! return-chan)))))))
>>>>>>> 4fffee2b
    return-chan))


(defn flakes-xf
  [{:keys [db fuel-vol max-fuel error-ch vars filter-map permissioned?] :as _opts}]
  (let [permissions (when permissioned?
                      (subj-perm-filter-fn db))]
    (fn [sid port]
      (async/go
        (try*
          ;; TODO: Right now we enforce permissions after the index-range call, but
          ;; TODO: in some circumstances we can know user can see no subject flakes
          ;; TODO: and if detected, could avoid index-range call entirely.
          (let [flakes (cond->> (<? (query-range/index-range db :spot = [sid]))
                                filter-map (filter-subject vars filter-map)
                                permissioned? permissions
                                permissioned? <?)]
            (when (seq flakes)
              (async/put! port flakes))

            (async/close! port))
          (catch* e (async/put! error-ch e) (async/close! port) nil))))))


(defn subjects-id-chan
  "For queries that specify _id as the predicate, we will have a
  single subject as a value."
  [db error-ch vars {:keys [o] :as f-where}]
  (log/debug "subjects-id-chan f-where:" f-where)
  (let [return-ch (async/chan)
        _id-val   (or (:value o)
                      (get vars (:variable o)))]
    (when-not _id-val
      (throw (ex-info (str "When using _id as the predicate, a value must be provided: " f-where)
                      {:status 400 :error :db/invalid-query})))
    (async/go
      (if (number? _id-val)
        (async/>! return-ch _id-val)
        (let [sid (async/<! (dbproto/-subid db _id-val))]
          (cond (util/exception? sid)
                (async/put! error-ch sid)

                (some? sid)
                (async/put! return-ch sid))))
      (async/close! return-ch))
    return-ch))

(defn resolve-refs
  "If the where clause has a ref, we need to resolve it to a subject id."
  [db vars {:keys [p-ref? o] :as where-clause}]
  (go-try
    (if p-ref?
      (let [v   (if-some [v (:value o)]
                  v
                  (when-let [variable (:variable o)]
                    (get vars variable)))
            sid (when v
                  (or (<? (dbproto/-subid db v)) 0))]
        (if sid
          (assoc where-clause :o {:value sid})
          (assoc where-clause :o {:value nil})))
      where-clause)))

(defn resolve-o-ident
  "If the predicate is a ref? type with an 'o' value, it must be resolved into a subject id."
  [db {:keys [o] :as where-clause}]
  (go-try
    (let [_id (or (<? (dbproto/-subid db (:ident o))) 0)]
      (assoc where-clause :o {:value _id}))))


(defn subj-crawl
  [{:keys [db error-ch f-where limit offset parallelism vars ident-vars finish-fn parse-json?] :as opts}]
  (go-try
    (log/debug "subj-crawl opts:" opts)
    (let [{:keys [o p-ref?]} f-where
<<<<<<< HEAD
          vars*         (if ident-vars
                          (<? (resolve-ident-vars db vars ident-vars))
                          vars)
          opts*         (assoc opts :vars vars*)
          f-where*      (if (and p-ref? (:ident o))
                          (<? (resolve-o-ident db f-where))
                          f-where)
          sid-ch        (if (= :_id (:type f-where*))
                          (subjects-id-chan db error-ch vars* f-where*)
                          (subjects-chan db error-ch vars* f-where* parse-json?))
          flakes-af     (flakes-xf opts*)
          flakes-ch     (async/chan 32 (comp (drop offset) (take limit)))
          result-ch     (async/chan)]
=======
          vars*     (if ident-vars
                      (<? (resolve-ident-vars db vars ident-vars))
                      vars)
          opts*     (assoc opts :vars vars*)
          f-where*  (if (and p-ref? (:ident o))
                      (<? (resolve-o-ident db f-where))
                      f-where)
          sid-ch    (if (#{:_id :iri} (:type f-where*))
                      (subjects-id-chan db error-ch vars* f-where*)
                      (subjects-chan db error-ch vars* f-where*))
          flakes-af (flakes-xf opts*)
          flakes-ch (async/chan 32 (comp (drop offset) (take limit)))
          result-ch (async/chan)]
>>>>>>> 4fffee2b

      (async/pipeline-async parallelism flakes-ch flakes-af sid-ch)
      (async/pipeline-async parallelism result-ch (result-af opts*) flakes-ch)

      (loop [acc []]
        (let [[next-res ch] (async/alts! [error-ch result-ch])]
          (cond
            (= ch error-ch)
            (do (async/close! sid-ch)
                (async/close! flakes-ch)
                (async/close! result-ch)
                (throw next-res))

            (nil? next-res)
            (do (async/close! sid-ch)
                (async/close! flakes-ch)
                (async/close! result-ch)
                (finish-fn acc))

            :else
            (recur (conj acc next-res))))))))<|MERGE_RESOLUTION|>--- conflicted
+++ resolved
@@ -1,6 +1,6 @@
 (ns fluree.db.query.subject-crawl.subject
-  (:require [clojure.core.async :refer [go <! >!] :as async]
-            [fluree.db.util.async :refer [<? go-try merge-into?]]
+  (:require [clojure.core.async :refer [<! >!] :as async]
+            [fluree.db.util.async :refer [<? go-try]]
             [fluree.db.query.range :as query-range]
             [fluree.db.index :as index]
             [fluree.db.flake :as flake]
@@ -8,20 +8,14 @@
             [fluree.db.util.log :as log :include-macros true]
             [fluree.db.query.subject-crawl.common :refer [where-subj-xf result-af resolve-ident-vars
                                                           subj-perm-filter-fn filter-subject]]
-            [fluree.db.dbproto :as dbproto]
-            [fluree.db.datatype :as datatype]))
+            [fluree.db.dbproto :as dbproto]))
 
 #?(:clj (set! *warn-on-reflection* true))
 
 (defn- subjects-chan
   "Returns chan of subjects in chunks per index-leaf
   that can be pulled as needed based on the selection criteria of a where clause."
-<<<<<<< HEAD
-  [{:keys [conn novelty t] :as db} error-ch vars {:keys [p o idx] :as _where-clause} parse-json?]
-  (log/debug "subjects-chan")
-=======
   [{:keys [conn novelty t] :as db} error-ch vars {:keys [p o idx p-ref?] :as _where-clause}]
->>>>>>> 4fffee2b
   (let [o*          (if-some [v (:value o)]
                       v
                       (when-let [variable (:variable o)]
@@ -48,33 +42,6 @@
           range-set (flake/sorted-set-by cmp fflake lflake)
           in-range? (fn [node]
                       (query-range/intersects-range? node range-set))
-<<<<<<< HEAD
-                    ;; if looking for pred + obj, but pred is not indexed, then need to use :psot and filter for 'o' values
-        xf          (when filter-fn (map (fn [flakes] (filter filter-fn flakes))))
-        query-xf    (where-subj-xf {:start-test  >=
-                                    :start-flake fflake
-                                    :end-test    <=
-                                    :end-flake   lflake
-                                    :xf          xf})
-        resolver    (index/->CachedTRangeResolver conn (get novelty idx) t t (:async-cache conn))
-        tree-chan   (index/tree-chan resolver idx-root in-range? query-range/resolved-leaf? 1 query-xf error-ch)
-        return-chan (async/chan 10 (comp (map flake/s)
-                                         (dedupe)))]
-    (async/go-loop []
-      (let [next-chunk (<! tree-chan)]
-        (if (nil? next-chunk)
-          (async/close! return-chan)
-          (let [more? (loop [vs (seq next-chunk)
-                             i  0]
-                        (if vs
-                          (if (>! return-chan (first vs))
-                            (recur (next vs) (inc i))
-                            false)
-                          true))]
-            (if more?
-              (recur)
-              (async/close! return-chan))))))
-=======
           query-xf  (where-subj-xf {:start-test  >=
                                     :start-flake fflake
                                     :end-test    <=
@@ -99,7 +66,6 @@
               (if more?
                 (recur)
                 (async/close! return-chan)))))))
->>>>>>> 4fffee2b
     return-chan))
 
 
@@ -172,25 +138,11 @@
 
 
 (defn subj-crawl
-  [{:keys [db error-ch f-where limit offset parallelism vars ident-vars finish-fn parse-json?] :as opts}]
+  [{:keys [db error-ch f-where limit offset parallelism vars ident-vars
+           finish-fn] :as opts}]
   (go-try
     (log/debug "subj-crawl opts:" opts)
     (let [{:keys [o p-ref?]} f-where
-<<<<<<< HEAD
-          vars*         (if ident-vars
-                          (<? (resolve-ident-vars db vars ident-vars))
-                          vars)
-          opts*         (assoc opts :vars vars*)
-          f-where*      (if (and p-ref? (:ident o))
-                          (<? (resolve-o-ident db f-where))
-                          f-where)
-          sid-ch        (if (= :_id (:type f-where*))
-                          (subjects-id-chan db error-ch vars* f-where*)
-                          (subjects-chan db error-ch vars* f-where* parse-json?))
-          flakes-af     (flakes-xf opts*)
-          flakes-ch     (async/chan 32 (comp (drop offset) (take limit)))
-          result-ch     (async/chan)]
-=======
           vars*     (if ident-vars
                       (<? (resolve-ident-vars db vars ident-vars))
                       vars)
@@ -204,7 +156,6 @@
           flakes-af (flakes-xf opts*)
           flakes-ch (async/chan 32 (comp (drop offset) (take limit)))
           result-ch (async/chan)]
->>>>>>> 4fffee2b
 
       (async/pipeline-async parallelism flakes-ch flakes-af sid-ch)
       (async/pipeline-async parallelism result-ch (result-af opts*) flakes-ch)
