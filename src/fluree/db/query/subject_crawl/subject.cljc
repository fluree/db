(ns fluree.db.query.subject-crawl.subject
  (:require #?(:clj  [clojure.core.async :refer [go <! >!] :as async]
               :cljs [cljs.core.async :refer [go <! >!] :as async])
            [fluree.db.util.async :refer [<? go-try merge-into?]]
            [fluree.db.query.range :as query-range]
            [fluree.db.index :as index]
            [fluree.db.flake :as flake]
            [fluree.db.util.core :as util :refer [try* catch*]]
            [fluree.db.util.log :as log]
            [fluree.db.query.subject-crawl.common :refer [where-subj-xf result-af resolve-ident-vars
                                                          subj-perm-filter-fn filter-subject]]
            [fluree.db.dbproto :as dbproto]))

#?(:clj (set! *warn-on-reflection* true))

(defn- subjects-chan
  "Returns chan of subjects in chunks per index-leaf
  that can be pulled as needed based on the selection criteria of a where clause."
  [{:keys [conn novelty t] :as db} error-ch vars {:keys [p o idx p-ref?] :as _where-clause}]
  (let [o*          (if-some [v (:value o)]
                      v
                      (when-let [variable (:variable o)]
                        (get vars variable)))
        [fflake lflake] (case idx
                          :post [(flake/->Flake nil p o* nil nil util/min-integer)
                                 (flake/->Flake nil p o* nil nil util/max-integer)]
                          :psot [(flake/->Flake nil p nil nil nil util/min-integer)
                                 (flake/->Flake nil p nil nil nil util/max-integer)])
        filter-fn   (cond
                      (and o* (= :psot idx))
                      #(= o* (flake/o %))

                      (:filter o)
                      (let [f (get-in o [:filter :function])]
                        #(-> % flake/o f)))
        return-chan (async/chan 10 (comp (map flake/s)
                                         (dedupe)))]
    (if (and (= :post idx) (nil? o*))
      (async/close! return-chan)
      (let [idx-root    (get db idx)
            cmp         (:comparator idx-root)
            range-set   (flake/sorted-set-by cmp fflake lflake)
            in-range?   (fn [node]
                          (query-range/intersects-range? node range-set))
            query-xf    (where-subj-xf {:start-test  >=
                                        :start-flake fflake
                                        :end-test    <=
                                        :end-flake   lflake
                                        ;; if looking for pred + obj, but pred is not indexed, then need to use :psot and filter for 'o' values
                                        :xf          (when filter-fn
                                                       (map (fn [flakes]
                                                              (filter filter-fn flakes))))})
            resolver    (index/->CachedTRangeResolver conn (get novelty idx) t t (:async-cache conn))
            tree-chan   (index/tree-chan resolver idx-root in-range? query-range/resolved-leaf? 1 query-xf error-ch)]
        (async/go-loop []
          (let [next-chunk (<! tree-chan)]
            (if (nil? next-chunk)
              (async/close! return-chan)
              (let [more? (loop [vs (seq next-chunk)
                                 i  0]
                            (if vs
                              (if (>! return-chan (first vs))
                                (recur (next vs) (inc i))
                                false)
                              true))]
                (if more?
                  (recur)
                  (async/close! return-chan))))))))
    return-chan))


(defn flakes-xf
  [{:keys [db fuel-vol max-fuel error-ch vars filter-map permissioned?] :as _opts}]
  (let [permissions (when permissioned?
                      (subj-perm-filter-fn db))]
    (fn [sid port]
      (async/go
        (try*
          ;; TODO: Right now we enforce permissions after the index-range call, but
          ;; TODO: in some circumstances we can know user can see no subject flakes
          ;; TODO: and if detected, could avoid index-range call entirely.
          (let [flakes (cond->> (<? (query-range/index-range db :spot = [sid]))
                                filter-map (filter-subject vars filter-map)
                                permissioned? permissions
                                permissioned? <?)]
            (when (seq flakes)
              (async/put! port flakes))

            (async/close! port))
          (catch* e (async/put! error-ch e) (async/close! port) nil))))))


(defn subjects-id-chan
  "For queries that specify _id as the predicate, we will have a
  single subject as a value."
  [db error-ch vars {:keys [o] :as f-where}]
  (let [return-ch (async/chan)
        _id-val   (or (:value o)
                      (get vars (:variable o)))]
    (when-not _id-val
      (throw (ex-info (str "When using _id as the predicate, a value must be provided: " f-where)
                      {:status 400 :error :db/invalid-query})))
    (async/go
      (if (number? _id-val)
        (async/>! return-ch _id-val)
        (let [sid (async/<! (dbproto/-subid db _id-val))]
          (cond (util/exception? sid)
                (async/put! error-ch sid)

                (some? sid)
                (async/put! return-ch sid))))
      (async/close! return-ch))
    return-ch))

<<<<<<< HEAD
(defn resolve-refs
  "If the where clause has a ref, we need to resolve it to a subject id."
  [db vars {:keys [p-ref? o] :as where-clause}]
  (go-try
    (if p-ref?
      (let [v (if-some [v (:value o)]
                v
                (when-let [variable (:variable o)]
                  (get vars variable)))
            sid (when v
                  (<? (dbproto/-subid db v)))]
        (if sid
          (assoc where-clause :o {:value sid})
          (assoc where-clause :o {:value nil})))
      where-clause)))
=======
(defn resolve-o-ident
  "If the predicate is a ref? type with an 'o' value, it must be resolved into a subject id."
  [db {:keys [o] :as where-clause}]
  (go-try
    (let [_id (or (<? (dbproto/-subid db (:ident o))) 0)]
      (assoc where-clause :o {:value _id}))))
>>>>>>> b5598e78

(defn subj-crawl
  [{:keys [db error-ch f-where limit offset parallelism vars ident-vars finish-fn] :as opts}]
  (go-try
<<<<<<< HEAD
    (let [sid-ch    (if (#{:_id :iri} (:type f-where))
                      (subjects-id-chan db error-ch vars f-where)
                      (->> f-where
                           (resolve-refs db vars)
                           <?
                           (subjects-chan db error-ch vars)))
          flakes-af (flakes-xf opts)
=======
    (let [{:keys [o p-ref?]} f-where
          vars*     (if ident-vars
                      (<? (resolve-ident-vars db vars ident-vars))
                      vars)
          opts*     (assoc opts :vars vars*)
          f-where*  (if (and p-ref? (:ident o))
                      (<? (resolve-o-ident db f-where))
                      f-where)
          sid-ch    (if (= :_id (:type f-where*))
                      (subjects-id-chan db error-ch vars* f-where*)
                      (subjects-chan db error-ch vars* f-where*))
          flakes-af (flakes-xf opts*)
>>>>>>> b5598e78
          flakes-ch (async/chan 32 (comp (drop offset) (take limit)))
          result-ch (async/chan)]

      (async/pipeline-async parallelism flakes-ch flakes-af sid-ch)
      (async/pipeline-async parallelism result-ch (result-af opts*) flakes-ch)

      (loop [acc []]
        (let [[next-res ch] (async/alts! [error-ch result-ch])]
          (cond
            (= ch error-ch)
            (do (async/close! sid-ch)
                (async/close! flakes-ch)
                (async/close! result-ch)
                (throw next-res))

            (nil? next-res)
            (do (async/close! sid-ch)
                (async/close! flakes-ch)
                (async/close! result-ch)
                (finish-fn acc))

            :else
            (recur (conj acc next-res))))))))<|MERGE_RESOLUTION|>--- conflicted
+++ resolved
@@ -21,13 +21,16 @@
                       v
                       (when-let [variable (:variable o)]
                         (get vars variable)))
-        [fflake lflake] (case idx
+        idx*        (if (nil? o*)
+                      :psot
+                      idx)
+        [fflake lflake] (case idx*
                           :post [(flake/->Flake nil p o* nil nil util/min-integer)
                                  (flake/->Flake nil p o* nil nil util/max-integer)]
                           :psot [(flake/->Flake nil p nil nil nil util/min-integer)
                                  (flake/->Flake nil p nil nil nil util/max-integer)])
         filter-fn   (cond
-                      (and o* (= :psot idx))
+                      (and o* (= :psot idx*))
                       #(= o* (flake/o %))
 
                       (:filter o)
@@ -35,37 +38,35 @@
                         #(-> % flake/o f)))
         return-chan (async/chan 10 (comp (map flake/s)
                                          (dedupe)))]
-    (if (and (= :post idx) (nil? o*))
-      (async/close! return-chan)
-      (let [idx-root    (get db idx)
-            cmp         (:comparator idx-root)
-            range-set   (flake/sorted-set-by cmp fflake lflake)
-            in-range?   (fn [node]
-                          (query-range/intersects-range? node range-set))
-            query-xf    (where-subj-xf {:start-test  >=
-                                        :start-flake fflake
-                                        :end-test    <=
-                                        :end-flake   lflake
-                                        ;; if looking for pred + obj, but pred is not indexed, then need to use :psot and filter for 'o' values
-                                        :xf          (when filter-fn
-                                                       (map (fn [flakes]
-                                                              (filter filter-fn flakes))))})
-            resolver    (index/->CachedTRangeResolver conn (get novelty idx) t t (:async-cache conn))
-            tree-chan   (index/tree-chan resolver idx-root in-range? query-range/resolved-leaf? 1 query-xf error-ch)]
-        (async/go-loop []
-          (let [next-chunk (<! tree-chan)]
-            (if (nil? next-chunk)
-              (async/close! return-chan)
-              (let [more? (loop [vs (seq next-chunk)
-                                 i  0]
-                            (if vs
-                              (if (>! return-chan (first vs))
-                                (recur (next vs) (inc i))
-                                false)
-                              true))]
-                (if more?
-                  (recur)
-                  (async/close! return-chan))))))))
+    (let [idx-root  (get db idx*)
+          cmp       (:comparator idx-root)
+          range-set (flake/sorted-set-by cmp fflake lflake)
+          in-range? (fn [node]
+                      (query-range/intersects-range? node range-set))
+          query-xf  (where-subj-xf {:start-test  >=
+                                    :start-flake fflake
+                                    :end-test    <=
+                                    :end-flake   lflake
+                                    ;; if looking for pred + obj, but pred is not indexed, then need to use :psot and filter for 'o' values
+                                    :xf          (when filter-fn
+                                                   (map (fn [flakes]
+                                                          (filter filter-fn flakes))))})
+          resolver  (index/->CachedTRangeResolver conn (get novelty idx*) t t (:async-cache conn))
+          tree-chan (index/tree-chan resolver idx-root in-range? query-range/resolved-leaf? 1 query-xf error-ch)]
+      (async/go-loop []
+        (let [next-chunk (<! tree-chan)]
+          (if (nil? next-chunk)
+            (async/close! return-chan)
+            (let [more? (loop [vs (seq next-chunk)
+                               i  0]
+                          (if vs
+                            (if (>! return-chan (first vs))
+                              (recur (next vs) (inc i))
+                              false)
+                            true))]
+              (if more?
+                (recur)
+                (async/close! return-chan)))))))
     return-chan))
 
 
@@ -112,43 +113,33 @@
       (async/close! return-ch))
     return-ch))
 
-<<<<<<< HEAD
 (defn resolve-refs
   "If the where clause has a ref, we need to resolve it to a subject id."
   [db vars {:keys [p-ref? o] :as where-clause}]
   (go-try
     (if p-ref?
-      (let [v (if-some [v (:value o)]
-                v
-                (when-let [variable (:variable o)]
-                  (get vars variable)))
+      (let [v   (if-some [v (:value o)]
+                  v
+                  (when-let [variable (:variable o)]
+                    (get vars variable)))
             sid (when v
-                  (<? (dbproto/-subid db v)))]
+                  (or (<? (dbproto/-subid db v)) 0))]
         (if sid
           (assoc where-clause :o {:value sid})
           (assoc where-clause :o {:value nil})))
       where-clause)))
-=======
+
 (defn resolve-o-ident
   "If the predicate is a ref? type with an 'o' value, it must be resolved into a subject id."
   [db {:keys [o] :as where-clause}]
   (go-try
     (let [_id (or (<? (dbproto/-subid db (:ident o))) 0)]
       (assoc where-clause :o {:value _id}))))
->>>>>>> b5598e78
+
 
 (defn subj-crawl
   [{:keys [db error-ch f-where limit offset parallelism vars ident-vars finish-fn] :as opts}]
   (go-try
-<<<<<<< HEAD
-    (let [sid-ch    (if (#{:_id :iri} (:type f-where))
-                      (subjects-id-chan db error-ch vars f-where)
-                      (->> f-where
-                           (resolve-refs db vars)
-                           <?
-                           (subjects-chan db error-ch vars)))
-          flakes-af (flakes-xf opts)
-=======
     (let [{:keys [o p-ref?]} f-where
           vars*     (if ident-vars
                       (<? (resolve-ident-vars db vars ident-vars))
@@ -157,11 +148,10 @@
           f-where*  (if (and p-ref? (:ident o))
                       (<? (resolve-o-ident db f-where))
                       f-where)
-          sid-ch    (if (= :_id (:type f-where*))
+          sid-ch    (if (#{:_id :iri} (:type f-where*))
                       (subjects-id-chan db error-ch vars* f-where*)
                       (subjects-chan db error-ch vars* f-where*))
           flakes-af (flakes-xf opts*)
->>>>>>> b5598e78
           flakes-ch (async/chan 32 (comp (drop offset) (take limit)))
           result-ch (async/chan)]
 
