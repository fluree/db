(ns fluree.db.query.subject-crawl.core
  (:require [clojure.core.async :refer [go <!] :as async]
            [fluree.db.util.async :refer [<? go-try merge-into?]]
            [fluree.db.query.fql-parser :refer [parse-db]]
            [fluree.db.util.core :as util #?(:clj :refer :cljs :refer-macros) [try* catch*]]
            [fluree.db.util.log :as log :include-macros true]
            [fluree.db.query.subject-crawl.subject :refer [subj-crawl]]
            [fluree.db.query.subject-crawl.rdf-type :refer [collection-crawl]]
            [fluree.db.query.subject-crawl.common :refer [order-results]]
            [fluree.db.query.fql-resp :as legacy-resp]
            [fluree.db.query.json-ld.response :as json-ld-resp]))

#?(:clj (set! *warn-on-reflection* true))

(defn retrieve-select-spec
  "Returns a parsed selection specification.

  This strategy is only deployed if there is a single selection graph crawl,
  so this assumes this case is true in code."
  [db {:keys [select opts json-ld?] :as _parsed-query}]
  (if json-ld?
    (-> select :spec first :spec)
    (let [select-smt (-> select
                         :select
                         first
                         :selection)]
      (parse-db db select-smt opts))))

(defn relationship-binding
  [{:keys [collection? vars] :as opts}]
  (async/go-loop [[next-vars & rest-vars] vars
                  acc []]
    (if next-vars
      (let [opts' (assoc opts :vars next-vars)
            res   (if collection?
                    (<? (collection-crawl opts'))
                    (<? (subj-crawl opts')))]
        (recur rest-vars (into acc res)))
      acc)))

(defn build-finishing-fn
  "After results are processed, the response may be modified if:
  - order-by exists, in which case we need to perform a sort
  - selectOne? exists, in which case we take the (first result)
  - pretty-print is true, in which case each result needs to get embedded in a map"
  [{:keys [selectOne? order-by pretty-print limit offset] :as parsed-query}]
  (let [fns (cond-> []
                    selectOne? (conj (fn [result] (first result)))
                    pretty-print (conj (let [select-var (-> parsed-query
                                                            :select
                                                            :select
                                                            first
                                                            :variable
                                                            str
                                                            (subs 1))]
                                         (fn [result]
                                           (mapv #(array-map select-var %) result))))
                    order-by (conj (fn [result]
                                     (order-results result order-by limit offset))))]
    (if (empty? fns)
      identity
      (apply comp fns))))

(defn simple-subject-crawl
  "Executes a simple subject crawl analytical query execution strategy.

  Strategy involves:
  (a) Get a list of subjects from first where clause
  (b) select all flakes for each subject
  (c) filter subjects based on subsequent where clause(s)
  (d) apply offset/limit for (c)
  (e) send result into :select graph crawl"
<<<<<<< HEAD
  [db {:keys [vars ident-vars where limit offset fuel rel-binding? order-by opts] :as parsed-query}]
  (log/debug "Running simple subject crawl query:" parsed-query)
=======
  [db {:keys [vars ident-vars where limit offset fuel rel-binding? order-by json-ld? compact-fn] :as parsed-query}]
>>>>>>> 4fffee2b
  (let [error-ch    (async/chan)
        f-where     (first where)
        rdf-type?   (= :rdf/type (:type f-where))
        collection? (= :collection (:type f-where))
        filter-map  (:s-filter (second where))
        cache       (volatile! {})
        fuel-vol    (volatile! 0)
        select-spec (retrieve-select-spec db parsed-query)
        result-fn   (if json-ld?
                      (partial json-ld-resp/flakes->res db cache compact-fn fuel-vol fuel select-spec 0)
                      (partial legacy-resp/flakes->res db cache fuel-vol fuel select-spec))
        finish-fn   (build-finishing-fn parsed-query)
        opts        {:rdf-type?     rdf-type?
                     :collection?   collection?
                     :db            db
                     :cache         cache
                     :fuel-vol      fuel-vol
                     :max-fuel      fuel
                     :select-spec   select-spec
                     :error-ch      error-ch
                     :vars          vars
                     :ident-vars    ident-vars
                     :filter-map    filter-map
                     :limit         (if order-by util/max-long limit) ;; if ordering, limit performed by finish-fn after sort
                     :offset        (if order-by 0 offset)
                     :permissioned? (not (get-in db [:permissions :root?]))
                     :parallelism   3
                     :f-where       f-where
                     :parse-json?   (:parse-json? opts)
                     :query         parsed-query
                     :result-fn     result-fn
                     :finish-fn     finish-fn}]
    (log/debug "simple-subject-crawl opts:" opts)
    (if rel-binding?
      (relationship-binding opts)
<<<<<<< HEAD
      (if rdf-type?
        (rdf-type-crawl opts)
=======
      (if collection?
        (collection-crawl opts)
>>>>>>> 4fffee2b
        (subj-crawl opts)))))<|MERGE_RESOLUTION|>--- conflicted
+++ resolved
@@ -70,12 +70,9 @@
   (c) filter subjects based on subsequent where clause(s)
   (d) apply offset/limit for (c)
   (e) send result into :select graph crawl"
-<<<<<<< HEAD
-  [db {:keys [vars ident-vars where limit offset fuel rel-binding? order-by opts] :as parsed-query}]
+  [db {:keys [vars ident-vars where limit offset fuel rel-binding? order-by
+              json-ld? compact-fn opts] :as parsed-query}]
   (log/debug "Running simple subject crawl query:" parsed-query)
-=======
-  [db {:keys [vars ident-vars where limit offset fuel rel-binding? order-by json-ld? compact-fn] :as parsed-query}]
->>>>>>> 4fffee2b
   (let [error-ch    (async/chan)
         f-where     (first where)
         rdf-type?   (= :rdf/type (:type f-where))
@@ -86,7 +83,7 @@
         select-spec (retrieve-select-spec db parsed-query)
         result-fn   (if json-ld?
                       (partial json-ld-resp/flakes->res db cache compact-fn fuel-vol fuel select-spec 0)
-                      (partial legacy-resp/flakes->res db cache fuel-vol fuel select-spec))
+                      (partial legacy-resp/flakes->res db cache fuel-vol fuel select-spec opts))
         finish-fn   (build-finishing-fn parsed-query)
         opts        {:rdf-type?     rdf-type?
                      :collection?   collection?
@@ -111,11 +108,6 @@
     (log/debug "simple-subject-crawl opts:" opts)
     (if rel-binding?
       (relationship-binding opts)
-<<<<<<< HEAD
-      (if rdf-type?
-        (rdf-type-crawl opts)
-=======
       (if collection?
         (collection-crawl opts)
->>>>>>> 4fffee2b
         (subj-crawl opts)))))