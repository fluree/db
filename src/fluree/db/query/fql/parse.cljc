--- conflicted
+++ resolved
@@ -537,28 +537,16 @@
        (variable-objects? attrs)))
 
 (defn parse-id-map-pattern
-<<<<<<< HEAD
-  [m vars context]
+  [m var-config context]
   (let [id    (get m const/iri-id)
         s-mch (parse-subject id context)
         attrs (dissoc m const/iri-id)]
     (if (empty? attrs)
       [(where/->pattern :id s-mch)]
-      (let [statements (parse-statements s-mch attrs vars context)]
+      (let [statements (parse-statements s-mch attrs var-config context)]
         (if (simple-property-join? id attrs)
           [(where/->pattern :property-join statements)]
           (sort optimize/compare-triples statements))))))
-=======
-  [m var-config context]
-  (let [s-mch (-> m
-                  (get const/iri-id)
-                  (parse-subject context))
-        attrs (dissoc m const/iri-id)]
-    (if (empty? attrs)
-      [(where/->pattern :id s-mch)]
-      (let [statements (parse-statements s-mch attrs var-config context)]
-        (sort optimize/compare-triples statements)))))
->>>>>>> 242aa019
 
 (defn parse-node-map
   [m var-config context]
