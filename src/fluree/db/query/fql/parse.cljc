--- conflicted
+++ resolved
@@ -583,23 +583,14 @@
   [(where/->pattern :not-exists (parse-where-clause patterns var-config context))])
 
 (defmethod parse-pattern :minus
-<<<<<<< HEAD
-  [[_ patterns] vars context]
-  [(where/->pattern :minus (parse-where-clause patterns vars context))])
-=======
   [[_ patterns] var-config context]
   [(where/->pattern :minus (parse-where-clause patterns var-config context))])
->>>>>>> bd28fe23
 
 (defmethod parse-pattern :graph
   [[_ graph where] var-config context]
   (let [graph* (or (parse-variable graph)
                    graph)
-<<<<<<< HEAD
-        where* (parse-where-clause where vars context)]
-=======
         where* (parse-where-clause where var-config context)]
->>>>>>> bd28fe23
     [(where/->pattern :graph [graph* where*])]))
 
 (defn parse-where
