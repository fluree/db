--- conflicted
+++ resolved
@@ -715,36 +715,31 @@
 
 
 (defn order-result-tuples
-<<<<<<< HEAD
   "Sorts result tuples when orderBy is specified.
+   Order By can be:
+   - Single variable, ?favNums
+   - Two-tuple,  [ASC, ?favNums]
+   - Three-tuple, [ASC, ?favNums, 'NOCASE'] - ignore case when sorting strings
 
   Operation should happen before tuples get filtered, as the orderBy variable might
   not be present in the :select clause.
 
-  Order operation = 2 fuel per tuple ordered."
+  2 fuel per tuple ordered + 2 additional fuel for 'NOCASE'."
   ;; TODO - check/throw max fuel
   [fuel max-fuel headers orderBy tuples]
-  (let [[order var] orderBy
-        comparator (if (= "DESC" order) (fn [a b] (compare b a)) compare)]
-    (if-let [compare-idx (util/index-of headers (symbol var))]
-      (do
-        (vswap! fuel + (* 2 (count tuples)))
-        (sort-by #(nth % compare-idx) comparator tuples))
-=======
-  "Order By can be:
-    - Single variable, ?favNums
-    - Two-tuple,  [ASC, ?favNums]
-    - Three-tuple, [ASC, ?favNums, 'NOCASE'] - ignore case when sorting strings"
-  [headers orderBy tuples]
   (let [[order var option] orderBy
         comparator  (if (= "DESC" order) (fn [a b] (compare b a)) compare)
         compare-idx (util/index-of headers (symbol var))
-        keyfn       (if (and (string? option) (= "NOCASE" (str/upper-case option)))
+        no-case?    (and (string? option) (= "NOCASE" (str/upper-case option)))
+        keyfn       (if no-case?
                       #(str/upper-case (nth % compare-idx))
                       #(nth % compare-idx))]
     (if compare-idx
-      (sort-by keyfn comparator tuples)
->>>>>>> 7ce77aa5
+      (let [fuel-total (vswap! fuel + (* (if no-case? 4 2) (count tuples)))]
+        (when (> fuel-total max-fuel)
+          (throw (ex-info (str "Maximum query cost of " max-fuel " exceeded.")
+                          {:status 400 :error :db/exceeded-cost})))
+        (sort-by keyfn comparator tuples))
       tuples)))
 
 (defn- process-ad-hoc-group
