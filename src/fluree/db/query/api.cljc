(ns fluree.db.query.api
  "Primary API ns for any user-invoked actions. Wrapped by language & use specific APIS
  that are directly exposed"
  (:require [fluree.db.connection :as connection]
            [fluree.db.dataset :as dataset :refer [dataset?]]
            [fluree.db.json-ld.policy :as perm]
            [fluree.db.ledger :as ledger]
            [fluree.db.nameservice.virtual-graph :as ns-vg]
            [fluree.db.query.fql :as fql]
            [fluree.db.query.fql.syntax :as syntax]
            [fluree.db.query.history :as history]
            [fluree.db.query.sparql :as sparql]
            [fluree.db.reasoner :as reasoner]
            [fluree.db.time-travel :as time-travel]
            [fluree.db.track :as track]
            [fluree.db.util :as util :refer [try* catch*]]
            [fluree.db.util.async :refer [<? go-try]]
            [fluree.db.util.context :as context]
<<<<<<< HEAD
            [fluree.db.util.log :as log]
            [fluree.db.virtual-graph.nameservice-loader :as vg-loader]))
=======
            [fluree.db.util.ledger :as ledger-util]
            [fluree.db.util.log :as log]))
>>>>>>> 0ce80297

#?(:clj (set! *warn-on-reflection* true))

(defn sanitize-query-options
  [query override-opts]
  (update query :opts (fn [{:keys [max-fuel] :as opts}]
                        ;; ensure :max-fuel key is present
                        (-> opts
                            (assoc :max-fuel max-fuel)
                            (merge override-opts)
                            (update :output #(or % :fql))
                            ;; get rid of :did, :issuer opts
                            (update :identity #(or % (:did opts) (:issuer opts)))
                            (dissoc :did :issuer)))))

(defn load-aliased-rule-dbs
  [conn rule-sources]
  (go-try
    (loop [rule-sources rule-sources
           rule-results []]
      (if-let [rule-source (first rule-sources)]
        (let [updated-rule-results (into rule-results
                                         (if (string? rule-source)
                                           (ledger/current-db (<? (connection/load-ledger conn rule-source)))
                                           rule-source))]
          (recur (rest rule-sources) updated-rule-results))
        rule-results))))

(defn restrict-db
  ([db sanitized-query]
   (restrict-db db nil sanitized-query))
  ([db tracker sanitized-query]
   (restrict-db db tracker sanitized-query nil))
  ([db tracker {:keys [t opts] :as sanitized-query} conn]
   (go-try
     (let [{:keys [reasoner-methods rule-sources]} opts
           processed-rule-sources (when (and rule-sources conn)
                                    (<? (load-aliased-rule-dbs conn rule-sources)))
           policy-db              (if (perm/policy-enforced-opts? opts)
                                    (let [parsed-context (context/extract sanitized-query)]
                                      (<? (perm/policy-enforce-db db tracker parsed-context opts)))
                                    db)
           time-travel-db         (-> (if t
                                        (<? (time-travel/as-of policy-db t))
                                        policy-db))
           reasoned-db            (if reasoner-methods
                                    (<? (reasoner/reason time-travel-db
                                                         reasoner-methods
                                                         processed-rule-sources
                                                         opts))
                                    time-travel-db)]
       (assoc-in reasoned-db [:policy :cache] (atom {}))))))

(defn track-execution
  "Track fuel usage in query. `exec-fn` is a thunk that when called with no arguments
  returns a result or throws an exception."
  [ds tracker exec-fn]
  (go-try
    (track/register-policies! tracker ds)
    (try* (let [result        (<? (exec-fn))
                tally         (track/tally tracker)]
            (assoc tally :status 200, :result result))
          (catch* e
            (let [data (-> tracker
                           track/tally
                           (assoc :status (-> e ex-data :status)))]
              (throw (ex-info "Error executing query"
                              data
                              e)))))))

(defn history
  "Return a summary of the changes over time, optionally with the full commit
  details included."
  [ledger query override-opts]
  (go-try
    (let [{:keys [opts] :as query*} (sanitize-query-options query override-opts)

          tracker   (track/init opts)
          context   (context/extract query*)
          latest-db (ledger/current-db ledger)
          policy-db (if (perm/policy-enforced-opts? opts)
                      (<? (perm/policy-enforce-db latest-db tracker context opts))
                      latest-db)]
      (if (track/track-query? opts)
        (<? (track-execution policy-db tracker #(history/query policy-db tracker context query*)))
        (<? (history/query policy-db context query*))))))

(defn query-fql
  "Execute a query against a database source. Returns core async channel
  containing result or exception."
  ([ds query] (query-fql ds query nil))
  ([ds query override-opts]
   (go-try
     (let [{:keys [opts] :as query*} (-> query
                                         syntax/coerce-query
                                         (sanitize-query-options override-opts))

           tracker (track/init opts)

           ;; TODO - remove restrict-db from here, restriction should happen
           ;;      - upstream if needed
           ds*      (if (dataset? ds)
                      ds
                      (<? (restrict-db ds tracker query*)))
           query**  (update query* :opts dissoc :meta :max-fuel)]
       (if (track/track-query? opts)
         (<? (track-execution ds* tracker #(fql/query ds* tracker query**)))
         (<? (fql/query ds* query**)))))))

(defn query-sparql
  [db query override-opts]
  (go-try
    (let [fql (sparql/->fql query)]
      (<? (query-fql db fql override-opts)))))

(defn query
  [db query {:keys [format] :as override-opts :or {format :fql}}]
  (case format
    :fql (query-fql db query override-opts)
    :sparql (query-sparql db query override-opts)))

(defn contextualize-ledger-400-error
  [info-str e]
  (let [e-data (ex-data e)]
    (if (= 400
           (:status e-data))
      (ex-info
       (str info-str
            (ex-message e))
       e-data
       e)
      e)))

(defn extract-query-string-t
  "Extracts time travel specification from ledger alias.
  Delegates to util.ledger/parse-ledger-alias and returns in
  the format expected by load-alias.

  Returns [base-alias time-travel-value] where:
   - base-alias includes ledger:branch if branch is present
   - time-travel-value can be nil, Long, String, or {:sha ...} map"
  [alias]
  (let [{:keys [ledger branch t]} (ledger-util/parse-ledger-alias alias)
        base-alias (if branch
                     (str ledger ":" branch)
                     ledger)]
    [base-alias t]))

(def ledger-specific-opts #{:policy-class :policy :policy-values})

(defn ledger-opts-override
  [{:keys [opts] :as q} {:keys [alias] :as _db}]
  (let [;; First try the full alias (ledger:branch), then fall back to ledger name only
        base-name (ledger-util/ledger-base-name alias)
        ledger-opts (or (some-> opts (get alias) (select-keys ledger-specific-opts))
                        (some-> opts (get base-name) (select-keys ledger-specific-opts)))]
    (update q :opts merge ledger-opts)))

(defn- extract-primary-ledger-name
  "Extracts the primary ledger name from a collection of dependencies.
  Looks for the first dependency with a ledger reference pattern (e.g., 'mydb@main')
  and returns just the ledger name part (e.g., 'mydb')."
  [dependencies]
  (some->> dependencies
           (map #(get % "@id"))
           (filter #(re-matches #"^[^#]+@\w+$" %))  ; Match ledger@branch pattern
           first
           (re-find #"^([^@]+)@")                    ; Extract ledger name before @
           second))

(defn load-virtual-graph
  "Loads a virtual graph from nameservice and returns it as a DB-like object."
  [conn vg-name]
  (go-try
    (log/debug "load-virtual-graph called for:" vg-name)
    (let [primary-publisher (connection/primary-publisher conn)
          vg-record (<? (ns-vg/get-virtual-graph primary-publisher vg-name))]
      (log/debug "VG record from nameservice:" vg-record)
      (if (= :not-found vg-record)
        ;; Not a virtual graph, return nil
        (do
          (log/debug "Virtual graph not found in nameservice:" vg-name)
          nil)
        ;; This is a virtual graph - need to instantiate it
        ;; For now, we need to get a ledger to associate with the VG
        ;; In the future, VGs could be completely independent
        (let [dependencies (get vg-record "f:dependencies")
              ;; Find first ledger dependency
              primary-ledger (extract-primary-ledger-name dependencies)]
          (log/debug "Dependencies:" dependencies "Primary ledger:" primary-ledger)
          (if primary-ledger
            (let [ledger (<? (connection/load-ledger-alias conn primary-ledger))
                  db (ledger/current-db ledger)]
              (log/debug "Loading VG from nameservice...")
              ;; Load the VG directly using the nameservice
              (<? (vg-loader/load-virtual-graph-from-nameservice db primary-publisher vg-name)))
            (throw (ex-info (str "Virtual graph has no ledger dependencies: " vg-name)
                            {:status 400 :error :db/invalid-configuration}))))))))

(defn load-alias
  [conn tracker alias {:keys [t] :as sanitized-query}]
  (go-try
    (try*
<<<<<<< HEAD
      (log/debug "load-alias called with:" alias)
      ;; First try to load as a virtual graph
      (if-let [vg (<? (load-virtual-graph conn alias))]
        (do
          (log/debug "Loaded virtual graph successfully:" alias)
          vg)
        ;; Not a virtual graph, load as regular ledger
        (do
          (log/debug "Loading as ledger:" alias)
          (let [[alias explicit-t] (extract-query-string-t alias)
                ledger       (<? (connection/load-ledger-alias conn alias))
                db           (ledger/current-db ledger)
                t*           (or explicit-t t)
                query*       (assoc sanitized-query :t t*)]
            (<? (restrict-db db tracker query* conn)))))
=======
      (let [[base-alias explicit-t] (extract-query-string-t alias)
            ledger       (<? (connection/load-ledger-alias conn base-alias))
            db           (ledger/current-db ledger)
            t*           (or explicit-t t)
            query*       (-> sanitized-query
                             (assoc :t t*)
                             (ledger-opts-override db))]
        (<? (restrict-db db tracker query* conn)))
>>>>>>> 0ce80297
      (catch* e
        (throw (contextualize-ledger-400-error
                (str "Error loading resource " alias ": ")
                e))))))

(defn load-aliases
  [conn tracker aliases sanitized-query]
  (when (some? (:t sanitized-query))
    (try*
      (util/str->epoch-ms (:t sanitized-query))
      (catch* e
        (throw
         (contextualize-ledger-400-error
          (str "Error in federated query: top-level `t` values "
               "must be iso-8601 wall-clock times. ")
          e)))))
  (go-try
    (loop [[alias & r] aliases
           db-map      {}]
      (if alias
        ;; TODO: allow restricting federated dataset components individually by t
        (let [db      (<? (load-alias conn tracker alias sanitized-query))
              db-map* (assoc db-map alias db)]
          (recur r db-map*))
        db-map))))

(defn dataset
  [named-graphs default-aliases]
  (let [default-coll (some->> default-aliases
                              util/sequential
                              (select-keys named-graphs)
                              vals)]
    (dataset/combine named-graphs default-coll)))

(defn load-dataset
  [conn tracker defaults named sanitized-query]
  (go-try
    (if (and (= (count defaults) 1)
             (empty? named))
      (let [alias (first defaults)]
        ;; return an unwrapped db if the data set consists of one ledger
        (<? (load-alias conn tracker alias sanitized-query)))
      (let [all-aliases (->> defaults (concat named) distinct)
            db-map      (<? (load-aliases conn tracker all-aliases sanitized-query))]
        (dataset db-map defaults)))))

(defn query-connection-fql
  [conn query override-opts]
  (go-try
    (let [{:keys [opts] :as sanitized-query} (-> query
                                                 syntax/coerce-query
                                                 (sanitize-query-options override-opts))

          tracker         (track/init opts)
          default-aliases (some-> sanitized-query :from util/sequential)
          named-aliases   (some-> sanitized-query :from-named util/sequential)]
      (log/debug "query-connection-fql - from:" default-aliases "from-named:" named-aliases)
      (if (or (seq default-aliases)
              (seq named-aliases))
        (let [ds            (<? (load-dataset conn tracker default-aliases named-aliases sanitized-query))
              _ (log/debug "Loaded dataset:" (type ds) "for aliases:" default-aliases)
              trimmed-query (update sanitized-query :opts dissoc :meta :max-fuel)]
          (if (track/track-query? opts)
            (<? (track-execution ds tracker #(fql/query ds tracker trimmed-query)))
            (<? (fql/query ds trimmed-query))))
        (throw (ex-info "Missing ledger specification in connection query"
                        {:status 400, :error :db/invalid-query}))))))

(defn query-connection-sparql
  [conn query override-opts]
  (go-try
    (let [fql (sparql/->fql query)]
      (log/debug "query-connection SPARQL fql: " fql "override-opts:" override-opts)
      (<? (query-connection-fql conn fql override-opts)))))

(defn query-connection
  [conn query {:keys [format] :as override-opts :or {format :fql}}]
  (case format
    :fql (query-connection-fql conn query override-opts)
    :sparql (query-connection-sparql conn query override-opts)))<|MERGE_RESOLUTION|>--- conflicted
+++ resolved
@@ -16,13 +16,9 @@
             [fluree.db.util :as util :refer [try* catch*]]
             [fluree.db.util.async :refer [<? go-try]]
             [fluree.db.util.context :as context]
-<<<<<<< HEAD
+            [fluree.db.util.ledger :as ledger-util]
             [fluree.db.util.log :as log]
             [fluree.db.virtual-graph.nameservice-loader :as vg-loader]))
-=======
-            [fluree.db.util.ledger :as ledger-util]
-            [fluree.db.util.log :as log]))
->>>>>>> 0ce80297
 
 #?(:clj (set! *warn-on-reflection* true))
 
@@ -182,16 +178,18 @@
     (update q :opts merge ledger-opts)))
 
 (defn- extract-primary-ledger-name
-  "Extracts the primary ledger name from a collection of dependencies.
-  Looks for the first dependency with a ledger reference pattern (e.g., 'mydb@main')
-  and returns just the ledger name part (e.g., 'mydb')."
+  "Extracts the primary ledger alias from a collection of dependencies.
+  Looks for the first dependency with a ledger reference pattern (e.g., 'mydb:main')
+  and returns the full alias (e.g., 'mydb:main')."
   [dependencies]
   (some->> dependencies
            (map #(get % "@id"))
-           (filter #(re-matches #"^[^#]+@\w+$" %))  ; Match ledger@branch pattern
-           first
-           (re-find #"^([^@]+)@")                    ; Extract ledger name before @
-           second))
+           ;; Filter for valid ledger aliases (those containing ':')
+           (filter #(and (string? %)
+                        ;; Verify it's a valid ledger alias by checking if we can parse it
+                         (let [[ledger branch] (ledger-util/ledger-parts %)]
+                           (and ledger branch))))
+           first))
 
 (defn load-virtual-graph
   "Loads a virtual graph from nameservice and returns it as a DB-like object."
@@ -226,7 +224,6 @@
   [conn tracker alias {:keys [t] :as sanitized-query}]
   (go-try
     (try*
-<<<<<<< HEAD
       (log/debug "load-alias called with:" alias)
       ;; First try to load as a virtual graph
       (if-let [vg (<? (load-virtual-graph conn alias))]
@@ -236,22 +233,14 @@
         ;; Not a virtual graph, load as regular ledger
         (do
           (log/debug "Loading as ledger:" alias)
-          (let [[alias explicit-t] (extract-query-string-t alias)
-                ledger       (<? (connection/load-ledger-alias conn alias))
+          (let [[base-alias explicit-t] (extract-query-string-t alias)
+                ledger       (<? (connection/load-ledger-alias conn base-alias))
                 db           (ledger/current-db ledger)
                 t*           (or explicit-t t)
-                query*       (assoc sanitized-query :t t*)]
+                query*       (-> sanitized-query
+                                 (assoc :t t*)
+                                 (ledger-opts-override db))]
             (<? (restrict-db db tracker query* conn)))))
-=======
-      (let [[base-alias explicit-t] (extract-query-string-t alias)
-            ledger       (<? (connection/load-ledger-alias conn base-alias))
-            db           (ledger/current-db ledger)
-            t*           (or explicit-t t)
-            query*       (-> sanitized-query
-                             (assoc :t t*)
-                             (ledger-opts-override db))]
-        (<? (restrict-db db tracker query* conn)))
->>>>>>> 0ce80297
       (catch* e
         (throw (contextualize-ledger-400-error
                 (str "Error loading resource " alias ": ")
