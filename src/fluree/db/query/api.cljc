(ns fluree.db.query.api
  "Primary API ns for any user-invoked actions. Wrapped by language & use specific APIS
  that are directly exposed"
  (:require #?(:clj [fluree.db.virtual-graph.nameservice-loader :as vg-loader])
            [fluree.db.connection :as connection]
            [fluree.db.dataset :as dataset :refer [dataset?]]
            [fluree.db.json-ld.policy :as perm]
            [fluree.db.ledger :as ledger]
            [fluree.db.nameservice :as nameservice]
            [fluree.db.query.fql :as fql]
            [fluree.db.query.fql.syntax :as syntax]
            [fluree.db.query.history :as history]
            [fluree.db.query.sparql :as sparql]
            [fluree.db.reasoner :as reasoner]
            [fluree.db.time-travel :as time-travel]
            [fluree.db.track :as track]
            [fluree.db.util :as util :refer [try* catch*]]
            [fluree.db.util.async :refer [<? go-try]]
            [fluree.db.util.context :as context]
            [fluree.db.util.ledger :as ledger-util]
            [fluree.db.util.log :as log]))

#?(:clj (set! *warn-on-reflection* true))

(defn sanitize-query-options
  [query override-opts]
  (update query :opts (fn [{:keys [max-fuel] :as opts}]
                        ;; ensure :max-fuel key is present
                        (-> opts
                            (assoc :max-fuel max-fuel)
                            (merge override-opts)
                            (update :output #(or % :fql))
                            ;; get rid of :did, :issuer opts
                            (update :identity #(or % (:did opts) (:issuer opts)))
                            (dissoc :did :issuer)))))

(defn load-aliased-rule-dbs
  [conn rule-sources]
  (go-try
    (loop [rule-sources rule-sources
           rule-results []]
      (if-let [rule-source (first rule-sources)]
        (let [updated-rule-results (into rule-results
                                         (if (string? rule-source)
                                           (ledger/current-db (<? (connection/load-ledger conn rule-source)))
                                           rule-source))]
          (recur (rest rule-sources) updated-rule-results))
        rule-results))))

(defn restrict-db
  ([db sanitized-query]
   (restrict-db db nil sanitized-query))
  ([db tracker sanitized-query]
   (restrict-db db tracker sanitized-query nil))
  ([db tracker {:keys [t opts] :as sanitized-query} conn]
   (go-try
     (let [{:keys [reasoner-methods rule-sources]} opts
           processed-rule-sources (when (and rule-sources conn)
                                    (<? (load-aliased-rule-dbs conn rule-sources)))
           policy-db              (if (perm/policy-enforced-opts? opts)
                                    (let [parsed-context (context/extract sanitized-query)]
                                      (<? (perm/policy-enforce-db db tracker parsed-context opts)))
                                    db)
           time-travel-db         (-> (if t
                                        (<? (time-travel/as-of policy-db t))
                                        policy-db))
           reasoned-db            (if reasoner-methods
                                    (<? (reasoner/reason time-travel-db
                                                         reasoner-methods
                                                         processed-rule-sources
                                                         opts))
                                    time-travel-db)]
       (assoc-in reasoned-db [:policy :cache] (atom {}))))))

(defn track-execution
  "Track fuel usage in query. `exec-fn` is a thunk that when called with no arguments
  returns a result or throws an exception."
  [ds tracker exec-fn]
  (go-try
    (track/register-policies! tracker ds)
    (try* (let [result        (<? (exec-fn))
                tally         (track/tally tracker)]
            (assoc tally :status 200, :result result))
          (catch* e
            (let [data (-> tracker
                           track/tally
                           (assoc :status (-> e ex-data :status)))]
              (throw (ex-info "Error executing query"
                              data
                              e)))))))

(defn history
  "Return a summary of the changes over time, optionally with the full commit
  details included."
  [ledger query override-opts]
  (go-try
    (let [{:keys [opts] :as query*} (sanitize-query-options query override-opts)

          tracker   (track/init opts)
          context   (context/extract query*)
          latest-db (ledger/current-db ledger)
          policy-db (if (perm/policy-enforced-opts? opts)
                      (<? (perm/policy-enforce-db latest-db tracker context opts))
                      latest-db)]
      (if (track/track-query? opts)
        (<? (track-execution policy-db tracker #(history/query policy-db tracker context query*)))
        (<? (history/query policy-db context query*))))))

(defn query-fql
  "Execute a query against a database source. Returns core async channel
  containing result or exception."
  ([ds query] (query-fql ds query nil))
  ([ds query override-opts]
   (go-try
     (let [{:keys [opts] :as query*} (-> query
                                         syntax/coerce-query
                                         (sanitize-query-options override-opts))

           tracker (track/init opts)

           ;; TODO - remove restrict-db from here, restriction should happen
           ;;      - upstream if needed
           ds*      (if (dataset? ds)
                      ds
                      (<? (restrict-db ds tracker query*)))
           query**  (update query* :opts dissoc :meta :max-fuel)]
       (if (track/track-query? opts)
         (<? (track-execution ds* tracker #(fql/query ds* tracker query**)))
         (<? (fql/query ds* query**)))))))

(defn query-sparql
  [db query override-opts]
  (go-try
    (let [fql (sparql/->fql query)]
      (<? (query-fql db fql override-opts)))))

(defn query
  [db query {:keys [format] :as override-opts :or {format :fql}}]
  (case format
    :fql (query-fql db query override-opts)
    :sparql (query-sparql db query override-opts)))

(defn explain
  "Returns a query execution plan without executing the query. The plan shows
  pattern reordering and selectivity scores based on database statistics.

  Parameters:
    db - Database value or dataset
    query - Query map (JSON-LD or analytical)

  Returns channel resolving to a query plan map."
  [db query {:keys [format] :as _override-opts :or {format :fql}}]
  (go-try
    (let [fql (if (= :sparql format)
                (sparql/->fql query)
                query)
          q (-> fql
                syntax/coerce-query
                (sanitize-query-options nil))
          q* (update q :opts dissoc :meta :max-fuel)]

      (<? (fql/explain db q*)))))

(defn contextualize-ledger-400-error
  [info-str e]
  (let [e-data (ex-data e)]
    (if (= 400
           (:status e-data))
      (ex-info
       (str info-str
            (ex-message e))
       e-data
       e)
      e)))

(defn extract-query-string-t
  "Extracts time travel specification from ledger alias.
  Delegates to util.ledger/parse-ledger-alias and returns in
  the format expected by load-alias.

  Returns [base-alias time-travel-value] where:
   - base-alias includes ledger:branch if branch is present
   - time-travel-value can be nil, Long, String, or {:sha ...} map"
  [alias]
  (let [{:keys [ledger branch t]} (ledger-util/parse-ledger-alias alias)
        base-alias (if branch
                     (str ledger ":" branch)
                     (ledger-util/ensure-ledger-branch ledger))]
    [base-alias t]))

(def ledger-specific-opts #{:policy-class :policy :policy-values})

(defn ledger-opts-override
  [{:keys [opts] :as q} {:keys [alias] :as _db}]
  (let [;; First try the full alias (ledger:branch), then fall back to ledger name only
        base-name (ledger-util/ledger-base-name alias)
        ledger-opts (or (some-> opts (get alias) (select-keys ledger-specific-opts))
                        (some-> opts (get base-name) (select-keys ledger-specific-opts)))]
    (update q :opts merge ledger-opts)))

<<<<<<< HEAD
(defn- extract-primary-ledger-name
  "Extracts the primary ledger alias from a collection of dependencies.
  Looks for the first dependency with a ledger reference pattern (e.g., 'mydb:main')
  and returns the full alias (e.g., 'mydb:main')."
  [dependencies]
  (some->> dependencies
           (map #(get % "@id"))
           ;; Filter for valid ledger aliases (those containing ':')
           (filter #(and (string? %)
                        ;; Verify it's a valid ledger alias by checking if we can parse it
                         (let [[ledger branch] (ledger-util/ledger-parts %)]
                           (and ledger branch))))
           first))

(defn load-virtual-graph
  "Loads a virtual graph from nameservice and returns it as a DB-like object."
  [conn vg-name]
  (go-try
    (log/debug "load-virtual-graph called for:" vg-name)
    (let [primary-publisher (connection/primary-publisher conn)
          vg-record (<? (ns-vg/get-virtual-graph primary-publisher vg-name))]
      (log/debug "VG record from nameservice:" vg-record)
      (if (= :not-found vg-record)
        ;; Not a virtual graph, return nil
        (do
          (log/debug "Virtual graph not found in nameservice:" vg-name)
          nil)
        ;; This is a virtual graph - need to instantiate it
        (let [types (set (get vg-record "@type" []))]
          (if (contains? types "fidx:R2RML")
            ;; For R2RML we don't require a dependency ledger; pass nil for db
            (<? (vg-loader/load-virtual-graph-from-nameservice nil primary-publisher vg-name))
            (let [dependencies (get vg-record "f:dependencies")
                  ;; Find first ledger dependency
                  primary-ledger (extract-primary-ledger-name dependencies)]
              (log/debug "Dependencies:" dependencies "Primary ledger:" primary-ledger)
              (if primary-ledger
                (let [ledger (<? (connection/load-ledger-alias conn primary-ledger))
                      db (ledger/current-db ledger)]
                  (log/debug "Loading VG from nameservice...")
                  ;; Load the VG directly using the nameservice
                  (<? (vg-loader/load-virtual-graph-from-nameservice db primary-publisher vg-name)))
                (throw (ex-info (str "Virtual graph has no ledger dependencies: " vg-name)
                                {:status 400 :error :db/invalid-configuration}))))))))))
=======
(defn- virtual-graph-record?
  "Returns true if a nameservice record represents a virtual graph."
  [ns-record]
  (when ns-record
    (let [types (get ns-record "@type")]
      (some #{"f:VirtualGraphDatabase"} types))))
>>>>>>> 409a8644

(defn load-alias
  [conn tracker alias {:keys [t] :as sanitized-query}]
  (go-try
    (log/debug "load-alias called with:" alias)
    (let [[base-alias explicit-t] (extract-query-string-t alias)
          ;; Normalize to ensure branch (e.g., "docs" -> "docs:main")
          normalized-alias (ledger-util/ensure-ledger-branch base-alias)
          publisher        (connection/primary-publisher conn)
          ns-record        (<? (nameservice/lookup publisher normalized-alias))]
      (if (virtual-graph-record? ns-record)
        ;; Virtual graph - load via VG loader (JVM only)
        #?(:clj
           (let [;; For VG queries, we need a source ledger's db to initialize the VG
                 ;; Get it from the VG's dependencies
                 deps          (get ns-record "fidx:dependencies")
                 source-alias  (first deps)
                 source-ledger (<? (connection/load-ledger-alias conn source-alias))
                 source-db     (ledger/current-db source-ledger)
                 vg            (<? (vg-loader/load-virtual-graph-from-nameservice
                                    source-db publisher normalized-alias))]
             vg)
           :cljs
           (throw (ex-info "Virtual graphs are not supported in ClojureScript"
                           {:status 400 :error :db/unsupported})))
        ;; Regular ledger
        (if ns-record
          (let [ledger (<? (connection/load-ledger-alias conn normalized-alias))
                db     (ledger/current-db ledger)
                t*     (or explicit-t t)
                query* (-> sanitized-query
                           (assoc :t t*)
                           (ledger-opts-override db))]
            (<? (restrict-db db tracker query* conn)))
          (throw (ex-info (str "Load for " normalized-alias " failed due to failed address lookup.")
                          {:status 404 :error :db/unkown-ledger})))))))

(defn load-aliases
  [conn tracker aliases sanitized-query]
  (when (some? (:t sanitized-query))
    (try*
      (util/str->epoch-ms (:t sanitized-query))
      (catch* e
        (throw
         (contextualize-ledger-400-error
          (str "Error in federated query: top-level `t` values "
               "must be iso-8601 wall-clock times. ")
          e)))))
  (go-try
    (loop [[alias & r] aliases
           db-map      {}]
      (if alias
        ;; TODO: allow restricting federated dataset components individually by t
        (let [db      (<? (load-alias conn tracker alias sanitized-query))
              db-map* (assoc db-map alias db)]
          (recur r db-map*))
        db-map))))

(defn dataset
  [named-graphs default-aliases]
  (let [default-coll (some->> default-aliases
                              util/sequential
                              (select-keys named-graphs)
                              vals)]
    (dataset/combine named-graphs default-coll)))

(defn load-dataset
  [conn tracker defaults named sanitized-query]
  (go-try
    (if (and (= (count defaults) 1)
             (empty? named))
      (let [alias (first defaults)]
        ;; return an unwrapped db if the data set consists of one ledger
        (<? (load-alias conn tracker alias sanitized-query)))
      (let [all-aliases (->> defaults (concat named) distinct)
            db-map      (<? (load-aliases conn tracker all-aliases sanitized-query))]
        (dataset db-map defaults)))))

(defn query-connection-fql
  [conn query override-opts]
  (go-try
    (let [{:keys [opts] :as sanitized-query} (-> query
                                                 syntax/coerce-query
                                                 (sanitize-query-options override-opts))

          tracker         (track/init opts)
          default-aliases (or (some-> opts :from util/sequential)
                              (some-> opts :ledger util/sequential)
                              (some-> sanitized-query :from util/sequential))
          named-aliases   (or (some-> opts :from-named util/sequential)
                              (some-> sanitized-query :from-named util/sequential))]
      (if (or (seq default-aliases)
              (seq named-aliases))
        (let [ds            (<? (load-dataset conn tracker default-aliases named-aliases sanitized-query))
              _ (log/debug "Loaded dataset:" (type ds) "for aliases:" default-aliases)
              trimmed-query (update sanitized-query :opts dissoc :meta :max-fuel)]
          (if (track/track-query? opts)
            (<? (track-execution ds tracker #(fql/query ds tracker trimmed-query)))
            (<? (fql/query ds trimmed-query))))
        (throw (ex-info "Missing ledger specification in connection query"
                        {:status 400, :error :db/invalid-query}))))))

(defn query-connection-sparql
  [conn query override-opts]
  (go-try
    (let [fql (sparql/->fql query)]
      (log/debug "query-connection SPARQL fql: " fql "override-opts:" override-opts)
      (<? (query-connection-fql conn fql override-opts)))))

(defn query-connection
  [conn query {:keys [format] :as override-opts :or {format :fql}}]
  (case format
    :fql (query-connection-fql conn query override-opts)
    :sparql (query-connection-sparql conn query override-opts)))<|MERGE_RESOLUTION|>--- conflicted
+++ resolved
@@ -198,59 +198,19 @@
                         (some-> opts (get base-name) (select-keys ledger-specific-opts)))]
     (update q :opts merge ledger-opts)))
 
-<<<<<<< HEAD
-(defn- extract-primary-ledger-name
-  "Extracts the primary ledger alias from a collection of dependencies.
-  Looks for the first dependency with a ledger reference pattern (e.g., 'mydb:main')
-  and returns the full alias (e.g., 'mydb:main')."
-  [dependencies]
-  (some->> dependencies
-           (map #(get % "@id"))
-           ;; Filter for valid ledger aliases (those containing ':')
-           (filter #(and (string? %)
-                        ;; Verify it's a valid ledger alias by checking if we can parse it
-                         (let [[ledger branch] (ledger-util/ledger-parts %)]
-                           (and ledger branch))))
-           first))
-
-(defn load-virtual-graph
-  "Loads a virtual graph from nameservice and returns it as a DB-like object."
-  [conn vg-name]
-  (go-try
-    (log/debug "load-virtual-graph called for:" vg-name)
-    (let [primary-publisher (connection/primary-publisher conn)
-          vg-record (<? (ns-vg/get-virtual-graph primary-publisher vg-name))]
-      (log/debug "VG record from nameservice:" vg-record)
-      (if (= :not-found vg-record)
-        ;; Not a virtual graph, return nil
-        (do
-          (log/debug "Virtual graph not found in nameservice:" vg-name)
-          nil)
-        ;; This is a virtual graph - need to instantiate it
-        (let [types (set (get vg-record "@type" []))]
-          (if (contains? types "fidx:R2RML")
-            ;; For R2RML we don't require a dependency ledger; pass nil for db
-            (<? (vg-loader/load-virtual-graph-from-nameservice nil primary-publisher vg-name))
-            (let [dependencies (get vg-record "f:dependencies")
-                  ;; Find first ledger dependency
-                  primary-ledger (extract-primary-ledger-name dependencies)]
-              (log/debug "Dependencies:" dependencies "Primary ledger:" primary-ledger)
-              (if primary-ledger
-                (let [ledger (<? (connection/load-ledger-alias conn primary-ledger))
-                      db (ledger/current-db ledger)]
-                  (log/debug "Loading VG from nameservice...")
-                  ;; Load the VG directly using the nameservice
-                  (<? (vg-loader/load-virtual-graph-from-nameservice db primary-publisher vg-name)))
-                (throw (ex-info (str "Virtual graph has no ledger dependencies: " vg-name)
-                                {:status 400 :error :db/invalid-configuration}))))))))))
-=======
 (defn- virtual-graph-record?
   "Returns true if a nameservice record represents a virtual graph."
   [ns-record]
   (when ns-record
     (let [types (get ns-record "@type")]
       (some #{"f:VirtualGraphDatabase"} types))))
->>>>>>> 409a8644
+
+(defn- r2rml-virtual-graph?
+  "Returns true if a nameservice record represents an R2RML virtual graph."
+  [ns-record]
+  (when ns-record
+    (let [types (set (get ns-record "@type" []))]
+      (contains? types "fidx:R2RML"))))
 
 (defn load-alias
   [conn tracker alias {:keys [t] :as sanitized-query}]
@@ -264,15 +224,17 @@
       (if (virtual-graph-record? ns-record)
         ;; Virtual graph - load via VG loader (JVM only)
         #?(:clj
-           (let [;; For VG queries, we need a source ledger's db to initialize the VG
-                 ;; Get it from the VG's dependencies
-                 deps          (get ns-record "fidx:dependencies")
-                 source-alias  (first deps)
-                 source-ledger (<? (connection/load-ledger-alias conn source-alias))
-                 source-db     (ledger/current-db source-ledger)
-                 vg            (<? (vg-loader/load-virtual-graph-from-nameservice
-                                    source-db publisher normalized-alias))]
-             vg)
+           (if (r2rml-virtual-graph? ns-record)
+             ;; R2RML VGs connect to external databases, don't need a source ledger
+             (<? (vg-loader/load-virtual-graph-from-nameservice nil publisher normalized-alias))
+             ;; Other VGs (BM25, etc.) need a source ledger from dependencies
+             (let [deps          (get ns-record "fidx:dependencies")
+                   source-alias  (first deps)
+                   source-ledger (<? (connection/load-ledger-alias conn source-alias))
+                   source-db     (ledger/current-db source-ledger)
+                   vg            (<? (vg-loader/load-virtual-graph-from-nameservice
+                                      source-db publisher normalized-alias))]
+               vg))
            :cljs
            (throw (ex-info "Virtual graphs are not supported in ClojureScript"
                            {:status 400 :error :db/unsupported})))
