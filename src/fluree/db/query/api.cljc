--- conflicted
+++ resolved
@@ -322,17 +322,11 @@
                                                  (sanitize-query-options override-opts))
 
           tracker         (track/init opts)
-<<<<<<< HEAD
-          default-aliases (some-> sanitized-query :from util/sequential)
-          named-aliases   (some-> sanitized-query :from-named util/sequential)]
-      (log/debug "query-connection-fql - from:" default-aliases "from-named:" named-aliases)
-=======
           default-aliases (or (some-> opts :from util/sequential)
                               (some-> opts :ledger util/sequential)
                               (some-> sanitized-query :from util/sequential))
           named-aliases   (or (some-> opts :from-named util/sequential)
                               (some-> sanitized-query :from-named util/sequential))]
->>>>>>> bca2f91d
       (if (or (seq default-aliases)
               (seq named-aliases))
         (let [ds            (<? (load-dataset conn tracker default-aliases named-aliases sanitized-query))
