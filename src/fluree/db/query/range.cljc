(ns fluree.db.query.range
  (:require [fluree.db.dbproto :as dbproto]
            [fluree.db.constants :as const]
            [fluree.db.util.core :as util :refer [try* catch*]]
            [fluree.db.util.json :as json]
            [fluree.db.flake :as flake #?@(:cljs [:refer [Flake]])]
            #?(:clj  [clojure.core.async :refer [go <!] :as async]
               :cljs [cljs.core.async :refer [go <!] :as async])
            [fluree.db.permissions-validate :as perm-validate]
            [fluree.db.util.async :refer [<? go-try]])
  #?(:clj (:import (fluree.db.flake Flake)))
  #?(:cljs (:require-macros [fluree.db.util.async])))


(defn value-with-nil-pred
  "Checks whether an index range is :spot, starts with [s1 -1 o1] and ends with [s1 int/max p1]"
  [idx ^Flake start-flake ^Flake end-flake]
  (and (= :spot idx)
       (not (nil? (.-o start-flake)))
       (= (.-o start-flake) (.-o end-flake))
       (= -1 (.-p start-flake))
       (= flake/MAX-PREDICATE-ID (.-p end-flake))))


(defn- pred-id-strict
  "Will throw if predicate doesn't exist."
  [db p]
  (when p
    (or (dbproto/-p-prop db :id p)
        (throw (ex-info (str "Invalid predicate, does not exist: " p) {:status 400 :error :db/invalid-predicate})))))


(defn- match->flake-parts
  "Takes a match from index-range, and based on the index
  returns flake-ordered components of [s p o t op m].
  Coerces idents and string predicate names."
  [db idx match]
  (let [[p1 p2 p3 t op m] match]
    (case idx
      :spot [p1 (dbproto/-p-prop db :id p2) p3 t op m]
      :psot [p2 (dbproto/-p-prop db :id p1) p3 t op m]
      :post [p3 (dbproto/-p-prop db :id p1) p2 t op m]
      :opst [p3 (dbproto/-p-prop db :id p2) p1 t op m])))



(def ^{:private true :const true} subject-min-match [util/max-long])
(def ^{:private true :const true} subject-max-match [util/min-long])
(def ^{:private true :const true} pred-min-match [0])
(def ^{:private true :const true} pred-max-match [flake/MAX-PREDICATE-ID])


(defn- min-match
  "Smallest index flake part match by index"
  [idx]
  (case idx
    :spot subject-min-match
    :psot pred-min-match
    :post pred-min-match
    :opst subject-min-match))


(defn- max-match
  "Smallest index flake part match by index"
  [idx]
  (case idx
    :spot subject-max-match
    :psot pred-max-match
    :post pred-max-match
    :opst subject-max-match))


(defn time-range
  "Range query across an index.

  Uses a DB, but in the future support supplying a connection and db name, as we don't need a 't'

  Ranges take the natural numeric sort orders, but all results will
  return in reverse order (newest subjects and predicates first).

  Returns core async channel.

  opts:
  :from-t - start transaction (transaction 't' is negative, so smallest number is most recent). Defaults to db's t
  :to-t - stop transaction - can be null, which pulls full history
  :xform - xform applied to each result individually. This is not used when :chan is supplied.
  :limit - max number of flakes to return"
  ([db idx] (time-range db idx {}))
  ([db idx opts] (time-range db idx >= (min-match idx) <= (max-match idx) opts))
  ([db idx test match] (time-range db idx test match {}))
  ([db idx test match opts]
   ;; only one test provided, we need to figure out the other test.
   (let [[start-test start-match end-test end-match]
         (condp identical? test
           = [>= match <= match]
           < [> (min-match idx) < match]
           <= [> (min-match idx) <= match]
           > [> match <= (max-match idx)]
           >= [>= match < (max-match idx)])]
     (time-range db idx start-test start-match end-test end-match opts)))
  ([db idx start-test start-match end-test end-match]
   (time-range db idx start-test start-match end-test end-match {}))
  ([db idx start-test start-match end-test end-match opts]
   ;; formulate a comparison flake based on conditions
   (go-try
     (let [[s1 p1 o1 t1 op1 m1] (match->flake-parts db idx start-match)
           [s2 p2 o2 t2 op2 m2] (match->flake-parts db idx end-match)
           s1                 (if (util/pred-ident? s1)
                                (<? (dbproto/-subid db s1))
                                s1)
           s2                 (if (util/pred-ident? s2)
                                (<? (dbproto/-subid db s2))
                                s2)
           o1                 (if (util/pred-ident? o1)
                                (<? (dbproto/-subid db o1))
                                o1)
           o2                 (if (util/pred-ident? o2)
                                (<? (dbproto/-subid db o2))
                                o2)
           ;; for >=, start at the beginning of the possible range for exp and for > start at the end
           p1                 (if (and (nil? p1) o1) -1 p1)
           p2                 (if (and (nil? p2) o2) flake/MAX-PREDICATE-ID p2)
           m1                 (or m1 (if (identical? >= start-test) util/min-integer util/max-integer))
           m2                 (or m2 (if (identical? <= end-test) util/max-integer util/min-integer))
           ;; flip values, because they do have a lexicographical sort order
           start-flake        (flake/->Flake s1 p1 o1 t1 op1 m1)
           end-flake          (flake/->Flake s2 p2 o2 t2 op2 m2)
           limit              (or (:limit opts) util/max-long)
           permissions        (:permissions db)
           idx-compare        (get-in db [:index-configs idx :comparator])
           from-t             (or (:from-t opts) (:t db))
           to-t               (:to-t opts)
           ;; Note this bypasses all permissions in CLJS for now!
<<<<<<< HEAD
           no-filter? #?(:cljs true                         ;; always allow for now
                         :clj (perm-validate/no-filter? permissions s1 s2 p1 p2))
=======
           no-filter?         #?(:clj (perm-validate/no-filter? permissions s1 s2 p1 p2)
                                 :cljs (if (identical? *target* "nodejs")
                                         (perm-validate/no-filter? permissions s1 s2 p1 p2)
                                         ;; always allow for browser-mode
                                         true))
>>>>>>> 75e3b80f
           novelty            (get-in db [:novelty idx])
           root-node          (-> db
                                  (get idx)
                                  dbproto/-resolve
                                  <?)]
       (loop [next-node (<? (dbproto/-lookup-leaf root-node start-flake))
              i         0
              acc       nil]
         (let [flakes       (<? (dbproto/-resolve-history-range next-node from-t to-t novelty))
               base-result  (flake/subrange flakes start-test start-flake end-test end-flake)
               base-result' (if (value-with-nil-pred idx start-flake end-flake)
                              (reduce
                                (fn [filtered-result ^Flake f]
                                  (if (= (.-o f) (.-o start-flake))
                                    filtered-result
                                    (disj filtered-result f)))
                                base-result base-result)
                              base-result)

               rhs          (dbproto/-rhs next-node)        ;; can be nil if at farthest right point
               acc*         (if no-filter?
                              (into (flake/take (- limit i) base-result') acc)
                              (loop [[f & r] base-result'   ;; we must filter, check each flake
                                     i'   i
                                     acci base-result']
                                (if (or (nil? f) (> i' limit))
                                  (into acci acc)
                                  (recur r
                                         (inc i')
                                         ;; Note this bypasses all permissions in CLJS (browser) for now!
                                         #?(:clj  (if (<? (perm-validate/allow-flake? db f))
                                                    acci
                                                    (disj acci f))
                                            :cljs (if (identical? *target* "nodejs")
                                                    ; check permissions for nodejs
                                                    (if (<? (perm-validate/allow-flake? db f))
                                                      acci
                                                      (disj acci f))
                                                    ; always include for browser
                                                    acci))))))
               i*           (count acc*)
               more?        (and rhs
                                 (neg? (idx-compare rhs end-flake))
                                 (< i* limit))]
           (if-not more?
             acc*
             (recur (<? (dbproto/-lookup-leaf root-node rhs)) i* acc*))))))))


(defn subject-groups->allow-flakes
  "Starting with flakes grouped by subject id, filters the flakes until
  either flake-limit or subject-limit reached."
  [db subject-groups flake-start subject-start flake-limit subject-limit]
  (go-try
    (loop [[subject-flakes & r] subject-groups
           flake-count   flake-start
           subject-count subject-start
           acc           []]
      (if (or (nil? subject-flakes) (>= flake-count flake-limit) (>= subject-count subject-limit))
        [flake-count subject-count acc]
        (let [subject-filtered #?(:clj (<? (perm-validate/allow-flakes? db subject-flakes))
                                  :cljs (if (identical? *target* "nodejs")
                                          (<? (perm-validate/allow-flakes? db subject-flakes))
                                          subject-flakes))
              flakes-new-count         (count subject-filtered)
              subject-new-count        (if (= 0 flakes-new-count) 0 1)]
          (recur r (+ flake-count flakes-new-count)
                 (+ subject-count subject-new-count)
                 (into acc subject-filtered)))))))


(defn find-next-valid-node
  [root-node rhs t novelty fast-forward-db?]
  (go-try
    (loop [lookup-leaf (<? (dbproto/-lookup-leaf root-node rhs))]
      (let [node (try*
                   (<? (dbproto/-resolve-to-t lookup-leaf t novelty fast-forward-db?))
                   (catch* e nil))]
        (if node node
                 (if-let [rhs (:rhs lookup-leaf)]
                   (recur (<? (dbproto/-lookup-leaf root-node rhs)))
                   nil))))))


(defn index-range
  "Range query across an index as of a 't' defined by the db.

  Ranges take the natural numeric sort orders, but all results will
  return in reverse order (newest subjects and predicates first).

  Returns core async channel.

  opts:
  :xform - xform applied to each result individually. This is not used when :chan is supplied.
  :limit - max number of flakes to return"
  ([db idx] (index-range db idx {}))
  ([db idx opts] (index-range db idx >= (min-match idx) <= (max-match idx) opts))
  ([db idx test match] (index-range db idx test match {}))
  ([db idx test match opts]
   ;; only one test provided, we need to figure out the other test.
   (let [[start-test start-match end-test end-match]
         (condp identical? test
           = [>= match <= match]
           < [> (min-match idx) < match]
           <= [> (min-match idx) <= match]
           > [> match <= (max-match idx)]
           >= [>= match < (max-match idx)])]
     (index-range db idx start-test start-match end-test end-match opts)))
  ([db idx start-test start-match end-test end-match]
   (index-range db idx start-test start-match end-test end-match {}))
  ([db idx start-test start-match end-test end-match opts]
   ;; formulate a comparison flake based on conditions
   (go-try
     (let [[s1 p1 o1 t1 op1 m1] (match->flake-parts db idx start-match)
           [s2 p2 o2 t2 op2 m2] (match->flake-parts db idx end-match)
           {:keys [subject-fn predicate-fn object-fn]} opts
           s1                 (if (util/pred-ident? s1)
                                (<? (dbproto/-subid db s1))
                                s1)
           s2                 (if (util/pred-ident? s2)
                                (<? (dbproto/-subid db s2))
                                s2)
           [[o1 o2] object-fn] (if-some [bool (cond (boolean? o1) o1 (boolean? o2) o2 :else nil)]
                                 [[nil nil] (fn [o] (= o bool))]
                                 [[o1 o2] object-fn])
           o1                 (if (util/pred-ident? o1)
                                (<? (dbproto/-subid db o1))
                                o1)
           o2                 (if (util/pred-ident? o2)
                                (<? (dbproto/-subid db o2))
                                o2)
           ;; for >=, start at the beginning of the possible range for exp and for > start at the end
           p1                 (if (and (nil? p1) o1) -1 p1)
           p2                 (if (and (nil? p2) o2) flake/MAX-PREDICATE-ID p2)
           m1                 (or m1 (if (identical? >= start-test) util/min-integer util/max-integer))
           m2                 (or m2 (if (identical? <= end-test) util/max-integer util/min-integer))
           ;; flip values, because they do have a lexicographical sort order
           start-flake        (flake/->Flake s1 p1 o1 t1 op1 m1)
           end-flake          (flake/->Flake s2 p2 o2 t2 op2 m2)
           {:keys [flake-limit limit offset]
            :or   {flake-limit util/max-long
                   offset      0}} opts
           limit              (or limit util/max-long)
           max-limit?         (= limit util/max-long)
           permissions        (:permissions db)
           idx-compare        (get-in db [:index-configs idx :comparator])
           t                  (:t db)
           novelty            (get-in db [:novelty idx])
           fast-forward-db?   (:tt-id db)
           root-node          (-> (get db idx)
                                  (dbproto/-resolve)
                                  (<?))
           node-start         (<? (find-next-valid-node root-node start-flake t novelty fast-forward-db?))
<<<<<<< HEAD
           no-filter? #?(:cljs true
                         :clj (perm-validate/no-filter? permissions s1 s2 p1 p2))]
=======
           no-filter?         #?(:clj (perm-validate/no-filter? permissions s1 s2 p1 p2)
                                 :cljs (if (identical? *target* "nodejs")
                                         (perm-validate/no-filter? permissions s1 s2 p1 p2)
                                         true))]
>>>>>>> 75e3b80f
       (if node-start (loop [next-node node-start
                             offset    offset               ;; offset counts down from the offset
                             i         0                    ;; i is count of flakes
                             s         0                    ;; s is the count of subjects
                             acc       []]                  ;; acc is all of the flakes we have accumulated thus far
                        (let [base-result  (flake/subrange (:flakes next-node) start-test start-flake end-test end-flake)
                              base-result' (cond->> base-result
                                                    (value-with-nil-pred idx start-flake end-flake) (filter #(= (.-o %) (.-o start-flake)))
                                                    subject-fn (filter #(subject-fn (.-s %)))
                                                    predicate-fn (filter #(predicate-fn (.-p %)))
                                                    object-fn (filter #(object-fn (.-o %))))
                              rhs          (dbproto/-rhs next-node) ;; can be nil if at farthest right point
                              [offset* i* s* acc*] (if (and max-limit? (= 0 offset) no-filter?)
                                                     (let [i+   (count base-result')
                                                           acc* (into acc (take (- flake-limit i) base-result'))]
                                                       ;; we don't care about s if max-limit
                                                       [0 (+ i i+) s acc*])

                                                     (let [partitioned              (partition-by #(.-s %) base-result')
                                                           count-partitioned-result (count partitioned)]
                                                       (if (> offset count-partitioned-result)
                                                         [(- offset count-partitioned-result) i s acc]
                                                         (let [offset-res (drop offset partitioned)
                                                               offset*    0
                                                               [i* s* res-flakes] (if no-filter?
                                                                                    (let [offset-res-count (count offset-res)
                                                                                          subject-count    (+ s offset-res-count)
                                                                                          limit-drop       (- subject-count limit)
                                                                                          [s* limit-take*] (if (pos-int? limit-drop)
                                                                                                             [limit (- offset-res-count limit-drop)]
                                                                                                             [subject-count subject-count])
                                                                                          res-flakes       (->> (take limit-take* offset-res)
                                                                                                                (apply concat))
                                                                                          res-i-count      (count res-flakes)
                                                                                          i*               (+ i res-i-count)
                                                                                          [i* res-flakes] (if (> i* flake-limit)
                                                                                                            [flake-limit (take (- res-i-count (- i* flake-limit))
                                                                                                                               res-flakes)]

                                                                                                            [i* res-flakes])]
                                                                                      [i* s* res-flakes])

                                                                                    ;; if there is a filter, we want to handle limit and filtering
                                                                                    ;; at the same time
                                                                                    (<? (subject-groups->allow-flakes db offset-res i s flake-limit limit)))]
                                                           [offset* i* s* (into acc res-flakes)]))))
                              ;; TODO - handle situation where subject is across multiple nodes...
                              more?        (and rhs
                                                (neg? (idx-compare rhs end-flake))
                                                (< i* flake-limit)
                                                (< s* limit))
                              next-node    (when more?
                                             (<? (find-next-valid-node root-node rhs t novelty fast-forward-db?)))
                              more?        (and more? next-node)]
                          (if-not more?
                            acc*
                            (recur next-node offset* i* s* acc*))))
                      nil)))))


(defn non-nil-non-boolean?
  [o]
  (and (not (nil? o))
       (not (boolean? o))))


(defn tag-string?
  [possible-tag]
  (re-find #"^[a-zA-Z0-9-_]*/[a-zA-Z0-9-_]*:[a-zA-Z0-9-]*$" possible-tag))


(def ^:const tag-sid-start (flake/min-subject-id const/$_tag))
(def ^:const tag-sid-end (flake/max-subject-id const/$_tag))


(defn is-tag-flake?
  "Returns true if flake is a root setting flake."
  [^Flake f]
  (<= tag-sid-start (.-o f) tag-sid-end))


(defn coerce-tag-flakes
  [db flakes]
  (async/go-loop [[flake & r] flakes
                  acc []]
    (if flake
      (if (is-tag-flake? flake)
        (let [[s p o t op m] (flake/Flake->parts flake)
              o (<? (dbproto/-tag db o p))]
          (recur r (conj acc (flake/parts->Flake [s p o t op m]))))
        (recur r (conj acc flake))) acc)))

(defn coerce-tag-object
  "When a predicate is type :tag and the query object (o) is a string,
  resolves the tag string to a tag subject id (sid)."
  [db p o-string]
  (go-try
    (if (tag-string? o-string)
      ;; Returns tag-id
      (<? (dbproto/-tag-id db o-string))
      ;; if string, but not tag string, we have a string
      ;; like "query" with no namespace, we need to ns.
      (let [tag-name (str (dbproto/-p-prop db :name p) ":" o-string)]
        (<? (dbproto/-tag-id db tag-name))))))



(defn search
  ([db fparts]
   (search db fparts {}))
  ([db fparts opts]
   (go-try (let [[s p o t] fparts
                 idx-predicate? (dbproto/-p-prop db :idx? p)
                 ref?           (if p (dbproto/-p-prop db :ref? p) false) ;; ref? is either a type :tag or :ref
                 o-coerce?      (and ref? (string? o))
                 o              (cond (not o-coerce?)
                                      o

                                      (= :tag (dbproto/-p-prop db :type p))
                                      (<? (coerce-tag-object db p o))

                                      :else                 ;; type is :ref, supplied iri
                                      (<? (dbproto/-subid db [const/$iri o])))

                 s*             (cond (string? s)
                                      (<? (dbproto/-subid db s))

                                      (util/pred-ident? s)
                                      (<? (dbproto/-subid db s))

                                      :else s)

                 res            (cond
                                  s
                                  (if (nil? s*)             ;; subject could not be resolved, no results
                                    nil
                                    (<? (index-range db :spot = [s* p o t] opts)))

                                  (and p (non-nil-non-boolean? o) idx-predicate? (not (fn? o)))
                                  (<? (index-range db :post = [p o s* t] opts))

                                  (and p (not idx-predicate?) o)
                                  (let [obj-fn (if-let [obj-fn (:object-fn opts)]
                                                 (fn [x] (and (obj-fn x) (= x o)))
                                                 (fn [x] (= x o)))]
                                    (<? (index-range db :psot = [p s* nil t] (assoc opts :object-fn obj-fn))))

                                  p
                                  (<? (index-range db :psot = [p s* o t] opts))

                                  o
                                  (<? (index-range db :opst = [o p s* t] opts)))
                 res*           (if (and ref? (= :tag (dbproto/-p-prop db :type p)))
                                  (<? (coerce-tag-flakes db res))
                                  res)]
             res*))))


(defn collection
  "Returns spot index range for only the requested collection."
  ([db name] (collection db name nil))
  ([db name opts]
   (go
     (try*
       (if-let [partition (dbproto/-c-prop db :partition name)]
         (<? (index-range db :spot
                          >= [(flake/max-subject-id partition)]
                          <= [(flake/min-subject-id partition)]
                          opts))

         (throw (ex-info (str "Invalid collection name: " (pr-str name))
                         {:status 400
                          :error  :db/invalid-collection})))
       (catch* e e)))))


(defn _block-or_tx-collection
  "Returns spot index range for only the requested collection."
  [db opts]
  (index-range db :spot > [0] <= [util/min-long] opts))


(defn txn-from-flakes
  "Returns vector of transactions from a set of flakes.
   Each transaction is a map with the following keys:
   1. db - the associated ledger
   2. tx - a map containing all transaction data in the original cmd
   3. nonce - the nonce
   4. auth - the authority that submitted the transaction
   5. expire - expiration"
  [flakes]
  (loop [[flake' & r] flakes result* []]
    (if (nil? flake')
      result*
      (let [obj     (.-o flake')
            cmd-map (try*
                      (json/parse obj)
                      (catch* e nil))                       ; log an error if transaction is not parsable?
            {:keys [type db tx nonce auth expire]} cmd-map]
        (recur r
               (if (= type "tx")
                 (conj result* {:db db :tx tx :nonce nonce :auth auth :expire expire})
                 result*))))))


(defn block-with-tx-data
  "Returns block data as a map, with the following keys:
  1. block - block number
  2. t - fluree \"time\" since ledger creation
  3. sigs - List of transactor signatures that signed this block
  4. instant - instant this block was created, per the transactor.
  5. hash - hash of current block
  6. prev-hash - hash of previous block, if relevant
  7. flakes - list of flakes comprising block
  8. txn - list of transactions in block
  "
  [blocks]
  (loop [[block' & r] blocks result* []]
    (if (nil? block')
      result*
      (let [{:keys [block t flakes]} block'
            prev-hash   (some #(when (= (.-p %) const/$_block:prevHash) (.-o %)) flakes)
            hash        (some #(when (= (.-p %) const/$_block:hash) (.-o %)) flakes)
            instant     (some #(when (= (.-p %) const/$_block:instant) (.-o %)) flakes)
            sigs        (some #(when (= (.-p %) const/$_block:sigs) (.-o %)) flakes)
            txn-flakes  (filter #(= (.-p %) const/$_tx:tx) flakes)
            txn-flakes' (txn-from-flakes txn-flakes)]
        (recur r (conj result* {:block     block
                                :t         t
                                :hash      hash
                                :prev-hash prev-hash
                                :instant   instant
                                :sigs      sigs
                                :flakes    flakes
                                :txn       txn-flakes'}))))))
<|MERGE_RESOLUTION|>--- conflicted
+++ resolved
@@ -131,16 +131,11 @@
            from-t             (or (:from-t opts) (:t db))
            to-t               (:to-t opts)
            ;; Note this bypasses all permissions in CLJS for now!
-<<<<<<< HEAD
-           no-filter? #?(:cljs true                         ;; always allow for now
-                         :clj (perm-validate/no-filter? permissions s1 s2 p1 p2))
-=======
            no-filter?         #?(:clj (perm-validate/no-filter? permissions s1 s2 p1 p2)
                                  :cljs (if (identical? *target* "nodejs")
                                          (perm-validate/no-filter? permissions s1 s2 p1 p2)
                                          ;; always allow for browser-mode
                                          true))
->>>>>>> 75e3b80f
            novelty            (get-in db [:novelty idx])
            root-node          (-> db
                                   (get idx)
@@ -294,15 +289,10 @@
                                   (dbproto/-resolve)
                                   (<?))
            node-start         (<? (find-next-valid-node root-node start-flake t novelty fast-forward-db?))
-<<<<<<< HEAD
-           no-filter? #?(:cljs true
-                         :clj (perm-validate/no-filter? permissions s1 s2 p1 p2))]
-=======
            no-filter?         #?(:clj (perm-validate/no-filter? permissions s1 s2 p1 p2)
                                  :cljs (if (identical? *target* "nodejs")
                                          (perm-validate/no-filter? permissions s1 s2 p1 p2)
                                          true))]
->>>>>>> 75e3b80f
        (if node-start (loop [next-node node-start
                              offset    offset               ;; offset counts down from the offset
                              i         0                    ;; i is count of flakes
