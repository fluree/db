--- conflicted
+++ resolved
@@ -13,22 +13,8 @@
   #?(:clj (:import (fluree.db.flake Flake)))
   #?(:cljs (:require-macros [fluree.db.util.async])))
 
-<<<<<<< HEAD
-=======
 #?(:clj (set! *warn-on-reflection* true))
 
-
-(defn value-with-nil-pred
-  "Checks whether an index range is :spot, starts with [s1 -1 o1] and ends with [s1 int/max p1]"
-  [idx ^Flake start-flake ^Flake end-flake]
-  (and (= :spot idx)
-       (not (nil? (.-o start-flake)))
-       (= (.-o start-flake) (.-o end-flake))
-       (= -1 (.-p start-flake))
-       (= flake/MAX-PREDICATE-ID (.-p end-flake))))
-
-
->>>>>>> 3cb1fcee
 (defn- pred-id-strict
   "Will throw if predicate doesn't exist."
   [db p]
@@ -212,7 +198,6 @@
      (time-range db idx start-test start-match end-test end-match opts)))
   ([db idx start-test start-match end-test end-match]
    (time-range db idx start-test start-match end-test end-match {}))
-<<<<<<< HEAD
   ([{t :t :as db} idx start-test start-match end-test end-match opts]
    (let [{:keys [limit from-t to-t]
           :or   {from-t t}}
@@ -336,127 +321,6 @@
                                      :offset offset})
              (async/pipe out-chan))))
      out-chan)))
-=======
-  ([db idx start-test start-match end-test end-match opts]
-   ;; formulate a comparison flake based on conditions
-   (go-try
-     (let [[s1 p1 o1 t1 op1 m1] (match->flake-parts db idx start-match)
-           [s2 p2 o2 t2 op2 m2] (match->flake-parts db idx end-match)
-           s1                 (if (util/pred-ident? s1)
-                                (<? (dbproto/-subid db s1))
-                                s1)
-           s2                 (if (util/pred-ident? s2)
-                                (<? (dbproto/-subid db s2))
-                                s2)
-           o1                 (if (util/pred-ident? o1)
-                                (<? (dbproto/-subid db o1))
-                                o1)
-           o2                 (if (util/pred-ident? o2)
-                                (<? (dbproto/-subid db o2))
-                                o2)
-           ;; for >=, start at the beginning of the possible range for exp and for > start at the end
-           p1                 (if (and (nil? p1) o1) -1 p1)
-           p2                 (if (and (nil? p2) o2) flake/MAX-PREDICATE-ID p2)
-           m1                 (or m1 (if (identical? >= start-test) util/min-integer util/max-integer))
-           m2                 (or m2 (if (identical? <= end-test) util/max-integer util/min-integer))
-           ;; flip values, because they do have a lexicographical sort order
-           ^Flake start-flake (flake/->Flake s1 p1 o1 t1 op1 m1)
-           end-flake          (flake/->Flake s2 p2 o2 t2 op2 m2)
-           limit              (or (:limit opts) util/max-long)
-           permissions        (:permissions db)
-           idx-compare        (get-in db [:index-configs idx :comparator])
-           from-t             (or (:from-t opts) (:t db))
-           to-t               (:to-t opts)
-           ;; Note this bypasses all permissions in CLJS for now!
-           no-filter?         #?(:clj (perm-validate/no-filter? permissions s1 s2 p1 p2)
-                                 :cljs (if (identical? *target* "nodejs")
-                                         (perm-validate/no-filter? permissions s1 s2 p1 p2)
-                                         ;; always allow for browser-mode
-                                         true))
-           novelty            (get-in db [:novelty idx])
-           root-node          (-> db
-                                  (get idx)
-                                  dbproto/-resolve
-                                  <?)]
-       (loop [next-node (<? (dbproto/-lookup-leaf root-node start-flake))
-              i         0
-              acc       nil]
-         (let [flakes       (<? (dbproto/-resolve-history-range next-node from-t to-t novelty))
-               base-result  (flake/subrange flakes start-test start-flake end-test end-flake)
-               base-result' (if (value-with-nil-pred idx start-flake end-flake)
-                              (reduce
-                                (fn [filtered-result ^Flake f]
-                                  (if (= (.-o f) (.-o start-flake))
-                                    filtered-result
-                                    (disj filtered-result f)))
-                                base-result base-result)
-                              base-result)
-
-               rhs          (dbproto/-rhs next-node)        ;; can be nil if at farthest right point
-               acc*         (if no-filter?
-                              (into (flake/take (- limit i) base-result') acc)
-                              (loop [[f & r] base-result'   ;; we must filter, check each flake
-                                     i'   i
-                                     acci base-result']
-                                (if (or (nil? f) (> i' limit))
-                                  (into acci acc)
-                                  (recur r
-                                         (inc i')
-                                         ;; Note this bypasses all permissions in CLJS (browser) for now!
-                                         #?(:clj  (if (<? (perm-validate/allow-flake? db f))
-                                                    acci
-                                                    (disj acci f))
-                                            :cljs (if (identical? *target* "nodejs")
-                                                    ; check permissions for nodejs
-                                                    (if (<? (perm-validate/allow-flake? db f))
-                                                      acci
-                                                      (disj acci f))
-                                                    ; always include for browser
-                                                    acci))))))
-               i*           (count acc*)
-               more?        (and rhs
-                                 (neg? (idx-compare rhs end-flake))
-                                 (< i* limit))]
-           (if-not more?
-             acc*
-             (recur (<? (dbproto/-lookup-leaf root-node rhs)) i* acc*))))))))
-
-
-(defn subject-groups->allow-flakes
-  "Starting with flakes grouped by subject id, filters the flakes until
-  either flake-limit or subject-limit reached."
-  [db subject-groups flake-start subject-start flake-limit subject-limit]
-  (go-try
-    (loop [[subject-flakes & r] subject-groups
-           flake-count   flake-start
-           subject-count subject-start
-           acc           []]
-      (if (or (nil? subject-flakes) (>= flake-count flake-limit) (>= subject-count subject-limit))
-        [flake-count subject-count acc]
-        (let [subject-filtered #?(:clj (<? (perm-validate/allow-flakes? db subject-flakes))
-                                  :cljs (if (identical? *target* "nodejs")
-                                          (<? (perm-validate/allow-flakes? db subject-flakes))
-                                          subject-flakes))
-              flakes-new-count         (count subject-filtered)
-              subject-new-count        (if (= 0 flakes-new-count) 0 1)]
-          (recur r (+ flake-count flakes-new-count)
-                 (+ subject-count subject-new-count)
-                 (into acc subject-filtered)))))))
-
-
-(defn find-next-valid-node
-  [root-node rhs t novelty fast-forward-db?]
-  (go-try
-    (loop [lookup-leaf (<? (dbproto/-lookup-leaf root-node rhs))]
-      (let [node (try*
-                   (<? (dbproto/-resolve-to-t lookup-leaf t novelty fast-forward-db?))
-                   (catch* e nil))]
-        (if node node
-                 (if-let [rhs (:rhs lookup-leaf)]
-                   (recur (<? (dbproto/-lookup-leaf root-node rhs)))
-                   nil))))))
-
->>>>>>> 3cb1fcee
 
 (defn index-range
   "Range query across an index as of a 't' defined by the db.
@@ -478,7 +342,6 @@
      (index-range db idx start-test start-match end-test end-match opts)))
   ([db idx start-test start-match end-test end-match]
    (index-range db idx start-test start-match end-test end-match {}))
-<<<<<<< HEAD
   ([{:keys [permissions t] :as db} idx start-test start-match end-test end-match opts]
    (let [idx-compare (get-in db [:comparators idx])
          out-chan    (chan 1 (map (fn [flakes]
@@ -487,122 +350,6 @@
          (index-flake-stream idx start-test start-match end-test end-match opts)
          (->> (async/into []))
          (async/pipe out-chan)))))
-=======
-  ([db idx start-test start-match end-test end-match opts]
-   ;; formulate a comparison flake based on conditions
-   (go-try
-     (let [[s1 p1 o1 t1 op1 m1] (match->flake-parts db idx start-match)
-           [s2 p2 o2 t2 op2 m2] (match->flake-parts db idx end-match)
-           {:keys [subject-fn predicate-fn object-fn]} opts
-           s1                 (if (util/pred-ident? s1)
-                                (<? (dbproto/-subid db s1))
-                                s1)
-           s2                 (if (util/pred-ident? s2)
-                                (<? (dbproto/-subid db s2))
-                                s2)
-           [[o1 o2] object-fn] (if-some [bool (cond (boolean? o1) o1 (boolean? o2) o2 :else nil)]
-                                 [[nil nil] (fn [o] (= o bool))]
-                                 [[o1 o2] object-fn])
-           o1                 (if (util/pred-ident? o1)
-                                (<? (dbproto/-subid db o1))
-                                o1)
-           o2                 (if (util/pred-ident? o2)
-                                (<? (dbproto/-subid db o2))
-                                o2)
-           ;; for >=, start at the beginning of the possible range for exp and for > start at the end
-           p1                 (if (and (nil? p1) o1) -1 p1)
-           p2                 (if (and (nil? p2) o2) flake/MAX-PREDICATE-ID p2)
-           m1                 (or m1 (if (identical? >= start-test) util/min-integer util/max-integer))
-           m2                 (or m2 (if (identical? <= end-test) util/max-integer util/min-integer))
-           ;; flip values, because they do have a lexicographical sort order
-           ^Flake start-flake (flake/->Flake s1 p1 o1 t1 op1 m1)
-           end-flake          (flake/->Flake s2 p2 o2 t2 op2 m2)
-           {:keys [flake-limit limit offset]
-            :or   {flake-limit util/max-long
-                   offset      0}} opts
-           limit              (or limit util/max-long)
-           max-limit?         (= limit util/max-long)
-           permissions        (:permissions db)
-           idx-compare        (get-in db [:index-configs idx :comparator])
-           t                  (:t db)
-           novelty            (get-in db [:novelty idx])
-           fast-forward-db?   (:tt-id db)
-           root-node          (-> (get db idx)
-                                  (dbproto/-resolve)
-                                  (<?))
-           node-start         (<? (find-next-valid-node root-node start-flake t novelty fast-forward-db?))
-           no-filter?         #?(:clj (perm-validate/no-filter? permissions s1 s2 p1 p2)
-                                 :cljs (if (identical? *target* "nodejs")
-                                         (perm-validate/no-filter? permissions s1 s2 p1 p2)
-                                         true))]
-       (if node-start (loop [next-node node-start
-                             offset    offset               ;; offset counts down from the offset
-                             i         0                    ;; i is count of flakes
-                             s         0                    ;; s is the count of subjects
-                             acc       []]                  ;; acc is all of the flakes we have accumulated thus far
-                        (let [base-result  (flake/subrange (:flakes next-node) start-test start-flake end-test end-flake)
-                              base-result' (cond->> base-result
-
-                                                    (value-with-nil-pred idx start-flake end-flake)
-                                                    (filter #(= (.-o ^Flake %) (.-o start-flake)))
-
-                                                    subject-fn
-                                                    (filter #(subject-fn (.-s ^Flake %)))
-
-                                                    predicate-fn
-                                                    (filter #(predicate-fn (.-p ^Flake %)))
-
-                                                    object-fn
-                                                    (filter #(object-fn (.-o ^Flake %))))
-                              rhs          (dbproto/-rhs next-node) ;; can be nil if at farthest right point
-                              [offset* i* s* acc*] (if (and max-limit? (= 0 offset) no-filter?)
-                                                     (let [i+   (count base-result')
-                                                           acc* (into acc (take (- flake-limit i) base-result'))]
-                                                       ;; we don't care about s if max-limit
-                                                       [0 (+ i i+) s acc*])
-
-                                                     (let [partitioned              (partition-by #(.-s ^Flake %) base-result')
-                                                           count-partitioned-result (count partitioned)]
-                                                       (if (> offset count-partitioned-result)
-                                                         [(- offset count-partitioned-result) i s acc]
-                                                         (let [offset-res (drop offset partitioned)
-                                                               offset*    0
-                                                               [i* s* res-flakes] (if no-filter?
-                                                                                    (let [offset-res-count (count offset-res)
-                                                                                          subject-count    (+ s offset-res-count)
-                                                                                          limit-drop       (- subject-count limit)
-                                                                                          [s* limit-take*] (if (pos-int? limit-drop)
-                                                                                                             [limit (- offset-res-count limit-drop)]
-                                                                                                             [subject-count subject-count])
-                                                                                          res-flakes       (->> (take limit-take* offset-res)
-                                                                                                                (apply concat))
-                                                                                          res-i-count      (count res-flakes)
-                                                                                          i*               (+ i res-i-count)
-                                                                                          [i* res-flakes] (if (> i* flake-limit)
-                                                                                                            [flake-limit (take (- res-i-count (- i* flake-limit))
-                                                                                                                               res-flakes)]
-
-                                                                                                            [i* res-flakes])]
-                                                                                      [i* s* res-flakes])
-
-                                                                                    ;; if there is a filter, we want to handle limit and filtering
-                                                                                    ;; at the same time
-                                                                                    (<? (subject-groups->allow-flakes db offset-res i s flake-limit limit)))]
-                                                           [offset* i* s* (into acc res-flakes)]))))
-                              ;; TODO - handle situation where subject is across multiple nodes...
-                              more?        (and rhs
-                                                (neg? (idx-compare rhs end-flake))
-                                                (< i* flake-limit)
-                                                (< s* limit))
-                              next-node    (when more?
-                                             (<? (find-next-valid-node root-node rhs t novelty fast-forward-db?)))
-                              more?        (and more? next-node)]
-                          (if-not more?
-                            acc*
-                            (recur next-node offset* i* s* acc*))))
-                      nil)))))
-
->>>>>>> 3cb1fcee
 
 (defn non-nil-non-boolean?
   [o]
@@ -714,11 +461,7 @@
   (loop [[flake' & r] flakes result* []]
     (if (nil? flake')
       result*
-<<<<<<< HEAD
       (let [obj     (flake/o flake')
-=======
-      (let [obj     (.-o ^Flake flake')
->>>>>>> 3cb1fcee
             cmd-map (try*
                      (json/parse obj)
                      (catch* e nil))                       ; log an error if transaction is not parsable?
@@ -744,35 +487,11 @@
     (if (nil? block')
       result*
       (let [{:keys [block t flakes]} block'
-<<<<<<< HEAD
             prev-hash   (some #(when (= (flake/p %) const/$_block:prevHash) (flake/o %)) flakes)
             hash        (some #(when (= (flake/p %) const/$_block:hash) (flake/o %)) flakes)
             instant     (some #(when (= (flake/p %) const/$_block:instant) (flake/o %)) flakes)
             sigs        (some #(when (= (flake/p %) const/$_block:sigs) (flake/o %)) flakes)
             txn-flakes  (filter #(= (flake/p %) const/$_tx:tx) flakes)
-=======
-            prev-hash   (some
-                          #(let [f ^Flake %]
-                             (when (= (.-p f) const/$_block:prevHash)
-                               (.-o f)))
-                          flakes)
-            hash        (some
-                          #(let [f ^Flake %]
-                             (when (= (.-p f) const/$_block:hash)
-                               (.-o f)))
-                          flakes)
-            instant     (some
-                          #(let [f ^Flake %]
-                             (when (= (.-p f) const/$_block:instant)
-                               (.-o f)))
-                          flakes)
-            sigs        (some
-                          #(let [f ^Flake %]
-                             (when (= (.-p f) const/$_block:sigs)
-                               (.-o f)))
-                          flakes)
-            txn-flakes  (filter #(= (.-p ^Flake %) const/$_tx:tx) flakes)
->>>>>>> 3cb1fcee
             txn-flakes' (txn-from-flakes txn-flakes)]
         (recur r (conj result* {:block     block
                                 :t         t
