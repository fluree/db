--- conflicted
+++ resolved
@@ -434,10 +434,7 @@
                          {:status 400
                           :error  :db/invalid-collection})))
        (catch* e e)))))
-<<<<<<< HEAD
-=======
-
->>>>>>> 3272ce43
+
 
 (defn _block-or_tx-collection
   "Returns spot index range for only the requested collection."
