(ns fluree.db.json-ld.ledger
  (:require [fluree.json-ld :as json-ld]
            [fluree.db.flake :as flake]
            [fluree.db.constants :as const]
            [fluree.db.datatype :as datatype]
            [fluree.db.util.core :as util]
            [clojure.set :as set]))

;; methods to link/trace back a ledger and return flakes
#?(:clj (set! *warn-on-reflection* true))

(def class+property-iris #{"http://www.w3.org/2000/01/rdf-schema#Class"
                           "http://www.w3.org/1999/02/22-rdf-syntax-ns#Property"
                           "http://www.w3.org/2002/07/owl#Class"
                           "http://www.w3.org/2002/07/owl#ObjectProperty"
                           "http://www.w3.org/2002/07/owl#DatatypeProperty"})


(defn class-or-property?
  [{:keys [type] :as _node}]
  (some class+property-iris (util/sequential type)))

(def ^:const predefined-properties
  (merge datatype/default-data-types
         {"http://www.w3.org/1999/02/22-rdf-syntax-ns#Property" const/$rdf:Property
          "http://www.w3.org/1999/02/22-rdf-syntax-ns#type"     const/$rdf:type
          ;; rdfs
          "http://www.w3.org/2000/01/rdf-schema#Class"          const/$rdfs:Class
          "http://www.w3.org/2000/01/rdf-schema#subClassOf"     const/$rdfs:subClassOf
          "http://www.w3.org/2000/01/rdf-schema#subPropertyOf"  const/$rdfs:subPropertyOf
          ;; owl
          "http://www.w3.org/2002/07/owl#Class"                 const/$owl:Class
          "http://www.w3.org/2002/07/owl#ObjectProperty"        const/$owl:ObjectProperty
          "http://www.w3.org/2002/07/owl#DatatypeProperty"      const/$owl:DatatypeProperty
          "http://www.w3.org/2002/07/owl#equivalentProperty"    const/$_predicate:equivalentProperty
          ;; shacl
          "http://www.w3.org/ns/shacl#NodeShape"                const/$sh:NodeShape
          "http://www.w3.org/ns/shacl#PropertyShape"            const/$sh:PropertyShape
          "http://www.w3.org/ns/shacl#IRI"                      const/$sh:IRI
          "http://www.w3.org/ns/shacl#IRIOrLiteral"             const/$sh:IRIOrLiteral
          "http://www.w3.org/ns/shacl#BlankNodeOrIRI"           const/$sh:BlankNodeOrIRI
          "http://www.w3.org/ns/shacl#BlankNode"                const/$sh:BlankNode
          "http://www.w3.org/ns/shacl#BlankNodeOrLiteral"       const/$sh:BlankNodeOrLiteral
          "http://www.w3.org/ns/shacl#Literal"                  const/$sh:Literal
          "http://www.w3.org/ns/shacl#targetClass"              const/$sh:targetClass
          "http://www.w3.org/ns/shacl#targetNode"               const/$sh:targetNode
          "http://www.w3.org/ns/shacl#targetObjectsOf"          const/$sh:targetObjectsOf
          "http://www.w3.org/ns/shacl#targetSubjectsOf"         const/$sh:targetSubjectsOf
          "http://www.w3.org/ns/shacl#closed"                   const/$sh:closed
          "http://www.w3.org/ns/shacl#ignoredProperties"        const/$sh:ignoredProperties
          "http://www.w3.org/ns/shacl#property"                 const/$sh:property
          "http://www.w3.org/ns/shacl#path"                     const/$sh:path
          "http://www.w3.org/ns/shacl#minCount"                 const/$sh:minCount
          "http://www.w3.org/ns/shacl#maxCount"                 const/$sh:maxCount
          "http://www.w3.org/ns/shacl#datatype"                 const/$sh:datatype
          "http://www.w3.org/ns/shacl#nodeKind"                 const/$sh:nodeKind
          "http://www.w3.org/ns/shacl#minLength"                const/$sh:minLength
          "http://www.w3.org/ns/shacl#maxLength"                const/$sh:maxLength
          "http://www.w3.org/ns/shacl#equals"                   const/$sh:equals
          "http://www.w3.org/ns/shacl#lessThan"                 const/$sh:lessThan
          "http://www.w3.org/ns/shacl#lessThanOrEquals"         const/$sh:lessThanOrEquals
          "http://www.w3.org/ns/shacl#disjoint"                 const/$sh:disjoint
          "http://www.w3.org/ns/shacl#pattern"                  const/$sh:pattern
          "http://www.w3.org/ns/shacl#flags"                    const/$sh:flags
          "http://www.w3.org/ns/shacl#languageIn"               const/$sh:languageIn
          "http://www.w3.org/ns/shacl#uniqueLang"               const/$sh:uniqueLang
          "http://www.w3.org/ns/shacl#class"                    const/$sh:class
          "http://www.w3.org/ns/shacl#hasValue"                 const/$sh:hasValue
          "http://www.w3.org/ns/shacl#in"                       const/$sh:in
          "http://www.w3.org/ns/shacl#minExclusive"             const/$sh:minExclusive
          "http://www.w3.org/ns/shacl#minInclusive"             const/$sh:minInclusive
          "http://www.w3.org/ns/shacl#maxExclusive"             const/$sh:maxExclusive
          "http://www.w3.org/ns/shacl#maxInclusive"             const/$sh:maxInclusive
          "http://www.w3.org/ns/shacl#not"                      const/$sh:not
          "http://www.w3.org/ns/shacl#and"                      const/$sh:and
          "http://www.w3.org/ns/shacl#or"                       const/$sh:or
          "http://www.w3.org/ns/shacl#xone"                     const/$sh:xone
          ;; fluree
          "https://ns.flur.ee/ledger#context"                   const/$fluree:context
          const/iri-role                                        const/$_role
          const/iri-target-class                                const/$fluree:targetClass
          const/iri-default-context                             const/$fluree:default-context}))

(def predefined-sids
  (-> predefined-properties
      set/map-invert
      ;; use @type json-ld shorthand instead of rdf:type full URL
      (assoc const/$rdf:type "@type")))

(defn predefined-sids-compact
  "Allows predefined sids to be mapped to values based on supplied compacting function
  generated from a context"
  [compact-fn]
  (reduce-kv
    (fn [acc k v]
      (let [v* (json-ld/compact v compact-fn)]
        (assoc acc k v*)))
    {}
    predefined-sids))

(defn last-pid
  [db]
  (-> db :ecount (get const/$_predicate)))

(defn last-sid
  "Last used sid - so next available would increment result of this by one."
  [db]
  (or (-> db :ecount (get const/$_default))
      ;; decrement because
      (dec (flake/->sid const/$_default 0))))

(defn last-commit-sid
  "Last used sid - so next available would increment result of this by one.
  Commits use a different address space than all other 'default' flakes."
  [db]
  (or (-> db :ecount (get const/$_shard))
      (dec (flake/->sid const/$_shard 0))))

(defn generate-new-sid
  "Generates a new subject ID. If it is known this is a property or class will
  assign the lower range of subject ids."
  [{:keys [id] :as node} referring-pid iris next-pid next-sid]
  (let [new-sid (or
                  (get predefined-properties id)
                  (if (or (class-or-property? node)
                          (#{const/$rdfs:subClassOf
                             const/$sh:path
                             const/$sh:ignoredProperties
                             const/$sh:targetClass
<<<<<<< HEAD
                             const/$sh:targetSubjectsOf
                             const/$sh:targetObjectsOf
=======
                             const/$fluree:targetClass
                             const/$sh:targetSubjectsOf const/$sh:targetObjectsOf
>>>>>>> c9583ac4
                             const/$sh:equals
                             const/$sh:disjoint
                             const/$sh:lessThan
                             const/$sh:lessThanOrEquals}
                           referring-pid))
                    (next-pid)
                    (next-sid)))]
    (vswap! iris assoc id new-sid)
    new-sid))

(defn generate-new-pid
  "Generates a new pid for a property that has not yet been used.
  Optionally 'refs-v' is a volatile! set of refs that gets used in
  the pre-computed :schema of a db, and 'ref?', if truthy, indicates
  if this property should get added to the refs-v."
  [property-iri iris next-pid ref? refs-v]
  (let [new-pid (next-pid)]
    (vswap! iris assoc property-iri new-pid)
    (when ref?
      (vswap! refs-v conj new-pid))
    new-pid))<|MERGE_RESOLUTION|>--- conflicted
+++ resolved
@@ -127,13 +127,9 @@
                              const/$sh:path
                              const/$sh:ignoredProperties
                              const/$sh:targetClass
-<<<<<<< HEAD
+                             const/$fluree:targetClass
                              const/$sh:targetSubjectsOf
                              const/$sh:targetObjectsOf
-=======
-                             const/$fluree:targetClass
-                             const/$sh:targetSubjectsOf const/$sh:targetObjectsOf
->>>>>>> c9583ac4
                              const/$sh:equals
                              const/$sh:disjoint
                              const/$sh:lessThan
