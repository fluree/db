--- conflicted
+++ resolved
@@ -1,10 +1,5 @@
 (ns fluree.db.json-ld.transact
-<<<<<<< HEAD
-  (:require [clojure.string :as str]
-            [fluree.db.util.validation :as v]
-=======
-  (:require [fluree.db.dbproto :as db-proto]
->>>>>>> d6d5a7be
+  (:require [fluree.db.util.validation :as v]
             [fluree.json-ld :as json-ld]
             [fluree.db.constants :as const]
             [fluree.db.flake :as flake]
@@ -252,21 +247,11 @@
         last-sid (volatile! (jld-ledger/last-sid db))
         commit-t (-> (ledger-proto/-status ledger branch) branch/latest-commit-t)
         t        (-> commit-t inc -)] ;; commit-t is always positive, need to make negative for internal indexing
-<<<<<<< HEAD
     {:issuer        issuer
      :db-before     (dbproto/-rootdb db)
      :policy        policy
      :bootstrap?    bootstrap?
-     :default-ctx   (:context schema)
-=======
-    {:issuer      issuer
-     :db-before   (dbproto/-rootdb db)
-     :policy      policy
-     :bootstrap?  bootstrap?
-     :default-ctx (if context-type
-                    (dbproto/-context db nil context-type)
-                    (dbproto/-context db))
->>>>>>> d6d5a7be
+     :default-ctx   (dbproto/-context db)
      :stage-update? (= t db-t) ;; if a previously staged db is getting updated again before committed
      :refs          (volatile! (or (:refs schema) #{const/$rdf:type}))
      :t             t
