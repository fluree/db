--- conflicted
+++ resolved
@@ -374,8 +374,7 @@
               (let [s-flakes* (if new?
                                  s-flakes
                                  (<? (query-range/index-range root-db :spot = [sid])))]
-<<<<<<< HEAD
-                (<? (shacl/validate-target shacl all-flakes))))
+                (<? (shacl/validate-target shacl root-db s-flakes*))))
             (recur r (into all-classes classes) (dissoc remaining-subj-mods sid)))
           ;;else
           (do
@@ -383,7 +382,7 @@
               (when sid
                 (let [{:keys [shacl]} mod
                       flakes (<? (query-range/index-range root-db :spot = [sid]))]
-                  (<? (shacl/validate-target shacl flakes))
+                  (<? (shacl/validate-target shacl root-db flakes))
                   (recur r))))
             (let [new-shacl? (or (contains? all-classes const/$sh:NodeShape)
                                  (contains? all-classes const/$sh:PropertyShape))]
@@ -391,16 +390,6 @@
                 ;; TODO - PropertyShape class is often not specified for sh:property nodes - direct changes to those would not be caught here!
                 (vocab/reset-shapes (:schema db-after)))
               staged-map)))))))
-=======
-                (<? (shacl/validate-target shacl root-db s-flakes*))))
-            (recur r (into all-classes classes)))
-          (let [new-shacl? (or (contains? all-classes const/$sh:NodeShape)
-                               (contains? all-classes const/$sh:PropertyShape))]
-            (when new-shacl?
-              ;; TODO - PropertyShape class is often not specified for sh:property nodes - direct changes to those would not be caught here!
-              (vocab/reset-shapes (:schema db-after)))
-            staged-map))))))
->>>>>>> cabd28b6
 
 (defn insert
   "Performs insert transaction. Returns async chan with resulting flakes."
