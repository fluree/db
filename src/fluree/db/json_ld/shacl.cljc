--- conflicted
+++ resolved
@@ -193,7 +193,6 @@
                     [false (str "sh:in: value " val " must be one of " in)]))]
     (coalesce-validation-results results logical-constraint)))
 
-<<<<<<< HEAD
 ;;sometimes the optimization of checking datatypes at triple-creation time
 ;;does not apply, and we need to check the flakes.
 (defn validate-type-property
@@ -207,19 +206,12 @@
                     (coalesce-validation-results flake-results logical-constraint)))]
     (coalesce-validation-results results)))
 
-(defn validate-property
+(defn validate-property-constraints
   "Validates a PropertyShape for a single predicate against a set of flakes.
   Returns a tuple of [valid? error-msg]."
   [{:keys [datatype min-count max-count min-inclusive min-exclusive max-inclusive
-           max-exclusive min-length max-length pattern in] :as p-shape} p-flakes]
-=======
-(defn validate-property-constraints
-  "Validates a PropertyShape for a single predicate against a set of flakes.
-  Returns a tuple of [valid? error-msg]."
-  [{:keys [min-count max-count min-inclusive min-exclusive max-inclusive
            max-exclusive min-length max-length pattern in] :as p-shape}
    p-flakes]
->>>>>>> cabd28b6
   ;; TODO: Refactor this to thread a value through via e.g. cond->
   ;;       Should embed results and error messages and short-circuit as appropriate
   (let [validation (if (or min-count max-count)
@@ -744,42 +736,61 @@
                           (map flake/s))]
       (when (seq shape-sids)
         (loop [[shape-sid & r] shape-sids
-               datatype nil
-               shapes   []]
+               datatype        nil
+               shapes          []]
           (if shape-sid
             (let [shape-flakes (<? (query-range/index-range db :spot = [shape-sid]))
                   shape        (loop [[flake & r'] shape-flakes
                                       shape    {}
-                                      p-shapes {}]
+                                      p-shapes []]
                                  (if flake
                                    (let [p (flake/p flake)
                                          o (flake/o flake)]
-                                     ;;WHAT DO HERE??
                                      (if (#{const/$sh:property const/$sh:not} p)
-                                       (let [flakes (<? (query-range/index-range db :spot = [o]))
+                                       (let [flakes                            (<? (query-range/index-range db :spot = [o]))
                                              {:keys [path] :as property-shape} (condp = p
                                                                                  const/$sh:property
                                                                                  (build-property-shape flakes)
                                                                                  const/$sh:not
                                                                                  (build-not-shape flakes))
-                                             ;; we key the property shapes map with the property subj id (sh:path)
-                                             property-shape* (if (:pattern property-shape)
-                                                               (assoc property-shape :pattern (build-pattern property-shape))
-                                                               property-shape)
-                                             p-shapes*      (update p-shapes path util/conjv property-shape*)
-                                             ;; elevate following conditions to top-level custom keys to optimize validations when processing txs
-                                             shape*         (cond-> shape
-                                                                    (:required? property-shape)
-                                                                    (update :required util/conjs (:path property-shape))
-
-                                                                    (:datatype property-shape)
-                                                                    (update-in [:datatype (:path property-shape)]
-                                                                               register-datatype property-shape)
-
-                                                                    (:node-kind property-shape)
-                                                                    (update-in [:datatype (:path property-shape)]
-                                                                               register-nodetype property-shape))]
-
+
+                                             tagged-path (<? (resolve-path-types db path))
+
+                                             property-shape* (cond-> (assoc property-shape :path tagged-path)
+                                                               (:pattern property-shape) (assoc :pattern (build-pattern property-shape)))
+
+                                             p-shape-key (first (first tagged-path))
+                                             target-key  (first (peek tagged-path))
+                                             p-shapes*   (conj p-shapes property-shape*)
+                                             ;; elevate following conditions to top-level custom keys to optimize validations
+                                             ;; when processing txs
+
+                                             class-iris (when-let [class-sids (:class property-shape)]
+                                                          (loop [[csid & csids] class-sids
+                                                                 ciris          []]
+                                                            (let [ciri       (->> [csid const/iri-id]
+                                                                                  (query-range/index-range db :spot =)
+                                                                                  <?
+                                                                                  first
+                                                                                  flake/o)
+                                                                  next-ciris (conj ciris ciri)]
+                                                              (if (seq csids)
+                                                                (recur csids next-ciris)
+                                                                next-ciris))))
+
+                                             shape* (cond-> (update shape :properties
+                                                                    (fnil conj #{}) target-key)
+                                                      (:datatype property-shape)
+                                                      (update-in [:datatype target-key]
+                                                                 register-datatype property-shape)
+
+                                                      (:node-kind property-shape)
+                                                      (update-in [:datatype target-key]
+                                                                 register-nodetype property-shape)
+
+                                                      (:class property-shape)
+                                                      (update-in [:datatype (:path property-shape)]
+                                                                 register-class class-iris))]
                                          (recur r' shape* p-shapes*))
                                        (let [shape* (condp = p
                                                       const/$xsd:anyURI
@@ -788,22 +799,19 @@
                                                       const/$sh:targetClass
                                                       (assoc shape :target-class o)
 
-                                                      const/$sh:targetObjectsOf
-                                                      (assoc shape :target-objects-of o)
-
                                                       const/$sh:closed
                                                       (if (true? o)
                                                         (assoc shape :closed? true)
                                                         shape)
 
                                                       const/$sh:ignoredProperties
-                                                      (update shape :ignored-properties util/conjs o)
+                                                      (update shape :ignored-properties
+                                                              (fnil conj #{const/$xsd:anyURI}) o)
 
                                                       ;; else
                                                       shape)]
                                          (recur r' shape* p-shapes))))
-                                   (cond-> (assoc shape :property p-shapes)
-                                           (:closed? shape) add-closed-props)))]
+                                   (assoc shape :property p-shapes)))]
               (let [datatype* (merge-with merge-datatype datatype (:datatype shape))]
                 (recur r datatype* (conj shapes shape))))
             {:shapes   shapes
