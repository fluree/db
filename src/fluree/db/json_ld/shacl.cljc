(ns fluree.db.json-ld.shacl
  (:require [fluree.db.util.async :refer [<? go-try]]
            [fluree.db.query.range :as query-range]
            [fluree.db.constants :as const]
            [fluree.db.flake :as flake]
            [fluree.db.util.core :as util]
            [fluree.db.util.log :as log]
            [clojure.string :as str]
            [clojure.set :as set]))

(comment
  ;; a raw SHACL shape looks something like this:
  {:id             :ex/UserShape,
   :rdf/type       [:sh/NodeShape],
   :sh/targetClass {:id :ex/User},
   :sh/property    [{:id          "_:f211106232533000",
                     :sh/path     {:id :schema/name},
                     :sh/minCount 1,
                     :sh/maxCount 1,
                     :sh/datatype {:id :xsd/string}}
                    {:id          "_:f211106232533002",
                     :sh/path     {:id :schema/email},
                     :sh/minCount 1,
                     :sh/maxCount 1,
                     :sh/nodeKind {:id :sh/IRI}}]})




;; property min & max
;; -- if new, can just make sure for each property between min and max
;; -- if existing, need to get existing counts

;; property data type
;; - any "adds" just coerce, ignore retractions

;; sh:ignoredProperties - let pass through

;; sh:closed true
;; - have a set of allowed and reject if not in the list
;; - set includes all properties from above + ignoredProperties


(defn apply-flake-changes
  [existing-flakes changed-flakes]
  :TODO)



(defn throw-property-shape-exception!
  [msg]
  (throw (ex-info (str "SHACL PropertyShape exception - " msg ".")
                  {:status 400 :error :db/shacl-validation})))

(def numeric-types
  #{const/$xsd:int
    const/$xsd:short
    const/$xsd:float
    const/$xsd:unsignedLong
    const/$xsd:unsignedInt
    const/$xsd:unsignedShort
    const/$xsd:positiveInteger
    const/$xsd:nonPositiveInteger
    const/$xsd:negativeInteger
    const/$xsd:nonNegativeInteger
    const/$xsd:decimal
    const/$xsd:double
    const/$xsd:integer
    const/$xsd:long})

(def time-types
  #{const/$xsd:date
    const/$xsd:dateTime
    const/$xsd:duration
    const/$xsd:gDay
    const/$xsd:gMonth
    const/$xsd:gMonthDay
    const/$xsd:gYear
    const/$xsd:gYearMonth
    const/$xsd:time})

(defn flake-value
  [flake]
  [(flake/o flake) (flake/dt flake)])

(defn coalesce-validation-results
  ([results] (coalesce-validation-results results nil))
  ([results logical-constraint]
   (log/debug "coalesce-validation-results results:" results)
   (let [results-map   (reduce (fn [acc [valid? err-msg]]
                                 (if err-msg
                                   (update acc (-> valid? str keyword) conj err-msg)
                                   acc))
                               {} results)
         short-circuit (if (= :not logical-constraint) :true :false)
         err-msgs      (get results-map short-circuit)]
     (if (empty? err-msgs)
       [true]
       [false (str/join "; " err-msgs)]))))

<<<<<<< HEAD

(defn validate-string-properties
  "String-based constraint components specify conditions on the string representation of values,
  as defined the SPARQL `str` function. See:

  - https://www.w3.org/TR/shacl/#core-components-string
  - https://www.w3.org/TR/sparql11-query/#func-str

  Therefore, we transform the value to a string (if it isn't one already)
  before performing validation."
  [{:keys [min-length max-length pattern logical-constraint] :as _p-shape} p-flakes]
  (let [results (for [flake p-flakes
                      :let [[val dt] (flake-value flake)
                            str-val  (if (= const/$xsd:string dt)
                                       val
                                       (str val))]]
                  (let [str-length (count str-val)
                        min-length-result (if (and min-length (> min-length str-length))
                                            [false (str "sh:minLength: value " str-val " has string length smaller than minimum: " min-length)]
                                            [true (when min-length (str "sh:not sh:minLength: value " str-val " must have string length less than " min-length))])
                        max-length-result (if (and max-length (< max-length str-length))
                                            [false (str "sh:maxLength: value " str-val "has string length larger than " max-length)]
                                            [true (when max-length (str "sh:not sh:maxLength: value " str-val " must have string length greater than " max-length))])
                        pattern-result    (if (and pattern (not (some? (re-matches pattern str-val))))
                                            [false (str "sh:pattern: value " str-val " does not match pattern \"" pattern "\"")]
                                            [true (when pattern (str "sh:not sh:pattern: value " str-val " must not match pattern \"" pattern "\""))])
                        flake-results [min-length-result max-length-result pattern-result]]

=======
(defn validate-count-properties
  [{:keys [min-count max-count logical-constraint] :as _p-shape} p-flakes]
  (let [n          (count p-flakes)
        min-result (if (and min-count (> min-count n))
                     [false (str "sh:minCount of " min-count " higher than actual count of " n)]
                     [true (when min-count (str "sh:not sh:minCount of " min-count " requires lower count but actual count was " n))])
        max-result (if (and max-count (> n max-count))
                     [false (str "sh:maxCount of " max-count " lower than actual count of " n)]
                     [true (when max-count (str "sh:not sh:maxCount of " max-count " requires higher count but actual count was " n))])
        results    [min-result max-result]]
    (coalesce-validation-results results logical-constraint)))

(defn validate-value-range-properties
  [{:keys [min-inclusive min-exclusive max-inclusive max-exclusive
           logical-constraint] :as _p-shape} p-flakes]
  (let [results (for [flake p-flakes
                      :let [[val dt] (flake-value flake)
                            non-numeric-val? (not (contains? numeric-types dt))]]
                  (let [flake-results
                        [(if (and min-inclusive (or non-numeric-val? (< val min-inclusive)))
                           [false (str "sh:minInclusive: value " val " is either non-numeric or lower than minimum of " min-inclusive)]
                           [true (when min-inclusive (str "sh:not sh:minInclusive: value " val " must be less than " min-inclusive))])

                         (if (and min-exclusive (or non-numeric-val? (<= val min-exclusive)))
                           [false (str "sh:minExclusive: value " val " is either non-numeric or lower than exclusive minimum of " min-exclusive)]
                           [true (when min-exclusive (str "sh:not sh:minExclusive: value " val " must be less than or equal to " min-exclusive))])

                         (if (and max-inclusive (or non-numeric-val? (> val max-inclusive)))
                           [false (str "sh:maxInclusive: value " val " is either non-numeric or higher than maximum of " max-inclusive)]
                           [true (when max-inclusive (str "sh:not sh:maxInclusive: value " val " must be greater than " max-inclusive))])

                         (if (and max-exclusive (or non-numeric-val? (>= val max-exclusive)))
                           [false (str "sh:maxExclusive: value " val " is either non-numeric or higher than exclusive maximum of " max-exclusive)]
                           [true (when max-exclusive (str "sh:not sh:maxExclusive: value " val " must be greater than or equal to " max-exclusive))])]]
>>>>>>> b10ce23e
                    (coalesce-validation-results flake-results logical-constraint)))]
    (coalesce-validation-results results)))

(defn validate-property
  "Validates a PropertyShape for a single predicate against a set of flakes.
  Returns a tuple of [valid? error-msg]."
<<<<<<< HEAD
  [{:keys [min-count max-count min-inclusive min-exclusive
           max-inclusive max-exclusive logical-constraint
           min-length max-length pattern] :as p-shape}
   p-flakes]
  (cond
    (or min-count max-count)
    (let [n          (count p-flakes)
          min-result (if (and min-count
                              (> min-count n))
                       [false (str "sh:minCount of " min-count " higher than actual count of " n)]
                       [true (when min-count (str "sh:not sh:minCount of " min-count " requires lower count but actual count was " n))])
          max-result (if (and max-count
                              (> n max-count))
                       [false (str "sh:maxCount of " max-count " lower than actual count of " n)]
                       [true (when max-count (str "sh:not sh:maxCount of " max-count " requires higher count but actual count was " n))])
          results    [min-result max-result]]
      (coalesce-validation-results results logical-constraint))

    (or min-inclusive min-exclusive max-inclusive max-exclusive)
    (let [results (for [flake p-flakes
                        :let [[val dt] (flake-value flake)
                              non-numeric-val? (not (contains? numeric-types dt))]]
                    (let [flake-results
                          [(if (and min-inclusive (or non-numeric-val? (< val min-inclusive)))
                             [false (str "sh:minInclusive: value " val " is either non-numeric or lower than minimum of " min-inclusive)]
                             [true (when min-inclusive (str "sh:not sh:minInclusive: value " val " must be less than " min-inclusive))])

                           (if (and min-exclusive (or non-numeric-val? (<= val min-exclusive)))
                             [false (str "sh:minExclusive: value " val " is either non-numeric or lower than exclusive minimum of " min-exclusive)]
                             [true (when min-exclusive (str "sh:not sh:minExclusive: value " val " must be less than or equal to " min-exclusive))])

                           (if (and max-inclusive (or non-numeric-val? (> val max-inclusive)))
                             [false (str "sh:maxInclusive: value " val " is either non-numeric or higher than maximum of " max-inclusive)]
                             [true (when max-inclusive (str "sh:not sh:maxInclusive: value " val " must be greater than " max-inclusive))])

                           (if (and max-exclusive (or non-numeric-val? (>= val max-exclusive)))
                             [false (str "sh:maxExclusive: value " val " is either non-numeric or higher than exclusive maximum of " max-exclusive)]
                             [true (when max-exclusive (str "sh:not sh:maxExclusive: value " val " must be greater than or equal to " max-exclusive))])]]
                      (coalesce-validation-results flake-results logical-constraint)))]
      (log/debug "value range results:" results)
      (coalesce-validation-results results))
    (or min-length max-length pattern)
    (validate-string-properties p-shape p-flakes)))


=======
  [{:keys [min-count max-count min-inclusive min-exclusive max-inclusive
           max-exclusive] :as p-shape} p-flakes]
  ;; TODO: Refactor this to thread a value through via e.g. cond->
  ;;       Should embed results and error messages and short-circuit as appropriate
  (let [cardinality-validation (if (or min-count max-count)
                                 (validate-count-properties p-shape p-flakes)
                                 [true])]
    (if (and (first cardinality-validation)
             (or min-inclusive min-exclusive max-inclusive max-exclusive))
      (validate-value-range-properties p-shape p-flakes)
      cardinality-validation)))
>>>>>>> b10ce23e

(defn validate-pair-property
  "Validates a PropertyShape that compares values for a pair of predicates.
  Returns a tuple of [valid? error-msg]."
  [{:keys [pair-constraint logical-constraint] :as _p-shape} lhs-flakes rhs-flakes]
  (case pair-constraint

    (:equals :disjoint)
    (let [lhs-values (into #{} (map flake-value) lhs-flakes)
          rhs-values (into #{} (map flake-value) rhs-flakes)]
      (case pair-constraint
        :equals
        (if (not= lhs-values rhs-values)
          [(= :not logical-constraint)
           (str "sh:equals: "
                (mapv flake/o lhs-flakes)
                " not equal to "
                (mapv flake/o rhs-flakes))]
          [(not= :not logical-constraint)
           (str "sh:not sh:equals: "
                (mapv flake/o lhs-flakes)
                " is required to be not equal to "
                (mapv flake/o rhs-flakes))])
        :disjoint
        (if (seq (set/intersection lhs-values rhs-values))
          [(= :not logical-constraint)
           (str "sh:disjoint: "
                (mapv flake/o lhs-flakes)
                " not disjoint from "
                (mapv flake/o rhs-flakes))]
          [(not= :not logical-constraint)
           (str "sh:not sh:disjoint: "
                (mapv flake/o lhs-flakes)
                " is disjoint from "
                (mapv flake/o rhs-flakes))])))

    (:lessThan :lessThanOrEquals)
    (let [allowed-cmp-results (cond-> #{-1}
                                      (= pair-constraint :lessThanOrEquals) (conj 0))
          valid-cmp-types     (into numeric-types time-types)
          results             (for [l-flake lhs-flakes
                                    r-flake rhs-flakes
                                    :let [[l-flake-o l-flake-dt] (flake-value l-flake)
                                          [r-flake-o r-flake-dt] (flake-value r-flake)]]
                                (if (or (not= l-flake-dt
                                              r-flake-dt)
                                        (not (contains? valid-cmp-types l-flake-dt))
                                        (not (contains? allowed-cmp-results
                                                        (flake/cmp-obj l-flake-o l-flake-dt r-flake-o r-flake-dt))))
                                  [false
                                   (str "sh" pair-constraint ": " l-flake-o " not less than "
                                        (when (= pair-constraint :lessThanOrEquals) "or equal to ")
                                        r-flake-o ", or values are not valid for comparison")]
                                  [true
                                   (str "sh:not sh" pair-constraint ": " l-flake-o " is less than "
                                        (when (= pair-constraint :lessThanOrEquals) "or equal to ")
                                        r-flake-o)]))]
      (coalesce-validation-results results logical-constraint))))

(defn validate-shape
  [{:keys [property closed-props] :as shape}
   flake-p-partitions all-flakes]
  (log/debug "validate-shape shape:" shape)
  (loop [[p-flakes & r] flake-p-partitions
         required (:required shape)]
    (if p-flakes
      (let [pid      (flake/p (first p-flakes))
            p-shapes (get property pid)
            results  (map (fn [p-shape]
                           (if-let [rhs-property (:rhs-property p-shape)]
                             (let [rhs-flakes (filter #(= rhs-property (flake/p %)) all-flakes)]
                               (validate-pair-property p-shape p-flakes rhs-flakes))
                             (validate-property p-shape p-flakes)))
                          p-shapes)
            _ (log/debug "validate-shape results:" results)
            [valid? err-msg] (coalesce-validation-results results)]
        (when (not valid?)
          (throw-property-shape-exception! err-msg))
        (when closed-props
          (when-not (closed-props pid)
            (throw (ex-info (str "SHACL shape is closed, property: " pid
                                 " is not an allowed.")
                            {:status 400 :error :db/shacl-validation}))))
        (recur r (disj required pid)))
      (if (seq required)
        (throw (ex-info (str "Required properties not present: " required)
                        {:status 400 :error :db/shacl-validation}))
        true))))

(defn validate-target
  "Some new flakes don't need extra validation."
  [{:keys [shapes] :as _shape-map} all-flakes]
  (go-try
   (let [flake-p-partitions (partition-by flake/p all-flakes)]
     (doseq [shape shapes]
       (validate-shape shape flake-p-partitions all-flakes)))))

(defn build-property-shape
  "Builds map out of values from a SHACL propertyShape (target of sh:property)"
  [property-flakes]
  (reduce
    (fn [acc property-flake]
      (let [o (flake/o property-flake)]
        (condp = (flake/p property-flake)
          const/$sh:path
          (assoc acc :path o)

          ;; The datatype of all value nodes (e.g., xsd:integer).
          ;; A shape has at most one value for sh:datatype.
          const/$sh:datatype
          (assoc acc :datatype o)

          const/$sh:minCount
          (cond-> (assoc acc :min-count o)
                  (>= o 1) (assoc :required? true)) ; min-count >= 1 means property is required

          const/$sh:maxCount
          (assoc acc :max-count o)

          ;; values of sh:nodeKind in a shape are one of the following six instances of the
          ;; class sh:NodeKind: sh:BlankNode, sh:IRI, sh:Literal sh:BlankNodeOrIRI,
          ;; sh:BlankNodeOrLiteral and sh:IRIOrLiteral.
          ;; A shape has at most one value for sh:nodeKind.
          const/$sh:nodeKind
          (assoc acc :node-kind o)

          ;; Note that multiple values for sh:class are interpreted as a conjunction,
          ;; i.e. the values need to be SHACL instances of all of them.
          const/$sh:class
          (assoc acc :node-kind o)

          const/$sh:pattern
          (assoc acc :pattern (re-pattern o))

          const/$sh:minLength
          (assoc acc :min-length o)

          const/$sh:maxLength
          (assoc acc :max-length o)

          const/$sh:languageIn
          (assoc acc :language-in o)

          const/$sh:uniqueLang
          (assoc acc :unique-lang o)

          const/$sh:hasValue
          (assoc acc :has-value o)

          const/$sh:in
          (assoc acc :in o)

          const/$sh:minExclusive
          (assoc acc :min-exclusive o)

          const/$sh:minInclusive
          (assoc acc :min-inclusive o)

          const/$sh:maxExclusive
          (assoc acc :max-exclusive o)

          const/$sh:maxInclusive
          (assoc acc :max-inclusive o)

          const/$sh:equals
          (assoc acc :pair-constraint :equals :rhs-property o)


          const/$sh:disjoint
          (assoc acc :pair-constraint :disjoint  :rhs-property o)


          const/$sh:lessThan
          (assoc acc :pair-constraint :lessThan  :rhs-property o)


          const/$sh:lessThanOrEquals
          (assoc acc :pair-constraint :lessThanOrEquals  :rhs-property o)
          ;; else
          acc)))
    {}
    property-flakes))

(defn build-not-shape
  [property-flakes]
  (-> property-flakes
      build-property-shape
      (assoc :logical-constraint :not, :required? false)))

;; TODO - pass along additional shape metadata to provided better error message.
(defn register-datatype
  "Optimization to elevate data types to top of shape for easy coersion when processing transactions"
  [{:keys [dt validate-fn] :as dt-map} {:keys [datatype path] :as property-shape}]
  (when (and dt
             (not= dt
                   datatype))
    (throw (ex-info (str "Conflicting SHACL shapes. Property " path
                         " has multiple conflicting datatype declarations of: "
                         dt " and " datatype ".")
                    {:status 400 :error :db/shacl-validation})))
  {:dt          datatype
   :validate-fn validate-fn})

(defn register-nodetype
  "Optimization to elevate node type designations"
  [{:keys [dt validate-fn] :as dt-map} {:keys [class node-kind path] :as property-shape}]
  (let [dt-map* (condp = node-kind
                  const/$sh:BlankNode
                  {:dt          const/$xsd:anyURI
                   :class       class
                   :validate-fn (fn [x] (and (string? x)
                                             (str/starts-with? x "_:")))}

                  ;; common case, has to be an IRI
                  const/$sh:IRI
                  {:dt          const/$xsd:anyURI
                   :class       class
                   :validate-fn (fn [x] (and (string? x)
                                             (not (str/starts-with? x "_:"))))}

                  const/$sh:BlankNodeOrIRI
                  {:dt          const/$xsd:anyURI
                   :class       class
                   :validate-fn nil}

                  const/$sh:IRIOrLiteral
                  {:dt          nil
                   :class       class
                   :validate-fn nil}

                  const/$sh:BlankNodeOrLiteral
                  {:dt          nil
                   :class       class
                   :validate-fn nil}

                  ;; means it *cannot* be an IRI, but any literal is OK
                  const/$sh:Literal
                  {:dt          nil
                   :validate-fn nil})]
    (when (and dt
               (not= dt (:dt dt-map*)))
      (throw (ex-info (str "Conflicting SHACL shapes. Property " path
                           " has multiple conflicting datatype declarations of: "
                           dt " and " (:dt dt-map*) ".")
                      {:status 400 :error :db/shacl-validation})))
    dt-map*))


(defn- merge-datatype
  "Merging functions for use with 'merge-with'.
  Ensures datatype merging values for each predicate are identical else throws."
  [{dt-result :dt, class-result :class, validate-result :validate-fn}
   {dt-latter :dt, class-latter :class, validate-latter :validate-fn}]
  (when (not= dt-result dt-latter)
    (throw (ex-info (str "Conflicting SHACL shapes. Property"
                         " has multiple conflicting datatype declarations of: "
                         dt-result " and " dt-latter ".")
                    {:status 400 :error :db/shacl-validation})))
  (when (not= dt-result dt-latter)
    (throw (ex-info (str "Conflicting SHACL shapes. Property"
                         " has multiple conflicting class declarations of: "
                         class-result " and " class-latter ".")
                    {:status 400 :error :db/shacl-validation})))
  {:dt          dt-result
   :class       class-result
   :validate-fn (cond
                  (and validate-result validate-latter)
                  (fn [x]
                    (and (validate-result x)
                         (validate-latter x)))

                  validate-result
                  validate-result

                  validate-latter
                  validate-latter)})

(defn add-closed-props
  "Given a Fluree formatted shape, returns list of predicate/property ids
  that can only be included in the shape. Any properties outside of this shoudl error."
  [{:keys [ignored-properties property] :as shape}]
  (let [closed-props (-> ignored-properties
                         (conj 0)                           ;; pid 0 holds the IRI and is always allowed
                         (into (keys property)))]
    (assoc shape :closed-props closed-props)))

(defn build-class-shapes
  "Given a class SID, returns class shape"
  [db type-sid]
  (go-try
    (let [shape-sids (->> (<? (query-range/index-range db :post = [const/$sh:targetClass type-sid]))
                          (map flake/s))]
      (when (seq shape-sids)
        (loop [[shape-sid & r] shape-sids
               datatype nil
               shapes   []]
          (if shape-sid
            (let [shape-flakes (<? (query-range/index-range db :spot = [shape-sid]))
                  shape        (loop [[flake & r'] shape-flakes
                                      shape    {}
                                      p-shapes {}]
                                 (if flake
                                   (let [p (flake/p flake)
                                         o (flake/o flake)]
                                     (if (#{const/$sh:property const/$sh:not} p)
                                       (let [flakes (<? (query-range/index-range db :spot = [o]))
                                             {:keys [path] :as property-shape} (condp = p
                                                                                 const/$sh:property
                                                                                 (build-property-shape flakes)
                                                                                 const/$sh:not
                                                                                 (build-not-shape flakes))
                                             ;; we key the property shapes map with the property subj id (sh:path)
                                             p-shapes*      (update p-shapes path util/conjv property-shape)
                                             ;; elevate following conditions to top-level custom keys to optimize validations when processing txs
                                             shape*         (cond-> shape
                                                                    (:required? property-shape)
                                                                    (update :required util/conjs (:path property-shape))

                                                                    (:datatype property-shape)
                                                                    (update-in [:datatype (:path property-shape)]
                                                                               register-datatype property-shape)

                                                                    (:node-kind property-shape)
                                                                    (update-in [:datatype (:path property-shape)]
                                                                               register-nodetype property-shape))]

                                         (recur r' shape* p-shapes*))
                                       (let [shape* (condp = p
                                                      const/$xsd:anyURI
                                                      (assoc shape :id o)

                                                      const/$sh:targetClass
                                                      (assoc shape :target-class o)

                                                      const/$sh:closed
                                                      (if (true? o)
                                                        (assoc shape :closed? true)
                                                        shape)

                                                      const/$sh:ignoredProperties
                                                      (update shape :ignored-properties util/conjs o)

                                                      ;; else
                                                      shape)]
                                         (recur r' shape* p-shapes))))
                                   (cond-> (assoc shape :property p-shapes)
                                           (:closed? shape) add-closed-props)))]
              (let [datatype* (merge-with merge-datatype datatype (:datatype shape))]
                (recur r datatype* (conj shapes shape))))
            {:shapes   shapes
             :datatype datatype}))))))

(defn merge-shapes
  "Merges multiple shape maps together when multiple classes have shape
  constraints on the same subject."
  [shape-maps]
  (reduce (fn [{:keys [datatype shapes] :as acc} shape]
            (assoc acc :datatype (merge-with merge-datatype datatype (:datatype shape))
                       :shapes (into shapes (:shapes shape))))
          shape-maps))


(defn class-shapes
  "Takes a list of target classes and returns shapes that must pass validation,
  or nil if none exist."
  [{:keys [schema] :as db} type-sids]
  (go-try
    (let [shapes-cache (:shapes schema)]
      (loop [[type-sid & r] type-sids
             shape-maps nil]
        (if type-sid
          (let [shape-map (if (contains? (:class @shapes-cache) type-sid)
                            (get-in @shapes-cache [:class type-sid])
                            (let [shapes (<? (build-class-shapes db type-sid))]
                              (swap! shapes-cache assoc-in [:class type-sid] shapes)
                              shapes))]
            (recur r (if shape-map
                       (conj shape-maps shape-map)
                       shape-maps)))
          (when shape-maps
            (merge-shapes shape-maps)))))))<|MERGE_RESOLUTION|>--- conflicted
+++ resolved
@@ -97,8 +97,6 @@
      (if (empty? err-msgs)
        [true]
        [false (str/join "; " err-msgs)]))))
-
-<<<<<<< HEAD
 
 (defn validate-string-properties
   "String-based constraint components specify conditions on the string representation of values,
@@ -127,7 +125,10 @@
                                             [true (when pattern (str "sh:not sh:pattern: value " str-val " must not match pattern \"" pattern "\""))])
                         flake-results [min-length-result max-length-result pattern-result]]
 
-=======
+                    (coalesce-validation-results flake-results logical-constraint)))]
+    (coalesce-validation-results results)))
+
+
 (defn validate-count-properties
   [{:keys [min-count max-count logical-constraint] :as _p-shape} p-flakes]
   (let [n          (count p-flakes)
@@ -162,60 +163,12 @@
                          (if (and max-exclusive (or non-numeric-val? (>= val max-exclusive)))
                            [false (str "sh:maxExclusive: value " val " is either non-numeric or higher than exclusive maximum of " max-exclusive)]
                            [true (when max-exclusive (str "sh:not sh:maxExclusive: value " val " must be greater than or equal to " max-exclusive))])]]
->>>>>>> b10ce23e
                     (coalesce-validation-results flake-results logical-constraint)))]
     (coalesce-validation-results results)))
 
 (defn validate-property
   "Validates a PropertyShape for a single predicate against a set of flakes.
   Returns a tuple of [valid? error-msg]."
-<<<<<<< HEAD
-  [{:keys [min-count max-count min-inclusive min-exclusive
-           max-inclusive max-exclusive logical-constraint
-           min-length max-length pattern] :as p-shape}
-   p-flakes]
-  (cond
-    (or min-count max-count)
-    (let [n          (count p-flakes)
-          min-result (if (and min-count
-                              (> min-count n))
-                       [false (str "sh:minCount of " min-count " higher than actual count of " n)]
-                       [true (when min-count (str "sh:not sh:minCount of " min-count " requires lower count but actual count was " n))])
-          max-result (if (and max-count
-                              (> n max-count))
-                       [false (str "sh:maxCount of " max-count " lower than actual count of " n)]
-                       [true (when max-count (str "sh:not sh:maxCount of " max-count " requires higher count but actual count was " n))])
-          results    [min-result max-result]]
-      (coalesce-validation-results results logical-constraint))
-
-    (or min-inclusive min-exclusive max-inclusive max-exclusive)
-    (let [results (for [flake p-flakes
-                        :let [[val dt] (flake-value flake)
-                              non-numeric-val? (not (contains? numeric-types dt))]]
-                    (let [flake-results
-                          [(if (and min-inclusive (or non-numeric-val? (< val min-inclusive)))
-                             [false (str "sh:minInclusive: value " val " is either non-numeric or lower than minimum of " min-inclusive)]
-                             [true (when min-inclusive (str "sh:not sh:minInclusive: value " val " must be less than " min-inclusive))])
-
-                           (if (and min-exclusive (or non-numeric-val? (<= val min-exclusive)))
-                             [false (str "sh:minExclusive: value " val " is either non-numeric or lower than exclusive minimum of " min-exclusive)]
-                             [true (when min-exclusive (str "sh:not sh:minExclusive: value " val " must be less than or equal to " min-exclusive))])
-
-                           (if (and max-inclusive (or non-numeric-val? (> val max-inclusive)))
-                             [false (str "sh:maxInclusive: value " val " is either non-numeric or higher than maximum of " max-inclusive)]
-                             [true (when max-inclusive (str "sh:not sh:maxInclusive: value " val " must be greater than " max-inclusive))])
-
-                           (if (and max-exclusive (or non-numeric-val? (>= val max-exclusive)))
-                             [false (str "sh:maxExclusive: value " val " is either non-numeric or higher than exclusive maximum of " max-exclusive)]
-                             [true (when max-exclusive (str "sh:not sh:maxExclusive: value " val " must be greater than or equal to " max-exclusive))])]]
-                      (coalesce-validation-results flake-results logical-constraint)))]
-      (log/debug "value range results:" results)
-      (coalesce-validation-results results))
-    (or min-length max-length pattern)
-    (validate-string-properties p-shape p-flakes)))
-
-
-=======
   [{:keys [min-count max-count min-inclusive min-exclusive max-inclusive
            max-exclusive] :as p-shape} p-flakes]
   ;; TODO: Refactor this to thread a value through via e.g. cond->
@@ -227,7 +180,6 @@
              (or min-inclusive min-exclusive max-inclusive max-exclusive))
       (validate-value-range-properties p-shape p-flakes)
       cardinality-validation)))
->>>>>>> b10ce23e
 
 (defn validate-pair-property
   "Validates a PropertyShape that compares values for a pair of predicates.
