--- conflicted
+++ resolved
@@ -95,8 +95,9 @@
   [record]
   (let [{:strs [alias address]
          {:strs [t]} "data"
-         {index-address "address"} "index"} record]
-    (ns-record alias address t index-address)))
+         {index-address "address"
+          {:strs [index-t]} "data"} "index"} record]
+    (new-ns-record alias address t index-address index-t)))
 
 (defmethod record->json-ld :virtual-graph
   [{:keys [vg-name vg-type status dependencies config] :as _record}]
@@ -183,22 +184,32 @@
 
 (defrecord StorageNameService [store vg-state]
   nameservice/Publisher
-<<<<<<< HEAD
   (publish [this record]
     (go-try
-      (let [filename (if-let [vg-name (:vg-name record)]
-                       (local-filename vg-name)
-                       (local-filename (get record "alias")))  ;; alias already includes :branch
-            json-ld (record->json-ld record)
-            result (->> json-ld
-                        json/stringify-UTF8
-                        (storage/write-bytes store filename)
-                        <?)]
-        (log/debug "Nameservice published:" filename)
-        (when (is-virtual-graph-record? json-ld)
-          ;; If this is a virtual graph, register dependencies
-          (register-dependencies this json-ld))
-        result)))
+      (if-let [vg-name (:vg-name record)]
+        ;; Virtual Graph: use write-bytes (non-atomic, but VGs aren't concurrently updated)
+        (let [filename (local-filename vg-name)
+              json-ld (record->json-ld record)
+              result (->> json-ld
+                          json/stringify-UTF8
+                          (storage/write-bytes store filename)
+                          <?)]
+          (log/debug "Nameservice published VG:" filename)
+          (register-dependencies this json-ld)
+          result)
+        ;; Ledger: use swap-json for atomic updates
+        (let [ledger-alias (get record "alias")  ;; Already includes :branch
+              filename     (local-filename ledger-alias)
+              commit-address (get record "address")
+              commit-t       (get-in record ["data" "t"])
+              index-address  (get-in record ["index" "address"])
+              index-t        (get-in record ["index" "data" "t"])
+              record-updater (fn [ns-record]
+                               (update-ns-record ns-record ledger-alias commit-address commit-t
+                                                 index-address index-t))
+              res            (storage/swap-json store filename record-updater)]
+          (log/debug "Nameservice published ledger:" {:ledger ledger-alias :filename filename})
+          res))))
 
   (retract [this target]
     (go-try
@@ -213,30 +224,6 @@
           (unregister-vg-dependencies this target))
 
         (<? (storage/delete store address)))))
-=======
-  (publish [_ data]
-    (let [;; Extract data from compact JSON-LD format (both genesis and regular commits now use this)
-          ledger-alias (get data "alias")  ;; Already includes :branch
-          filename     (local-filename ledger-alias)]
-      (log/debug "nameservice.storage/publish start" {:ledger ledger-alias :filename filename})
-      (let [commit-address (get data "address")
-            commit-t       (get-in data ["data" "t"])
-            index-address  (get-in data ["index" "address"])
-            index-t        (get-in data ["index" "data" "t"])
-            record-updater (fn [ns-record]
-                             (update-ns-record ns-record ledger-alias commit-address commit-t
-                                               index-address index-t))
-            res            (storage/swap-json store filename record-updater)]
-        (log/debug "nameservice.storage/publish enqueued" {:ledger ledger-alias :filename filename})
-        res)))
-
-  (retract [_ ledger-alias]
-    (let [filename (local-filename ledger-alias)
-          address  (-> store
-                       storage/location
-                       (storage/build-address filename))]
-      (storage/delete store address)))
->>>>>>> 6684506e
 
   (publishing-address [_ ledger-alias]
     ;; Just return the alias - lookup will handle branch extraction via local-filename
@@ -271,15 +258,8 @@
                 (if file-content
                   (let [content-str (if (string? file-content)
                                       file-content
-<<<<<<< HEAD
                                       (bytes/UTF8->string file-content))
                         record (json/parse content-str false)]
-=======
-                                      #?(:clj (let [^bytes bytes-content file-content]
-                                                (String. bytes-content "UTF-8"))
-                                         :cljs (js/String.fromCharCode.apply nil file-content)))
-                        record      (json/parse content-str false)]
->>>>>>> 6684506e
                     (recur (rest remaining-paths) (conj records record)))
                   (recur (rest remaining-paths) records)))
               records))
