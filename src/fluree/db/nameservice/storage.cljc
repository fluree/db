(ns fluree.db.nameservice.storage
  (:require [clojure.core.async :refer [go]]
            [clojure.string :as str]
            [fluree.db.constants :as const]
            [fluree.db.json-ld.iri :as iri]
            [fluree.db.nameservice :as nameservice]
            [fluree.db.storage :as storage]
            [fluree.db.util.async :refer [<? go-try]]
            [fluree.db.util.bytes :as bytes]
            [fluree.db.util.json :as json]
            [fluree.db.util.ledger :as util.ledger]
            [fluree.db.util.log :as log]))

(defn local-filename
  "Returns the local filename for a ledger's nameservice record.
   Can handle both resource names (for VG) and ledger aliases.
   For ledgers, expects ledger-alias to be in format 'ledger:branch'.
   Returns path like 'ns@v2/ledger-name/branch.json' for ledgers
   or 'ns@v2/resource-name.json' for virtual graphs."
  [resource-name]
  (if (str/includes? resource-name ":")
    ;; It's a ledger alias with branch
    (let [[ledger-name branch] (util.ledger/ledger-parts resource-name)
          branch (or branch const/default-branch-name)]
      (str const/ns-version "/" ledger-name "/" branch ".json"))
    ;; It's a virtual graph or other resource
    (str const/ns-version "/" resource-name ".json")))

<<<<<<< HEAD
=======
(defn ns-record
  "Generates nameservice metadata map for JSON storage using new minimal format.
   Expects ledger-alias to be in format 'ledger:branch'."
  [ledger-alias commit-address t index-address]
  (let [[alias branch] (util.ledger/ledger-parts ledger-alias)
        branch (or branch const/default-branch-name)]
    (cond-> {"@context"     {"f" iri/f-ns}
             "@id"          ledger-alias  ;; Already includes :branch
             "@type"        ["f:Database" "f:PhysicalDatabase"]
             "f:ledger"     {"@id" alias}  ;; Just the ledger name without branch
             "f:branch"     branch
             "f:commit"     {"@id" commit-address}
             "f:t"          t
             "f:status"     "ready"}
      index-address (assoc "f:index" {"@id" index-address}))))

>>>>>>> 22173dcc
;; Convert internal record map to JSON-LD for nameservice storage
(defmulti record->json-ld
  "Converts a nameservice record to JSON-LD format"
  (fn [record]
    (cond
      (contains? record :vg-name) :virtual-graph
      (= (get record "type") "virtual-graph") :virtual-graph
      :else :ledger)))

(defmethod record->json-ld :ledger
  [record]
  (let [{:strs [alias address]
         {:strs [t]} "data"
         {index-address "address"} "index"} record]
<<<<<<< HEAD
    (cond-> {"@context"     {"f" iri/f-ns}
             "@id"          (str alias "@" branch)
             "@type"        ["f:Database" "f:PhysicalDatabase"]
             "f:ledger"     {"@id" alias}
             "f:branch"     branch
             "f:commit"     {"@id" address}
             "f:t"          t
             "f:status"     "ready"}
      index-address (assoc "f:index" {"@id" index-address}))))
=======
    (ns-record alias address t index-address)))
>>>>>>> 22173dcc

(defmethod record->json-ld :virtual-graph
  [{:keys [vg-name vg-type status dependencies config engine]}]
  (let [base-record {"@context" {"f" iri/f-ns
                                 "fidx" "https://ns.flur.ee/index#"}
                     "@id" vg-name
                     "@type" (cond-> ["f:VirtualGraphDatabase"]
                               vg-type (conj vg-type))
                     "f:name" vg-name
                     "f:status" (or status "ready")
                     "f:dependencies" (when (and (not= engine :r2rml)
                                                 (seq dependencies))
                                        (mapv (fn [dep] (if (string? dep) {"@id" dep} dep)) dependencies))}
        ;; Back-compat: always include opaque config blob
        with-config (assoc base-record "fidx:config" {"@type" "@json"
                                                      "@value" config})]
    (case engine
      ;; New R2RML-style schema using f:* keys
      (:r2rml "r2rml")
      (let [{:keys [mapping mappingInline baseIRI rdb]} config
            rdb* (select-keys rdb [:jdbcUrl :driver :user :password :options])
            record (cond-> (assoc with-config "f:engine" "r2rml")
                     mapping       (assoc "f:mapping" {"@id" mapping})
                     mappingInline (assoc "f:mappingInline" mappingInline)
                     baseIRI       (assoc "f:baseIRI" baseIRI)
                     (seq rdb*)    (assoc "f:rdb" rdb*))]
        record)

      ;; default (BM25 and others) keep prior structure
      with-config)))

(defn get-commit
  "Returns the minimal nameservice record."
  ([record]
   (get-commit record nil))
  ([record _branch]
   ;; Always return the record itself for new format
   record))

;; Virtual Graph Dependency Tracking Functions

(defn is-virtual-graph-record?
  "Checks if a nameservice record is a virtual graph"
  [record]
  (some #{"f:VirtualGraphDatabase"} (get record "@type" [])))

(defn extract-vg-dependencies
  "Extracts ledger dependencies from a VG record"
  [vg-record]
  (mapv #(get % "@id") (get vg-record "f:dependencies" [])))

(defn check-vg-dependencies
  "Returns set of VG names that depend on the ledger, or empty set if none"
  [publisher ledger-alias]
  (get-in @(:vg-state publisher) [:dependencies ledger-alias] #{}))

(defn register-dependencies
  [publisher json-ld]
  (let [vg-name (get json-ld "f:name")
        dependencies (extract-vg-dependencies json-ld)]
    (log/debug "Registering VG dependencies for" vg-name ":" dependencies)
    (swap! (:vg-state publisher)
           (fn [state]
             (reduce (fn [s dep-ledger]
                       (update-in s [:dependencies dep-ledger]
                                  (fnil conj #{}) vg-name))
                     state
                     dependencies)))))

(defn initialize-vg-dependencies
  "Scans all virtual graph records at startup to build dependency map"
  [publisher]
  (go-try
    (let [all-records (<? (nameservice/all-records publisher))
          vg-records (filter is-virtual-graph-record? all-records)]

      (log/debug "Initializing VG dependencies from" (count vg-records) "virtual graph records")

      (doseq [vg-record vg-records]
        (<? (register-dependencies publisher vg-record)))

      (log/debug "VG dependency initialization complete. Dependencies:"
                 (:dependencies @(:vg-state publisher))))))

(defn unregister-vg-dependencies
  "Remove dependencies for a deleted virtual graph."
  [publisher vg-name]
  (log/debug "Unregistering VG dependencies for" vg-name)
  (swap! (:vg-state publisher)
         update :dependencies
         (fn [deps]
           (reduce-kv (fn [m ledger vgs]
                        (let [updated-vgs (disj vgs vg-name)]
                          (if (empty? updated-vgs)
                            (dissoc m ledger)
                            (assoc m ledger updated-vgs))))
                      deps  ;; Start with existing deps, not empty map!
                      deps))))

(defrecord StorageNameService [store vg-state]
  nameservice/Publisher
  (publish [this record]
    (go-try
      (let [filename (if-let [vg-name (:vg-name record)]
                       (local-filename vg-name)
                       (local-filename (get record "alias")))  ;; alias already includes :branch
            json-ld (record->json-ld record)
            result (->> json-ld
                        json/stringify-UTF8
                        (storage/write-bytes store filename)
                        <?)]
        (log/debug "Nameservice published:" filename)
        (when (is-virtual-graph-record? json-ld)
          ;; If this is a virtual graph, register dependencies
          (register-dependencies this json-ld))
        result)))

  (retract [this target]
    (go-try
      (let [;; Check if target is a ledger (contains :) or VG (no :)
            ledger? (str/includes? target ":")
            address (-> store
                        storage/location
                        (storage/build-address (local-filename target)))]

        ;; If this is a VG, unregister dependencies first
        (when-not ledger?
          (unregister-vg-dependencies this target))

        (<? (storage/delete store address)))))

  (publishing-address [_ ledger-alias]
    ;; Just return the alias - lookup will handle branch extraction via local-filename
    (go ledger-alias))

  nameservice/iNameService
  (lookup [_ ledger-address]
    (go-try
      ;; ledger-address is just the alias (potentially with :branch)
      (let [filename (local-filename ledger-address)]
        (log/debug "StorageNameService lookup:" {:ledger-address ledger-address
                                                 :filename filename})
        (when-let [record-bytes (<? (storage/read-bytes store filename))]
          (json/parse record-bytes false)))))

  (alias [_ ledger-address]
    ;; TODO: need to validate that the branch doesn't have a slash?
    (-> (storage/get-local-path ledger-address)
        (str/split #"/")
        (->> (drop-last 2) ; branch-name, head
             (str/join "/"))))

  (all-records [_]
    (go-try
      ;; Use recursive listing to support ledger names with '/' characters
      (if (satisfies? storage/RecursiveListableStore store)
        (if-let [list-paths-result (storage/list-paths-recursive store const/ns-version)]
          (loop [remaining-paths (<? list-paths-result)
                 records []]
            (if-let [path (first remaining-paths)]
              (let [file-content (<? (storage/read-bytes store path))]
                (if file-content
                  (let [content-str (if (string? file-content)
                                      file-content
                                      (bytes/UTF8->string file-content))
                        record (json/parse content-str false)]
                    (recur (rest remaining-paths) (conj records record)))
                  (recur (rest remaining-paths) records)))
              records))
          [])
        ;; Fallback for stores that don't support RecursiveListableStore
        (do
          (log/debug "Storage backend does not support RecursiveListableStore protocol")
          [])))))

(defn start
  [store]
  (let [publisher (->StorageNameService store (atom {}))]
    ;; Initialize VG dependencies from existing records asynchronously (fire and forget)
    (go-try
      (<? (initialize-vg-dependencies publisher)))
    publisher))<|MERGE_RESOLUTION|>--- conflicted
+++ resolved
@@ -26,8 +26,6 @@
     ;; It's a virtual graph or other resource
     (str const/ns-version "/" resource-name ".json")))
 
-<<<<<<< HEAD
-=======
 (defn ns-record
   "Generates nameservice metadata map for JSON storage using new minimal format.
    Expects ledger-alias to be in format 'ledger:branch'."
@@ -43,8 +41,6 @@
              "f:t"          t
              "f:status"     "ready"}
       index-address (assoc "f:index" {"@id" index-address}))))
-
->>>>>>> 22173dcc
 ;; Convert internal record map to JSON-LD for nameservice storage
 (defmulti record->json-ld
   "Converts a nameservice record to JSON-LD format"
@@ -59,19 +55,7 @@
   (let [{:strs [alias address]
          {:strs [t]} "data"
          {index-address "address"} "index"} record]
-<<<<<<< HEAD
-    (cond-> {"@context"     {"f" iri/f-ns}
-             "@id"          (str alias "@" branch)
-             "@type"        ["f:Database" "f:PhysicalDatabase"]
-             "f:ledger"     {"@id" alias}
-             "f:branch"     branch
-             "f:commit"     {"@id" address}
-             "f:t"          t
-             "f:status"     "ready"}
-      index-address (assoc "f:index" {"@id" index-address}))))
-=======
     (ns-record alias address t index-address)))
->>>>>>> 22173dcc
 
 (defmethod record->json-ld :virtual-graph
   [{:keys [vg-name vg-type status dependencies config engine]}]
