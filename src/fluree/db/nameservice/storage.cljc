--- conflicted
+++ resolved
@@ -78,38 +78,21 @@
 (defrecord StorageNameService [store]
   nameservice/Publisher
   (publish [_ data]
-    (let [;; Extract data from compact JSON-LD format (both genesis and regular commits now use this)
-<<<<<<< HEAD
-          ledger-alias   (get data "alias")  ;; Already includes :branch
-          commit-address (get data "address")
-          t-value        (get-in data ["data" "t"])
-          index-address  (get-in data ["index" "address"])
-          ns-metadata    (ns-record ledger-alias commit-address t-value index-address)
-          record-bytes   (json/stringify-UTF8 ns-metadata)
-          filename       (local-filename ledger-alias)]
-      (log/debug "NS publish starting"
-                 {:alias ledger-alias
-                  :t t-value
-                  :commit commit-address
-                  :index index-address
-                  :file filename})
-      (let [res (storage/write-bytes store filename record-bytes)]
-        (log/debug "NS publish completed" {:alias ledger-alias :file filename})
-=======
-          ledger-alias (get data "alias")  ;; Already includes :branch
-          filename     (local-filename ledger-alias)]
-      (log/debug "nameservice.storage/publish start" {:ledger ledger-alias :filename filename})
-      (let [commit-address (get data "address")
-            commit-t       (get-in data ["data" "t"])
-            index-address  (get-in data ["index" "address"])
-            index-t        (get-in data ["index" "data" "t"])
-            record-updater (fn [ns-record]
-                             (update-ns-record ns-record ledger-alias commit-address commit-t
-                                               index-address index-t))
-            res            (storage/swap-json store filename record-updater)]
-        (log/debug "nameservice.storage/publish enqueued" {:ledger ledger-alias :filename filename})
->>>>>>> 6684506e
-        res)))
+    (let [ledger-alias (get data "alias")]
+      (if (not ledger-alias)
+        (do (log/warn "nameservice.storage/publish missing alias in commit data; skipping" {:data-keys (keys data)})
+            (go nil))
+        (let [filename     (local-filename ledger-alias)
+              _            (log/debug "nameservice.storage/publish start" {:ledger ledger-alias :filename filename})
+              commit-address (get data "address")
+              commit-t       (get-in data ["data" "t"])
+              index-address  (get-in data ["index" "address"])
+              index-t        (get-in data ["index" "data" "t"])
+              record-updater (fn [ns-record]
+                               (update-ns-record ns-record ledger-alias commit-address commit-t index-address index-t))
+              res            (storage/swap-json store filename record-updater)]
+          (log/debug "nameservice.storage/publish enqueued" {:ledger ledger-alias :filename filename})
+          res))))
 
   (retract [_ ledger-alias]
     (let [filename (local-filename ledger-alias)
