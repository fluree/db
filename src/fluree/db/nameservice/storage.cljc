--- conflicted
+++ resolved
@@ -5,10 +5,6 @@
             [fluree.db.nameservice :as nameservice]
             [fluree.db.storage :as storage]
             [fluree.db.util.async :refer [<? go-try]]
-<<<<<<< HEAD
-            [fluree.db.util.bytes :as bytes]
-=======
->>>>>>> 8808f34e
             [fluree.db.util.json :as json]
             [fluree.db.util.log :as log]))
 
@@ -127,7 +123,6 @@
 
 (defrecord StorageNameService [store vg-state]
   nameservice/Publisher
-<<<<<<< HEAD
   (publish [this record]
     (go-try
       (let [filename (if-let [vg-name (:vg-name record)]
@@ -157,30 +152,6 @@
           (unregister-vg-dependencies this target))
 
         (<? (storage/delete store address)))))
-=======
-  (publish [_ data]
-    (let [;; Extract data from compact JSON-LD format (both genesis and regular commits now use this)
-          ledger-alias   (get data "alias")
-          branch         (or (get data "branch")
-                             (when (and (string? ledger-alias)
-                                        (str/includes? ledger-alias "@"))
-                               (subs ledger-alias (inc (str/last-index-of ledger-alias "@"))))
-                             "main")
-          commit-address (get data "address")
-          t-value        (get-in data ["data" "t"])
-          index-address  (get-in data ["index" "address"])
-          ns-metadata    (ns-record ledger-alias branch commit-address t-value index-address)
-          record-bytes   (json/stringify-UTF8 ns-metadata)
-          filename       (local-filename ledger-alias branch)]
-      (storage/write-bytes store filename record-bytes)))
-
-  (retract [_ ledger-alias]
-    (let [filename (local-filename ledger-alias)
-          address  (-> store
-                       storage/location
-                       (storage/build-address filename))]
-      (storage/delete store address)))
->>>>>>> 8808f34e
 
   (publishing-address [_ ledger-alias]
     (go (publishing-address* store ledger-alias)))
@@ -202,24 +173,6 @@
 
   (all-records [_]
     (go-try
-<<<<<<< HEAD
-      ;; Use the ListableStore protocol to list all nameservice files
-      (if (satisfies? storage/ListableStore store)
-        (loop [remaining-paths (<? (storage/list-paths store "ns@v1"))
-               records []]
-          (if-let [path (first remaining-paths)]
-            (if-let [file-content (<? (storage/read-bytes store path))]
-              (let [content-str (if (string? file-content)
-                                  file-content
-                                  (bytes/UTF8->string file-content))
-                    record (json/parse content-str false)]
-                (recur (rest remaining-paths) (conj records record)))
-              (recur (rest remaining-paths) records))
-            records))
-        ;; Fallback for stores that don't support ListableStore
-        (do
-          (log/debug "Storage backend does not support ListableStore protocol")
-=======
       ;; Use recursive listing to support ledger names with '/' characters
       (if (satisfies? storage/RecursiveListableStore store)
         (if-let [list-paths-result (storage/list-paths-recursive store "ns@v1")]
@@ -238,10 +191,9 @@
                   (recur (rest remaining-paths) records)))
               records))
           [])
-        ;; Fallback for stores that don't support ListableStore
+        ;; Fallback for stores that don't support RecursiveListableStore
         (do
           (log/warn "Storage backend does not support RecursiveListableStore protocol")
->>>>>>> 8808f34e
           [])))))
 
 (defn start
