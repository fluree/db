(ns fluree.db.nameservice.storage
  (:require [clojure.core.async :refer [go]]
            [clojure.string :as str]
            [fluree.db.constants :as const]
            [fluree.db.json-ld.iri :as iri]
            [fluree.db.nameservice :as nameservice]
            [fluree.db.storage :as storage]
            [fluree.db.util.async :refer [<? go-try]]
            [fluree.db.util.bytes :as bytes]
            [fluree.db.util.json :as json]
            [fluree.db.util.ledger :as util.ledger]
            [fluree.db.util.log :as log]))

(defn local-filename
<<<<<<< HEAD
  ([resource-name]
   (str "ns@v1/" resource-name ".json"))
  ([ledger-alias branch]
   (str "ns@v1/" ledger-alias "@" (or branch "main") ".json")))

(defn publishing-address*
  [store ledger-alias]
  (-> store
      storage/location
      (storage/build-address ledger-alias)))
=======
  "Returns the local filename for a ledger's nameservice record.
   Expects ledger-alias to be in format 'ledger:branch'.
   Returns path like 'ns@v2/ledger-name/branch.json'."
  [ledger-alias]
  (let [[ledger-name branch] (util.ledger/ledger-parts ledger-alias)
        branch (or branch const/default-branch-name)]
    (str const/ns-version "/" ledger-name "/" branch ".json")))
>>>>>>> 0ce80297

(defn ns-record
  "Generates nameservice metadata map for JSON storage using new minimal format.
   Expects ledger-alias to be in format 'ledger:branch'."
  [ledger-alias commit-address t index-address]
  (let [[alias branch] (util.ledger/ledger-parts ledger-alias)
        branch (or branch const/default-branch-name)]
    (cond-> {"@context"     {"f" iri/f-ns}
             "@id"          ledger-alias  ;; Already includes :branch
             "@type"        ["f:Database" "f:PhysicalDatabase"]
             "f:ledger"     {"@id" alias}  ;; Just the ledger name without branch
             "f:branch"     branch
             "f:commit"     {"@id" commit-address}
             "f:t"          t
             "f:status"     "ready"}
      index-address (assoc "f:index" {"@id" index-address}))))

;; Convert internal record map to JSON-LD for nameservice storage
(defmulti record->json-ld
  "Converts a nameservice record to JSON-LD format"
  (fn [record]
    (cond
      (contains? record :vg-name) :virtual-graph
      (= (get record "type") "virtual-graph") :virtual-graph
      :else :ledger)))

(defmethod record->json-ld :ledger
  [record]
  (let [{:strs [alias branch address]
         {:strs [t]} "data"
         {index-address "address"} "index"} record]
    (ns-record alias branch address t index-address)))

(defmethod record->json-ld :virtual-graph
  [{:keys [vg-name vg-type status dependencies config] :as _record}]
  {"@context" {"f" iri/f-ns
               "fidx" "https://ns.flur.ee/index#"}
   "@id" vg-name
   "@type" (cond-> ["f:VirtualGraphDatabase"]
             vg-type (conj vg-type))
   "f:name" vg-name
   "f:status" (or status "ready")
   "f:dependencies" (mapv (fn [dep] {"@id" dep}) dependencies)
   "fidx:config" {"@type" "@json"
                  "@value" config}})

;; NOTE: Primary StorageNameService defined later; this earlier definition was removed to avoid duplication

(defn get-commit
  "Returns the minimal nameservice record."
  ([record]
   (get-commit record nil))
  ([record _branch]
   ;; Always return the record itself for new format
   record))

;; Virtual Graph Dependency Tracking Functions

(defn is-virtual-graph-record?
  "Checks if a nameservice record is a virtual graph"
  [record]
  (some #{"f:VirtualGraphDatabase"} (get record "@type" [])))

(defn extract-vg-dependencies
  "Extracts ledger dependencies from a VG record"
  [vg-record]
  (mapv #(get % "@id") (get vg-record "f:dependencies" [])))

(defn check-vg-dependencies
  "Returns set of VG names that depend on the ledger, or empty set if none"
  [publisher ledger-alias]
  (get-in @(:vg-state publisher) [:dependencies ledger-alias] #{}))

(defn register-dependencies
  [publisher json-ld]
  (let [vg-name (get json-ld "f:name")
        dependencies (extract-vg-dependencies json-ld)]
    (log/debug "Registering VG dependencies for" vg-name ":" dependencies)
    (swap! (:vg-state publisher)
           (fn [state]
             (reduce (fn [s dep-ledger]
                       (update-in s [:dependencies dep-ledger]
                                  (fnil conj #{}) vg-name))
                     state
                     dependencies)))))

(defn initialize-vg-dependencies
  "Scans all virtual graph records at startup to build dependency map"
  [publisher]
  (go-try
    (let [all-records (<? (nameservice/all-records publisher))
          vg-records (filter is-virtual-graph-record? all-records)]

      (log/debug "Initializing VG dependencies from" (count vg-records) "virtual graph records")

      (doseq [vg-record vg-records]
        (<? (register-dependencies publisher vg-record)))

      (log/debug "VG dependency initialization complete. Dependencies:"
                 (:dependencies @(:vg-state publisher))))))

(defn unregister-vg-dependencies
  "Remove dependencies for a deleted virtual graph."
  [publisher vg-name]
  (log/debug "Unregistering VG dependencies for" vg-name)
  (swap! (:vg-state publisher)
         update :dependencies
         (fn [deps]
           (reduce-kv (fn [m ledger vgs]
                        (let [updated-vgs (disj vgs vg-name)]
                          (if (empty? updated-vgs)
                            (dissoc m ledger)
                            (assoc m ledger updated-vgs))))
                      deps  ;; Start with existing deps, not empty map!
                      deps))))

(defrecord StorageNameService [store vg-state]
  nameservice/Publisher
<<<<<<< HEAD
  (publish [this record]
    (go-try
      (let [filename (if-let [vg-name (:vg-name record)]
                       (local-filename vg-name)
                       (local-filename (str (get record "alias") "@" (get record "branch"))))
            json-ld (record->json-ld record)
            result (->> json-ld
                        json/stringify-UTF8
                        (storage/write-bytes store filename)
                        <?)]
        (log/debug "Nameservice published:" filename)
        (when (is-virtual-graph-record? json-ld)
          ;; If this is a virtual graph, register dependencies
          (register-dependencies this json-ld))
        result)))

  (retract [this target]
    (go-try
      (let [;; Check if target is a ledger (contains @) or VG (no @)
            ledger? (str/includes? target "@")
            address (-> store
                        storage/location
                        (storage/build-address (local-filename target)))]

        ;; If this is a VG, unregister dependencies first
        (when-not ledger?
          (unregister-vg-dependencies this target))

        (<? (storage/delete store address)))))
=======
  (publish [_ data]
    (let [;; Extract data from compact JSON-LD format (both genesis and regular commits now use this)
          ledger-alias   (get data "alias")  ;; Already includes :branch
          commit-address (get data "address")
          t-value        (get-in data ["data" "t"])
          index-address  (get-in data ["index" "address"])
          ns-metadata    (ns-record ledger-alias commit-address t-value index-address)
          record-bytes   (json/stringify-UTF8 ns-metadata)
          filename       (local-filename ledger-alias)]
      (log/debug "nameservice.storage/publish start" {:ledger ledger-alias :filename filename})
      (let [res (storage/write-bytes store filename record-bytes)]
        (log/debug "nameservice.storage/publish enqueued" {:ledger ledger-alias :filename filename})
        res)))

  (retract [_ ledger-alias]
    (let [filename (local-filename ledger-alias)
          address  (-> store
                       storage/location
                       (storage/build-address filename))]
      (storage/delete store address)))
>>>>>>> 0ce80297

  (publishing-address [_ ledger-alias]
    ;; Just return the alias - lookup will handle branch extraction via local-filename
    (go ledger-alias))

  nameservice/iNameService
  (lookup [_ ledger-address]
    (go-try
<<<<<<< HEAD
      (let [{:keys [alias branch]} (nameservice/resolve-address (storage/location store) ledger-address nil)
            filename                (local-filename (str alias "@" branch))]
=======
      ;; ledger-address is just the alias (potentially with :branch)
      (let [filename (local-filename ledger-address)]
        (log/debug "StorageNameService lookup:" {:ledger-address ledger-address
                                                 :filename filename})
>>>>>>> 0ce80297
        (when-let [record-bytes (<? (storage/read-bytes store filename))]
          (json/parse record-bytes false)))))

  (alias [_ ledger-address]
    ;; TODO: need to validate that the branch doesn't have a slash?
    (-> (storage/get-local-path ledger-address)
        (str/split #"/")
        (->> (drop-last 2) ; branch-name, head
             (str/join "/"))))

  (all-records [_]
    (go-try
      ;; Use recursive listing to support ledger names with '/' characters
      (if (satisfies? storage/RecursiveListableStore store)
<<<<<<< HEAD
        (loop [remaining-paths (<? (storage/list-paths-recursive store "ns@v1"))
               records []]
          (if-let [path (first remaining-paths)]
            (if-let [file-content (<? (storage/read-bytes store path))]
              (let [content-str (if (string? file-content)
                                  file-content
                                  (bytes/UTF8->string file-content))
                    record (json/parse content-str false)]
                (recur (rest remaining-paths) (conj records record)))
              (recur (rest remaining-paths) records))
            records))
        ;; Fallback for stores that don't support RecursiveListableStore
=======
        (if-let [list-paths-result (storage/list-paths-recursive store const/ns-version)]
          (loop [remaining-paths (<? list-paths-result)
                 records []]
            (if-let [path (first remaining-paths)]
              (let [file-content (<? (storage/read-bytes store path))]
                (if file-content
                  (let [content-str (if (string? file-content)
                                      file-content
                                      #?(:clj (let [^bytes bytes-content file-content]
                                                (String. bytes-content "UTF-8"))
                                         :cljs (js/String.fromCharCode.apply nil file-content)))
                        record (json/parse content-str false)]
                    (recur (rest remaining-paths) (conj records record)))
                  (recur (rest remaining-paths) records)))
              records))
          [])
        ;; Fallback for stores that don't support ListableStore
>>>>>>> 0ce80297
        (do
          (log/debug "Storage backend does not support RecursiveListableStore protocol")
          [])))))

(defn start
  [store]
  (let [publisher (->StorageNameService store (atom {}))]
    ;; Initialize VG dependencies from existing records asynchronously (fire and forget)
    (go-try
      (<? (initialize-vg-dependencies publisher)))
    publisher))<|MERGE_RESOLUTION|>--- conflicted
+++ resolved
@@ -12,26 +12,19 @@
             [fluree.db.util.log :as log]))
 
 (defn local-filename
-<<<<<<< HEAD
-  ([resource-name]
-   (str "ns@v1/" resource-name ".json"))
-  ([ledger-alias branch]
-   (str "ns@v1/" ledger-alias "@" (or branch "main") ".json")))
-
-(defn publishing-address*
-  [store ledger-alias]
-  (-> store
-      storage/location
-      (storage/build-address ledger-alias)))
-=======
   "Returns the local filename for a ledger's nameservice record.
-   Expects ledger-alias to be in format 'ledger:branch'.
-   Returns path like 'ns@v2/ledger-name/branch.json'."
-  [ledger-alias]
-  (let [[ledger-name branch] (util.ledger/ledger-parts ledger-alias)
-        branch (or branch const/default-branch-name)]
-    (str const/ns-version "/" ledger-name "/" branch ".json")))
->>>>>>> 0ce80297
+   Can handle both resource names (for VG) and ledger aliases.
+   For ledgers, expects ledger-alias to be in format 'ledger:branch'.
+   Returns path like 'ns@v2/ledger-name/branch.json' for ledgers
+   or 'ns@v2/resource-name.json' for virtual graphs."
+  [resource-name]
+  (if (str/includes? resource-name ":")
+    ;; It's a ledger alias with branch
+    (let [[ledger-name branch] (util.ledger/ledger-parts resource-name)
+          branch (or branch const/default-branch-name)]
+      (str const/ns-version "/" ledger-name "/" branch ".json"))
+    ;; It's a virtual graph or other resource
+    (str const/ns-version "/" resource-name ".json")))
 
 (defn ns-record
   "Generates nameservice metadata map for JSON storage using new minimal format.
@@ -60,10 +53,10 @@
 
 (defmethod record->json-ld :ledger
   [record]
-  (let [{:strs [alias branch address]
+  (let [{:strs [alias address]
          {:strs [t]} "data"
          {index-address "address"} "index"} record]
-    (ns-record alias branch address t index-address)))
+    (ns-record alias address t index-address)))
 
 (defmethod record->json-ld :virtual-graph
   [{:keys [vg-name vg-type status dependencies config] :as _record}]
@@ -150,12 +143,11 @@
 
 (defrecord StorageNameService [store vg-state]
   nameservice/Publisher
-<<<<<<< HEAD
   (publish [this record]
     (go-try
       (let [filename (if-let [vg-name (:vg-name record)]
                        (local-filename vg-name)
-                       (local-filename (str (get record "alias") "@" (get record "branch"))))
+                       (local-filename (get record "alias")))  ;; alias already includes :branch
             json-ld (record->json-ld record)
             result (->> json-ld
                         json/stringify-UTF8
@@ -169,8 +161,8 @@
 
   (retract [this target]
     (go-try
-      (let [;; Check if target is a ledger (contains @) or VG (no @)
-            ledger? (str/includes? target "@")
+      (let [;; Check if target is a ledger (contains :) or VG (no :)
+            ledger? (str/includes? target ":")
             address (-> store
                         storage/location
                         (storage/build-address (local-filename target)))]
@@ -180,28 +172,6 @@
           (unregister-vg-dependencies this target))
 
         (<? (storage/delete store address)))))
-=======
-  (publish [_ data]
-    (let [;; Extract data from compact JSON-LD format (both genesis and regular commits now use this)
-          ledger-alias   (get data "alias")  ;; Already includes :branch
-          commit-address (get data "address")
-          t-value        (get-in data ["data" "t"])
-          index-address  (get-in data ["index" "address"])
-          ns-metadata    (ns-record ledger-alias commit-address t-value index-address)
-          record-bytes   (json/stringify-UTF8 ns-metadata)
-          filename       (local-filename ledger-alias)]
-      (log/debug "nameservice.storage/publish start" {:ledger ledger-alias :filename filename})
-      (let [res (storage/write-bytes store filename record-bytes)]
-        (log/debug "nameservice.storage/publish enqueued" {:ledger ledger-alias :filename filename})
-        res)))
-
-  (retract [_ ledger-alias]
-    (let [filename (local-filename ledger-alias)
-          address  (-> store
-                       storage/location
-                       (storage/build-address filename))]
-      (storage/delete store address)))
->>>>>>> 0ce80297
 
   (publishing-address [_ ledger-alias]
     ;; Just return the alias - lookup will handle branch extraction via local-filename
@@ -210,15 +180,10 @@
   nameservice/iNameService
   (lookup [_ ledger-address]
     (go-try
-<<<<<<< HEAD
-      (let [{:keys [alias branch]} (nameservice/resolve-address (storage/location store) ledger-address nil)
-            filename                (local-filename (str alias "@" branch))]
-=======
       ;; ledger-address is just the alias (potentially with :branch)
       (let [filename (local-filename ledger-address)]
         (log/debug "StorageNameService lookup:" {:ledger-address ledger-address
                                                  :filename filename})
->>>>>>> 0ce80297
         (when-let [record-bytes (<? (storage/read-bytes store filename))]
           (json/parse record-bytes false)))))
 
@@ -233,20 +198,6 @@
     (go-try
       ;; Use recursive listing to support ledger names with '/' characters
       (if (satisfies? storage/RecursiveListableStore store)
-<<<<<<< HEAD
-        (loop [remaining-paths (<? (storage/list-paths-recursive store "ns@v1"))
-               records []]
-          (if-let [path (first remaining-paths)]
-            (if-let [file-content (<? (storage/read-bytes store path))]
-              (let [content-str (if (string? file-content)
-                                  file-content
-                                  (bytes/UTF8->string file-content))
-                    record (json/parse content-str false)]
-                (recur (rest remaining-paths) (conj records record)))
-              (recur (rest remaining-paths) records))
-            records))
-        ;; Fallback for stores that don't support RecursiveListableStore
-=======
         (if-let [list-paths-result (storage/list-paths-recursive store const/ns-version)]
           (loop [remaining-paths (<? list-paths-result)
                  records []]
@@ -255,16 +206,13 @@
                 (if file-content
                   (let [content-str (if (string? file-content)
                                       file-content
-                                      #?(:clj (let [^bytes bytes-content file-content]
-                                                (String. bytes-content "UTF-8"))
-                                         :cljs (js/String.fromCharCode.apply nil file-content)))
+                                      (bytes/UTF8->string file-content))
                         record (json/parse content-str false)]
                     (recur (rest remaining-paths) (conj records record)))
                   (recur (rest remaining-paths) records)))
               records))
           [])
-        ;; Fallback for stores that don't support ListableStore
->>>>>>> 0ce80297
+        ;; Fallback for stores that don't support RecursiveListableStore
         (do
           (log/debug "Storage backend does not support RecursiveListableStore protocol")
           [])))))
