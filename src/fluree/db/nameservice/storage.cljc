(ns fluree.db.nameservice.storage
  (:require [clojure.core.async :refer [go]]
            [clojure.string :as str]
            [fluree.db.json-ld.iri :as iri]
            [fluree.db.nameservice :as nameservice]
            [fluree.db.storage :as storage]
            [fluree.db.util.async :refer [<? go-try]]
            [fluree.db.util.bytes :as bytes]
            [fluree.db.util.json :as json]
            [fluree.db.util.log :as log]))

(defn local-filename
<<<<<<< HEAD
  [resource-name]
  (str "ns@v1/" resource-name ".json"))
=======
  ([resource-name]
   (str "ns@v1/" resource-name ".json"))
  ([ledger-alias branch]
   (str "ns@v1/" ledger-alias "@" (or branch "main") ".json")))
>>>>>>> bd28fe23

(defn publishing-address*
  [store ledger-alias]
  (-> store
      storage/location
      (storage/build-address ledger-alias)))

(defmulti record->json-ld
  "Converts a nameservice record to JSON-LD format"
  (fn [record]
    (if (contains? record :vg-name)
      :virtual-graph
      :ledger)))

(defmethod record->json-ld :ledger
  [record]
  (let [{:strs [alias branch address]
         {:strs [t]} "data"
         {index-address "address"} "index"} record]
    (cond-> {"@context"     {"f" iri/f-ns}
             "@id"          (str alias "@" branch)
             "@type"        ["f:Database" "f:PhysicalDatabase"]
             "f:ledger"     {"@id" alias}
             "f:branch"     branch
             "f:commit"     {"@id" address}
             "f:t"          t
             "f:status"     "ready"}
      index-address (assoc "f:index" {"@id" index-address}))))

<<<<<<< HEAD
(defmethod record->json-ld :virtual-graph
  [{:keys [vg-name vg-type status dependencies config engine]}]
  (let [base-record {"@context" {"f" iri/f-ns
                                 "fidx" "https://ns.flur.ee/index#"}
                     "@id" vg-name
                     "@type" (cond-> ["f:VirtualGraphDatabase"]
                               vg-type (conj vg-type))
                     "f:name" vg-name
                     "f:status" (or status "ready")
                     "f:dependencies" (when (and (not= engine :r2rml)
                                                 (seq dependencies))
                                        (mapv (fn [dep] (if (string? dep) {"@id" dep} dep)) dependencies))}
        ;; Back-compat: always include opaque config blob
        with-config (assoc base-record "fidx:config" {"@type" "@json"
                                                      "@value" config})]
    (case engine
      ;; New R2RML-style schema using f:* keys
      (:r2rml "r2rml")
      (let [{:keys [mapping mappingInline baseIRI rdb]} config
            rdb* (select-keys rdb [:jdbcUrl :driver :user :password :options])
            record (cond-> (assoc with-config "f:engine" "r2rml")
                     mapping       (assoc "f:mapping" {"@id" mapping})
                     mappingInline (assoc "f:mappingInline" mappingInline)
                     baseIRI       (assoc "f:baseIRI" baseIRI)
                     (seq rdb*)    (assoc "f:rdb" rdb*))]
        record)

      ;; default (BM25 and others) keep prior structure
      with-config)))
=======
;; Convert internal record map to JSON-LD for nameservice storage
(defmulti record->json-ld
  "Converts a nameservice record to JSON-LD format"
  (fn [record]
    (cond
      (contains? record :vg-name) :virtual-graph
      (= (get record "type") "virtual-graph") :virtual-graph
      :else :ledger)))

(defmethod record->json-ld :ledger
  [record]
  (let [{:strs [alias branch address]
         {:strs [t]} "data"
         {index-address "address"} "index"} record]
    (ns-record alias branch address t index-address)))

(defmethod record->json-ld :virtual-graph
  [{:keys [vg-name vg-type status dependencies config] :as _record}]
  {"@context" {"f" iri/f-ns
               "fidx" "https://ns.flur.ee/index#"}
   "@id" vg-name
   "@type" (cond-> ["f:VirtualGraphDatabase"]
             vg-type (conj vg-type))
   "f:name" vg-name
   "f:status" (or status "ready")
   "f:dependencies" (mapv (fn [dep] {"@id" dep}) dependencies)
   "fidx:config" {"@type" "@json"
                  "@value" config}})

;; NOTE: Primary StorageNameService defined later; this earlier definition was removed to avoid duplication
>>>>>>> bd28fe23

(defn get-commit
  "Returns the minimal nameservice record."
  ([record]
   (get-commit record nil))
  ([record _branch]
   ;; Always return the record itself for new format
   record))

;; Virtual Graph Dependency Tracking Functions

(defn is-virtual-graph-record?
  "Checks if a nameservice record is a virtual graph"
  [record]
  (some #{"f:VirtualGraphDatabase"} (get record "@type" [])))

(defn extract-vg-dependencies
  "Extracts ledger dependencies from a VG record"
  [vg-record]
  (mapv #(get % "@id") (get vg-record "f:dependencies" [])))

(defn check-vg-dependencies
  "Returns set of VG names that depend on the ledger, or empty set if none"
  [publisher ledger-alias]
  (get-in @(:vg-state publisher) [:dependencies ledger-alias] #{}))

(defn register-dependencies
  [publisher json-ld]
  (let [vg-name (get json-ld "f:name")
        dependencies (extract-vg-dependencies json-ld)]
    (log/debug "Registering VG dependencies for" vg-name ":" dependencies)
    (swap! (:vg-state publisher)
           (fn [state]
             (reduce (fn [s dep-ledger]
                       (update-in s [:dependencies dep-ledger]
                                  (fnil conj #{}) vg-name))
                     state
                     dependencies)))))

(defn initialize-vg-dependencies
  "Scans all virtual graph records at startup to build dependency map"
  [publisher]
  (go-try
    (let [all-records (<? (nameservice/all-records publisher))
          vg-records (filter is-virtual-graph-record? all-records)]

      (log/debug "Initializing VG dependencies from" (count vg-records) "virtual graph records")

      (doseq [vg-record vg-records]
        (<? (register-dependencies publisher vg-record)))

      (log/debug "VG dependency initialization complete. Dependencies:"
                 (:dependencies @(:vg-state publisher))))))

(defn unregister-vg-dependencies
  "Remove dependencies for a deleted virtual graph."
  [publisher vg-name]
  (log/debug "Unregistering VG dependencies for" vg-name)
  (swap! (:vg-state publisher)
         update :dependencies
         (fn [deps]
           (reduce-kv (fn [m ledger vgs]
                        (let [updated-vgs (disj vgs vg-name)]
                          (if (empty? updated-vgs)
                            (dissoc m ledger)
                            (assoc m ledger updated-vgs))))
                      deps  ;; Start with existing deps, not empty map!
                      deps))))

(defrecord StorageNameService [store vg-state]
  nameservice/Publisher
  (publish [this record]
    (go-try
      (let [filename (if-let [vg-name (:vg-name record)]
                       (local-filename vg-name)
                       (local-filename (str (get record "alias") "@" (get record "branch"))))
            json-ld (record->json-ld record)
            result (->> json-ld
                        json/stringify-UTF8
                        (storage/write-bytes store filename)
                        <?)]
        (log/debug "Nameservice published:" filename)
        (when (is-virtual-graph-record? json-ld)
          ;; If this is a virtual graph, register dependencies
          (register-dependencies this json-ld))
        result)))

  (retract [this target]
    (go-try
      (let [;; Check if target is a ledger (contains @) or VG (no @)
            ledger? (str/includes? target "@")
            address (-> store
                        storage/location
                        (storage/build-address (local-filename target)))]

        ;; If this is a VG, unregister dependencies first
        (when-not ledger?
          (unregister-vg-dependencies this target))

        (<? (storage/delete store address)))))

  (publishing-address [_ ledger-alias]
    (go (publishing-address* store ledger-alias)))

  nameservice/iNameService
  (lookup [_ ledger-address]
    (go-try
      (let [{:keys [alias branch]} (nameservice/resolve-address (storage/location store) ledger-address nil)
            filename                (local-filename (str alias "@" branch))]
        (when-let [record-bytes (<? (storage/read-bytes store filename))]
          (json/parse record-bytes false)))))

  (alias [_ ledger-address]
    ;; TODO: need to validate that the branch doesn't have a slash?
    (-> (storage/get-local-path ledger-address)
        (str/split #"/")
        (->> (drop-last 2) ; branch-name, head
             (str/join "/"))))

  (all-records [_]
    (go-try
      ;; Use recursive listing to support ledger names with '/' characters
      (if (satisfies? storage/RecursiveListableStore store)
<<<<<<< HEAD
        (if-let [list-paths-result (storage/list-paths-recursive store "ns@v1")]
          (loop [remaining-paths (<? list-paths-result)
                 records []]
            (if-let [path (first remaining-paths)]
              (let [file-content (<? (storage/read-bytes store path))]
                (if file-content
                  (let [content-str (if (string? file-content)
                                      file-content
                                      #?(:clj (let [^bytes bytes-content file-content]
                                                (String. bytes-content "UTF-8"))
                                         :cljs (js/String.fromCharCode.apply nil file-content)))
                        record (json/parse content-str false)]
                    (recur (rest remaining-paths) (conj records record)))
                  (recur (rest remaining-paths) records)))
              records))
          [])
=======
        (loop [remaining-paths (<? (storage/list-paths-recursive store "ns@v1"))
               records []]
          (if-let [path (first remaining-paths)]
            (if-let [file-content (<? (storage/read-bytes store path))]
              (let [content-str (if (string? file-content)
                                  file-content
                                  (bytes/UTF8->string file-content))
                    record (json/parse content-str false)]
                (recur (rest remaining-paths) (conj records record)))
              (recur (rest remaining-paths) records))
            records))
>>>>>>> bd28fe23
        ;; Fallback for stores that don't support RecursiveListableStore
        (do
          (log/debug "Storage backend does not support RecursiveListableStore protocol")
          [])))))

(defn start
  [store]
  (let [publisher (->StorageNameService store (atom {}))]
    ;; Initialize VG dependencies from existing records asynchronously (fire and forget)
    (go-try
      (<? (initialize-vg-dependencies publisher)))
    publisher))<|MERGE_RESOLUTION|>--- conflicted
+++ resolved
@@ -10,15 +10,10 @@
             [fluree.db.util.log :as log]))
 
 (defn local-filename
-<<<<<<< HEAD
-  [resource-name]
-  (str "ns@v1/" resource-name ".json"))
-=======
   ([resource-name]
    (str "ns@v1/" resource-name ".json"))
   ([ledger-alias branch]
    (str "ns@v1/" ledger-alias "@" (or branch "main") ".json")))
->>>>>>> bd28fe23
 
 (defn publishing-address*
   [store ledger-alias]
@@ -26,12 +21,14 @@
       storage/location
       (storage/build-address ledger-alias)))
 
+;; Convert internal record map to JSON-LD for nameservice storage
 (defmulti record->json-ld
   "Converts a nameservice record to JSON-LD format"
   (fn [record]
-    (if (contains? record :vg-name)
-      :virtual-graph
-      :ledger)))
+    (cond
+      (contains? record :vg-name) :virtual-graph
+      (= (get record "type") "virtual-graph") :virtual-graph
+      :else :ledger)))
 
 (defmethod record->json-ld :ledger
   [record]
@@ -48,7 +45,6 @@
              "f:status"     "ready"}
       index-address (assoc "f:index" {"@id" index-address}))))
 
-<<<<<<< HEAD
 (defmethod record->json-ld :virtual-graph
   [{:keys [vg-name vg-type status dependencies config engine]}]
   (let [base-record {"@context" {"f" iri/f-ns
@@ -78,38 +74,6 @@
 
       ;; default (BM25 and others) keep prior structure
       with-config)))
-=======
-;; Convert internal record map to JSON-LD for nameservice storage
-(defmulti record->json-ld
-  "Converts a nameservice record to JSON-LD format"
-  (fn [record]
-    (cond
-      (contains? record :vg-name) :virtual-graph
-      (= (get record "type") "virtual-graph") :virtual-graph
-      :else :ledger)))
-
-(defmethod record->json-ld :ledger
-  [record]
-  (let [{:strs [alias branch address]
-         {:strs [t]} "data"
-         {index-address "address"} "index"} record]
-    (ns-record alias branch address t index-address)))
-
-(defmethod record->json-ld :virtual-graph
-  [{:keys [vg-name vg-type status dependencies config] :as _record}]
-  {"@context" {"f" iri/f-ns
-               "fidx" "https://ns.flur.ee/index#"}
-   "@id" vg-name
-   "@type" (cond-> ["f:VirtualGraphDatabase"]
-             vg-type (conj vg-type))
-   "f:name" vg-name
-   "f:status" (or status "ready")
-   "f:dependencies" (mapv (fn [dep] {"@id" dep}) dependencies)
-   "fidx:config" {"@type" "@json"
-                  "@value" config}})
-
-;; NOTE: Primary StorageNameService defined later; this earlier definition was removed to avoid duplication
->>>>>>> bd28fe23
 
 (defn get-commit
   "Returns the minimal nameservice record."
@@ -233,24 +197,6 @@
     (go-try
       ;; Use recursive listing to support ledger names with '/' characters
       (if (satisfies? storage/RecursiveListableStore store)
-<<<<<<< HEAD
-        (if-let [list-paths-result (storage/list-paths-recursive store "ns@v1")]
-          (loop [remaining-paths (<? list-paths-result)
-                 records []]
-            (if-let [path (first remaining-paths)]
-              (let [file-content (<? (storage/read-bytes store path))]
-                (if file-content
-                  (let [content-str (if (string? file-content)
-                                      file-content
-                                      #?(:clj (let [^bytes bytes-content file-content]
-                                                (String. bytes-content "UTF-8"))
-                                         :cljs (js/String.fromCharCode.apply nil file-content)))
-                        record (json/parse content-str false)]
-                    (recur (rest remaining-paths) (conj records record)))
-                  (recur (rest remaining-paths) records)))
-              records))
-          [])
-=======
         (loop [remaining-paths (<? (storage/list-paths-recursive store "ns@v1"))
                records []]
           (if-let [path (first remaining-paths)]
@@ -262,7 +208,6 @@
                 (recur (rest remaining-paths) (conj records record)))
               (recur (rest remaining-paths) records))
             records))
->>>>>>> bd28fe23
         ;; Fallback for stores that don't support RecursiveListableStore
         (do
           (log/debug "Storage backend does not support RecursiveListableStore protocol")
