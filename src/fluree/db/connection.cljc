--- conflicted
+++ resolved
@@ -453,8 +453,10 @@
   "Checks if ledger has dependent virtual graphs"
   [primary-pub ledger-alias]
   (when primary-pub
-    ;; For now, check with alias@main as default branch
-    (let [ledger-with-branch (str ledger-alias "@main")]
+    ;; Ensure we have the proper ledger:branch format
+    (let [ledger-with-branch (if (str/includes? ledger-alias ":")
+                               ledger-alias
+                               (str ledger-alias ":" const/default-branch-name))]
       (ns-storage/check-vg-dependencies primary-pub ledger-with-branch))))
 
 (defn- throw-if-has-dependencies
@@ -470,25 +472,6 @@
                      :ledger alias
                      :dependent-vgs dependent-vgs}))))
 
-(defn- get-branch-commit-info
-  "Retrieves branch commit and index addresses from nameservice record"
-  [ns-record]
-  {:branch         (get ns-record "f:branch" "main")
-   :commit-address (get-in ns-record ["f:commit" "@id"])
-   :index-address  (get-in ns-record ["f:index" "@id"])})
-
-(defn- load-latest-commit
-  "Loads and expands the latest commit if it exists"
-  [conn commit-address index-address]
-  (go-try
-    (when commit-address
-      (let [commit (<? (commit-storage/load-commit-with-metadata
-                        (:commit-catalog conn)
-                        commit-address
-                        index-address))]
-        (when commit
-          (json-ld/expand commit))))))
-
 (defn- drop-ledger-artifacts
   "Drops all artifacts (index and commit) for a ledger"
   [conn latest-commit]
@@ -502,20 +485,27 @@
   (go-try
     (let [ledger-addr  (<? (nameservice/publishing-address publisher alias))
           ns-record    (<? (nameservice/lookup publisher ledger-addr))
-          {:keys [branch commit-address index-address]} (get-branch-commit-info ns-record)
-          latest-commit (<? (load-latest-commit conn commit-address index-address))]
+          commit-address (get-in ns-record ["f:commit" "@id"])
+          index-address  (get-in ns-record ["f:index" "@id"])
+          latest-commit  (when commit-address
+                           (let [commit (<? (commit-storage/load-commit-with-metadata
+                                             (:commit-catalog conn)
+                                             commit-address
+                                             index-address))]
+                             (when commit
+                               (json-ld/expand commit))))]
       (log/debug "Dropping ledger" ledger-addr)
       (drop-ledger-artifacts conn latest-commit)
-      (<? (nameservice/retract publisher (str alias "@" branch))))))
+      (<? (nameservice/retract publisher alias)))))
 
 (defn drop-ledger
-<<<<<<< HEAD
   "Drops a ledger and all its associated data from all publishers"
-  [conn alias-or-address]
-  (go-try
-    (let [alias         (if (fluree-address? alias-or-address)
-                          (nameservice/address-path alias-or-address)
-                          alias-or-address)
+  [conn alias]
+  (go-try
+    (let [alias (if (fluree-address? alias)
+                  (nameservice/address-path alias)
+                    ;; Normalize alias to include branch if not present
+                  (normalize-ledger-alias alias))
           primary-pub   (:primary-publisher conn)
           dependent-vgs (check-ledger-dependencies primary-pub alias)]
 
@@ -525,40 +515,8 @@
         (when publisher
           (<? (drop-ledger-from-publisher conn publisher alias))
           (recur r)))
-
       (log/debug "Dropped ledger" alias)
       :dropped)))
-=======
-  [conn alias]
-  (go
-    (try*
-      (let [alias (if (fluree-address? alias)
-                    (nameservice/address-path alias)
-                    ;; Normalize alias to include branch if not present
-                    (normalize-ledger-alias alias))]
-        (loop [[publisher & r] (publishers conn)]
-          (when publisher
-            (let [ledger-addr   (<? (nameservice/publishing-address publisher alias))
-                  ns-record     (<? (nameservice/lookup publisher ledger-addr))
-                  commit-address (get-in ns-record ["f:commit" "@id"])
-                  index-address  (get-in ns-record ["f:index" "@id"])
-                  latest-commit  (when commit-address
-                                   (let [commit (<? (commit-storage/load-commit-with-metadata
-                                                     (:commit-catalog conn)
-                                                     commit-address
-                                                     index-address))]
-                                     (when commit
-                                       (json-ld/expand commit))))]
-              (log/debug "Dropping ledger" ledger-addr)
-              (when latest-commit
-                (drop-index-artifacts conn latest-commit)
-                (drop-commit-artifacts conn latest-commit))
-              (<? (nameservice/retract publisher alias))
-              (recur r))))
-        (log/debug "Dropped ledger" alias)
-        :dropped)
-      (catch* e (log/debug e "Failed to complete ledger deletion")))))
->>>>>>> 0ce80297
 
 (defn resolve-txn
   "Reads a transaction from the commit catalog by address.
