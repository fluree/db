(ns fluree.db.connection
  (:refer-clojure :exclude [replicate])
  (:require [clojure.core.async :as async :refer [<! go go-loop]]
            [clojure.pprint :as pprint]
            [clojure.string :as str]
            [fluree.db.commit.storage :as commit-storage]
            [fluree.db.constants :as const]
            [fluree.db.did :as did]
            [fluree.db.flake.flake-db :as flake-db]
            [fluree.db.json-ld.commit-data :as commit-data]
            [fluree.db.json-ld.credential :as credential]
            [fluree.db.json-ld.iri :as iri]
            [fluree.db.json-ld.policy :as policy]
            [fluree.db.json-ld.policy.rules :as policy.rules]
            [fluree.db.ledger :as ledger]
            [fluree.db.nameservice :as nameservice]
            [fluree.db.serde.json :refer [json-serde]]
            [fluree.db.storage :as storage]
            [fluree.db.track :as track :refer [track?]]
            [fluree.db.track.fuel :as fuel]
            [fluree.db.transact :as transact]
            [fluree.db.util.async :refer [<? go-try]]
            [fluree.db.util.context :as context]
            [fluree.db.util.core :as util :refer [get-first get-first-value try* catch*]]
            [fluree.db.util.log :as log :include-macros true]
            [fluree.json-ld :as json-ld])
  #?(:clj (:import (java.io Writer))))

#?(:clj (set! *warn-on-reflection* true))

(comment
 ;; state machine looks like this:
  {:ledger        {"ledger-a" {;; map of branches, along with current/default branch
                               :branches {}
                               :branch   {}}}
   :subscriptions {}})

(def blank-state
  "Initial connection state"
  {:ledger        {}
   :subscriptions {}})

(defn printer-map
  "Returns map of important data for print writer"
  [conn]
  (select-keys conn [:id]))

(defrecord Connection [id state parallelism commit-catalog index-catalog primary-publisher
                       secondary-publishers remote-systems serializer cache defaults])

#?(:clj
   (defmethod print-method Connection [^Connection conn, ^Writer w]
     (.write w "#fluree/Connection ")
     (binding [*out* w]
       (pr (printer-map conn))))
   :cljs
   (extend-type Connection
     IPrintWithWriter
     (-pr-writer [conn w _opts]
       (-write w "#fluree/Connection ")
       (-write w (pr (printer-map conn))))))

(defmethod pprint/simple-dispatch Connection [^Connection conn]
  (pr conn))

(defn connection?
  [x]
  (instance? Connection x))

(defn connect
  [{:keys [parallelism commit-catalog index-catalog cache serializer
           primary-publisher secondary-publishers remote-systems defaults]
    :or   {serializer (json-serde)} :as _opts}]
  (let [id    (random-uuid)
        state (atom blank-state)]
    (->Connection id state parallelism commit-catalog index-catalog primary-publisher
                  secondary-publishers remote-systems serializer cache defaults)))

(defn register-ledger
  "Creates a promise-chan and saves it in a cache of ledgers being held
  in-memory on the conn.

  Returns a two-tuple of
  [cached? promise-chan]

  where `cached?` is true if an existing promise-chan was found, false if a new
  promise-chan was created.

  `promise-chan` is a promise channel that must have the final ledger `put!`
  into it assuming `success?` is true, otherwise it will return the existing
  found promise-chan when `success?` is false"
  [{:keys [state] :as _conn} ledger-alias]
  (let [new-p-chan (async/promise-chan)
        p-chan     (-> state
                       (swap! update-in [:ledger ledger-alias]
                              (fn [existing]
                                (or existing new-p-chan)))
                       (get-in [:ledger ledger-alias]))
        cached?    (not= p-chan new-p-chan)]
    (log/debug "Registering ledger: " ledger-alias " cached? " cached?)
    [cached? p-chan]))

(defn release-ledger
  "Opposite of register-ledger. Removes reference to a ledger from conn"
  [{:keys [state] :as _conn} ledger-alias]
  (swap! state update :ledger dissoc ledger-alias)
  nil)

(defn cached-ledger
  "Returns a cached ledger from the connection if it is cached, else nil"
  [{:keys [state] :as _conn} ledger-alias]
  (get-in @state [:ledger ledger-alias]))

(defn notify
  [{:keys [commit-catalog] :as conn} address hash]
  (go-try
    (if-let [expanded-commit (<? (commit-storage/read-commit-jsonld commit-catalog address hash))]
      (if-let [ledger-alias (get-first-value expanded-commit const/iri-alias)]
        (if-let [ledger-ch (cached-ledger conn ledger-alias)]
          (do (log/debug "Notification received for ledger" ledger-alias
                         "of new commit:" expanded-commit)
              (let [ledger        (<? ledger-ch)
                    db-address    (-> expanded-commit
                                      (get-first const/iri-data)
                                      (get-first-value const/iri-address))
                    expanded-data (<? (commit-storage/read-data-jsonld commit-catalog db-address))]
                (case (<? (ledger/notify ledger expanded-commit expanded-data))
                  (::ledger/current ::ledger/newer ::ledger/updated)
                  (do (log/debug "Ledger" ledger-alias "is up to date")
                      true)

                  ::ledger/stale
                  (do (log/debug "Dropping state for stale ledger:" ledger-alias)
                      (release-ledger conn ledger-alias)))))
          (log/debug "No cached ledger found for commit: " expanded-commit))
        (log/warn "Notify called with a data that does not have a ledger alias."
                  "Are you sure it is a commit?: " expanded-commit))
      (log/warn "No commit found for address:" address))))

(defn publishers
  [{:keys [primary-publisher secondary-publishers] :as _conn}]
  (cons primary-publisher secondary-publishers))

(defn publications
  [conn]
  (:remote-systems conn))

(defn all-nameservices
  [{:keys [remote-systems] :as conn}]
  (concat (publishers conn) remote-systems))

(def fluree-address-prefix
  "fluree:")

(defn fluree-address?
  [x]
  (str/starts-with? x fluree-address-prefix))

(defn relative-ledger-alias?
  [ledger-alias]
  (not (fluree-address? ledger-alias)))

(defn publishing-addresses
  "Retrieve address for each nameservices based on a relative ledger-alias.
  If ledger-alias is not relative, returns only the current ledger alias.

  TODO - if a single non-relative address is used, and the ledger exists,
  we should retrieve all stored ns addresses in the commit if possible and
  try to use all nameservices."
  [conn ledger-alias]
  (go-try
    (if (relative-ledger-alias? ledger-alias)
      (loop [nameservices* (publishers conn)
             addresses     []]
        (let [ns (first nameservices*)]
          (if ns
            (if-let [address (<? (nameservice/publishing-address ns ledger-alias))]
              (recur (rest nameservices*) (conj addresses address))
              (recur (rest nameservices*) addresses))
            addresses)))
      [ledger-alias])))

(defn primary-address
  "From a connection, lookup primary address from nameservice(s) for a given
  ledger alias"
  [{:keys [primary-publisher] :as _conn} ledger-alias]
  (nameservice/publishing-address primary-publisher ledger-alias))

(defn lookup-commit*
  "Returns commit address from first matching nameservice on a conn
   for a given ledger alias and branch"
  [ledger-address nameservices]
  (go-try
    (loop [nses nameservices]
      (when-let [nameservice (first nses)]
        (or (<? (nameservice/lookup nameservice ledger-address))
            (recur (rest nses)))))))

(defn lookup-commit
  [conn ledger-address]
  (lookup-commit* ledger-address (all-nameservices conn)))

(defn read-file-address
  [{:keys [commit-catalog] :as _conn} addr]
  (go-try
    (let [json-data (<? (storage/read-json commit-catalog addr))]
      (assoc json-data "address" addr))))

(defn lookup-publisher-commit
  [conn ledger-address]
  (lookup-commit* ledger-address (publishers conn)))

(defn read-publisher-commit
  [conn ledger-address]
  (go-try
    (or (<? (lookup-publisher-commit conn ledger-address))
        (throw (ex-info (str "No published commits exist for: " ledger-address)
                        {:status 404 :error, :db/commit-not-found})))))

(defn published-addresses
  [conn ledger-alias]
  (go-try
    (loop [[nsv & r] (publishers conn)
           addrs     []]
      (if nsv
        (if (<? (nameservice/published-ledger? nsv ledger-alias))
          (recur r (conj addrs (<? (nameservice/publishing-address nsv ledger-alias))))
          (recur r addrs))
        addrs))))

(defn published-ledger?
  [conn ledger-alias]
  (go-try
    (loop [[nsv & r] (publishers conn)]
      (if nsv
        (or (<? (nameservice/published-ledger? nsv ledger-alias))
            (recur r))
        false))))

(defn known-addresses
  [conn ledger-alias]
  (go-try
    (loop [[nsv & r] (publications conn)
           addrs     []]
      (if nsv
        (recur r (into addrs (<? (nameservice/known-addresses nsv ledger-alias))))
        addrs))))

(defn ledger-exists?
  "Checks nameservices on a connection and returns true if any nameservice
  already has a ledger associated with the given alias."
  [conn ledger-alias]
  (go-try
    (or (<? (published-ledger? conn ledger-alias))
        (boolean (not-empty (<? (known-addresses conn ledger-alias)))))))

(defn current-addresses
  [conn ledger-alias]
  (go-try
    (into (<? (published-addresses conn ledger-alias))
          (<? (known-addresses conn ledger-alias)))))

(defn all-publications
  [{:keys [remote-systems] :as _conn}]
  remote-systems)

(defn subscribe-all
  [publications ledger-alias]
  (->> publications
       (map (fn [pub]
              (nameservice/subscribe pub ledger-alias)))
       async/merge))

(defn subscribed?
  [current-state ledger-alias]
  (contains? (:subscriptions current-state) ledger-alias))

(defn get-subscription
  [current-state ledger-alias]
  (get-in current-state [:subscriptions ledger-alias]))

(defn add-subscription
  [current-state publications ledger-alias]
  (if-not (subscribed? current-state ledger-alias)
    (let [sub-ch (subscribe-all publications ledger-alias)]
      (assoc-in current-state [:subscriptions ledger-alias] sub-ch))
    current-state))

(defn remove-subscription
  [current-state ledger-alias]
  (update current-state :subscriptions dissoc ledger-alias))

;; TODO; Were subscribing to every remote system for every ledger we load.
;; Perhaps we should ensure that a remote system manages a particular ledger
;; before subscribing
(defn subscribe-ledger
  "Initiates subscription requests for a ledger into all remote systems on a
  connection."
  [{:keys [state] :as conn} ledger-alias]
  (let [pubs                   (all-publications conn)
        [prev-state new-state] (swap-vals! state add-subscription pubs ledger-alias)]
    (when-not (subscribed? prev-state ledger-alias)
      (let [sub-ch (get-subscription new-state ledger-alias)]
        (go-loop []
          (when-let [msg (<! sub-ch)]
            (log/info "Subscribed ledger:" ledger-alias "received subscription message:" msg)
            (let [action (get msg "action")]
              (if (= "new-commit" action)
                (let [{:keys [address hash]} (get msg "data")]
                  (notify conn address hash))
                (log/info "New subscrition message with action: " action "received, ignored.")))
            (recur)))
        :subscribed))))

(defn unsubscribe-ledger
  "Initiates unsubscription requests for a ledger into all namespaces on a connection."
  [{:keys [state] :as conn} ledger-alias]
  (->> (all-publications conn)
       (map (fn [pub]
              (nameservice/unsubscribe pub ledger-alias)))
       dorun)
  (swap! state remove-subscription ledger-alias))

(defn parse-identity
  [conn identity]
  (if identity
    (if (map? identity)
      identity
      {:id identity})
    (-> conn :defaults :identity)))

(defn parse-ledger-options
  [conn {:keys [did branch indexing]
         :or   {branch commit-data/default-branch}}]
  (let [did*           (parse-identity conn did)
        ledger-default (-> conn :defaults :indexing)
        indexing*      (merge ledger-default indexing)]
    {:did      did*
     :branch   branch
     :indexing indexing*}))

(defn throw-ledger-exists
  [ledger-alias]
  (throw (ex-info (str "Unable to create new ledger, one already exists for: " ledger-alias)
                  {:status 409, :error :db/ledger-exists})))

(defn create-ledger
  [{:keys [commit-catalog index-catalog] :as conn} ledger-alias opts]
  (go-try
    (if (<? (ledger-exists? conn ledger-alias))
      (throw-ledger-exists ledger-alias)
      (let [[cached? ledger-chan] (register-ledger conn ledger-alias)]
        (if  cached?
          (throw-ledger-exists ledger-alias)
          (let [addr          (<? (primary-address conn ledger-alias))
                publish-addrs (<? (publishing-addresses conn ledger-alias))
                pubs          (publishers conn)
                ledger-opts   (parse-ledger-options conn opts)
                ledger        (<! (ledger/create {:conn              conn
                                                  :alias             ledger-alias
                                                  :address           addr
                                                  :publish-addresses publish-addrs
                                                  :commit-catalog    commit-catalog
                                                  :index-catalog     index-catalog
                                                  :publishers        pubs}
                                                 ledger-opts))]
            (when (util/exception? ledger)
              (release-ledger conn ledger-alias))
            (async/put! ledger-chan ledger)
            ledger))))))

(defn commit->ledger-alias
  "Returns ledger alias from commit map, if present. If not present
  then tries to resolve the ledger alias from the nameservice."
  [conn db-alias commit-map]
  (or (get-first-value commit-map const/iri-alias)
      (->> (all-nameservices conn)
           (some (fn [ns]
                   (nameservice/alias ns db-alias))))))

(defn throw-missing-branch
  [address ledger-alias]
  (throw (ex-info (str "No committed branches exist for ledger: " ledger-alias
                       " at address: " address)
                  {:status 400, :error :db/missing-branch})))

(defn load-ledger*
  [{:keys [commit-catalog index-catalog] :as conn}
   ledger-chan address]
  (go-try
    (if-let [commit (<? (lookup-commit conn address))]
      (do (log/debug "Attempting to load from address:" address
                     "with commit:" commit)
          (let [expanded-commit (json-ld/expand commit)
                ledger-alias    (commit->ledger-alias conn address expanded-commit)
                branch          (-> expanded-commit
                                    (get-first-value const/iri-branch)
                                    (or (throw-missing-branch address ledger-alias)))

                {:keys [did branch indexing]} (parse-ledger-options conn {:branch branch})

                pubs   (publishers conn)
                ledger (ledger/instantiate conn ledger-alias address branch commit-catalog
                                           index-catalog pubs indexing did expanded-commit)]
            (subscribe-ledger conn ledger-alias)
            (async/put! ledger-chan ledger)
            ledger))
      (throw (ex-info (str "Unable to load. No record of ledger at address: " address " exists.")
                      {:status 404, :error :db/unkown-address})))))

(defn load-ledger-address
  [conn address]
  (let [alias (nameservice/address-path address)
        [cached? ledger-chan] (register-ledger conn alias)]
    (if cached?
      ledger-chan
      (load-ledger* conn ledger-chan address))))

(defn try-load-address
  [conn ledger-chan alias addr]
  (go
    (try* (<? (load-ledger* conn ledger-chan addr))
          (catch* e
            (log/debug e "Unable to load ledger alias" alias "at address:" addr)))))

(defn load-ledger-alias
  [conn alias]
  (go-try
    (let [[cached? ledger-chan] (register-ledger conn alias)]
      (if cached?
        (<? ledger-chan)
        (loop [[addr & r] (<? (current-addresses conn alias))]
          (if addr
            (or (<? (try-load-address conn ledger-chan alias addr))
                (recur r))
            (do (release-ledger conn alias)
                (let [ex (ex-info (str "Load for " alias " failed due to failed address lookup.")
                                  {:status 404, :error :db/unkown-ledger})]
                  (async/put! ledger-chan ex)
                  (throw ex)))))))))

(defn load-ledger
  [conn alias-or-address]
  (if (fluree-address? alias-or-address)
    (load-ledger-address conn alias-or-address)
    (load-ledger-alias conn alias-or-address)))

(def f-context {"f" "https://ns.flur.ee/ledger#"})

(defn save-txn!
  [{:keys [commit-catalog] :as _conn} ledger-alias txn]
  (let [path (str/join "/" [ledger-alias "txn"])]
    (storage/content-write-json commit-catalog path txn)))

(defn resolve-txn
  [{:keys [commit-catalog] :as _conn} address]
  (storage/read-json commit-catalog address))

;; TODO - as implemented the db handles 'staged' data as per below (annotation, raw txn)
;; TODO - however this is really a concern of "commit", not staging and I don't think the db should be handling any of it
(defn write-transaction!
  [conn ledger-alias staged]
  (go-try
    (let [{:keys [txn author annotation]} staged]
      (if txn
        (let [{txn-id :address} (<? (save-txn! conn ledger-alias txn))]
          {:txn-id     txn-id
           :author     author
           :annotation annotation})
        staged))))

(defn update-commit-address
  "Once a commit address is known, which might be after the commit is written
  if IPFS, add the final address into the commit map."
  [[commit-map commit-jsonld] commit-address]
  [(assoc commit-map :address commit-address)
   (assoc commit-jsonld "address" commit-address)])

(defn update-commit-id
  "Once a commit address is known, which might be after the commit is written
  if IPFS, add the final address into the commit map."
  [[commit-map commit-jsonld] commit-hash]
  (let [commit-id (commit-data/hash->commit-id commit-hash)]
    [(assoc commit-map :id commit-id)
     (assoc commit-jsonld "id" commit-id)]))

(defn write-commit
  [commit-storage alias {:keys [did private]} commit]
  (go-try
    (let [commit-jsonld (commit-data/->json-ld commit)
          signed-commit (if did
                          (<? (credential/generate commit-jsonld private (:id did)))
                          commit-jsonld)
          commit-res    (<? (commit-storage/write-jsonld commit-storage alias signed-commit))

          [commit* commit-jsonld*]
          (-> [commit commit-jsonld]
              (update-commit-id (:hash commit-res))
              (update-commit-address (:address commit-res)))]
      {:commit-map    commit*
       :commit-jsonld commit-jsonld*
       :write-result  commit-res})))

(defn publish-commit
  "Publishes commit to all nameservices registered with the ledger."
  [{:keys [primary-publisher secondary-publishers] :as _conn} commit-jsonld]
  (go-try
    (let [result (<? (nameservice/publish primary-publisher commit-jsonld))]
      (nameservice/publish-to-all commit-jsonld secondary-publishers)
      result)))

(defn formalize-commit
  [{prev-commit :commit :as staged-db} new-commit]
  (let [max-ns-code (-> staged-db :namespace-codes iri/get-max-namespace-code)]
    (-> staged-db
        (assoc :commit new-commit
               :staged nil
               :prev-commit prev-commit
               :max-namespace-code max-ns-code)
        (commit-data/add-commit-flakes))))

(defn sanitize-commit-options
  "Parses the commit options and removes non-public opts."
  [opts]
  (if (string? opts)
    {:message opts}
    (select-keys opts [:context :did :private :message :tag :index-files-ch])))

(defn parse-commit-context
  [context]
  (let [parsed-context (if context
                         (-> context
                             json-ld/parse-context
                             (json-ld/parse-context f-context))
                         (json-ld/parse-context f-context))]
    (context/stringify parsed-context)))

(defn parse-keypair
  [ledger {:keys [did private] :as opts}]
  (let [private* (or private
                     (:private did)
                     (-> ledger :did :private))
        did*     (or (some-> private* did/private->did)
                     did
                     (:did ledger))]
    (assoc opts :did did*, :private private*)))

(defn parse-data-helpers
  [{:keys [context] :as opts}]
  (let [ctx-used-atom (atom {})
        compact-fn    (json-ld/compact-fn context ctx-used-atom)]
    (assoc opts
           :commit-data-opts {:compact-fn    compact-fn
                              :compact       (fn [iri] (json-ld/compact iri compact-fn))
                              :id-key        (json-ld/compact "@id" compact-fn)
                              :type-key      (json-ld/compact "@type" compact-fn)
                              :ctx-used-atom ctx-used-atom})))

(defn parse-commit-opts
  [ledger opts]
  (-> opts
      (update :context parse-commit-context)
      (->> (parse-keypair ledger))
      parse-data-helpers))

(defn commit!
  "Finds all uncommitted transactions and wraps them in a Commit document as the subject
  of a VerifiableCredential. Persists according to the :ledger :conn :method and
  returns a db with an updated :commit."
  ([ledger db]
   (commit! ledger db {}))
  ([{:keys [conn] ledger-alias :alias, :as ledger}
    {:keys [branch t stats commit] :as staged-db}
    opts]
   (go-try
     (let [{:keys [commit-catalog]} conn

           {:keys [tag time message did private commit-data-opts index-files-ch]
            :or   {time (util/current-time-iso)}}
           (parse-commit-opts ledger opts)

           {:keys [db-jsonld staged-txn]}
           (flake-db/db->jsonld staged-db commit-data-opts)

           {:keys [txn-id author annotation]}
           (<? (write-transaction! conn ledger-alias staged-txn))

           data-write-result (<? (commit-storage/write-jsonld commit-catalog ledger-alias db-jsonld))
           db-address        (:address data-write-result) ; may not have address (e.g. IPFS) until after writing file
           dbid              (commit-data/hash->db-id (:hash data-write-result))
           keypair           {:did did, :private private}

           new-commit (commit-data/new-db-commit-map {:old-commit commit
                                                      :issuer     did
                                                      :message    message
                                                      :tag        tag
                                                      :dbid       dbid
                                                      :t          t
                                                      :time       time
                                                      :db-address db-address
                                                      :author     author
                                                      :annotation annotation
                                                      :txn-id     txn-id
                                                      :flakes     (:flakes stats)
                                                      :size       (:size stats)})

           {:keys [commit-map commit-jsonld write-result]}
           (<? (write-commit commit-catalog ledger-alias keypair new-commit))

           db  (formalize-commit staged-db commit-map)
           db* (ledger/update-commit! ledger branch db index-files-ch)]

       (log/debug "Committing t" t "at" time)

       (<? (publish-commit conn commit-jsonld))

       (if (track? opts)
         (-> write-result
             (select-keys [:address :hash :size])
             (assoc :ledger-id ledger-alias
                    :t t
                    :db db*))
         db*)))))

(defn stage-triples
  "Stages a new transaction that is already parsed into the
   internal Fluree triples format."
  [db parsed-txn]
  (go-try
<<<<<<< HEAD
    (let [parsed-opts (:opts parsed-txn)
          identity    (:identity parsed-opts)
          policy-db   (if (policy/policy-enforced-opts? parsed-opts)
                        (let [parsed-context (:context parsed-opts)]
                          (<? (policy/policy-enforce-db db parsed-context parsed-opts)))
                        db)]
      (if (track? parsed-opts)
        (let [start-time   #?(:clj (System/nanoTime)
                              :cljs (util/current-time-millis))
              track-fuel?  (track/track-fuel? parsed-opts)
              fuel-tracker (when track-fuel?
                             (fuel/tracker (:max-fuel parsed-opts)))]
=======
    (let [parsed-opts    (:opts parsed-txn)
          parsed-context (:context parsed-opts)
          identity       (:identity parsed-opts)]
      (if (fuel/track? parsed-opts)
        (let [start-time   #?(:clj (System/nanoTime)
                              :cljs (util/current-time-millis))
              fuel-tracker (fuel/tracker (:max-fuel parsed-opts))
              policy-db    (if (policy/policy-enforced-opts? parsed-opts)
                             (<? (policy/policy-enforce-db db fuel-tracker parsed-context parsed-opts))
                             db)]
>>>>>>> 923ab4df
          (try*
            (let [staged-db     (<? (transact/stage policy-db fuel-tracker identity parsed-txn parsed-opts))
                  policy-report (policy.rules/enforcement-report staged-db)]
              (cond-> {:status 200
                       :db     staged-db
                       :time   (util/response-time-formatted start-time)}
                track-fuel?   (assoc :fuel (fuel/tally fuel-tracker))
                policy-report (assoc :policy policy-report)))
            (catch* e
              (throw (ex-info (ex-message e)
                              (let [policy-report (policy.rules/enforcement-report policy-db)]
                                (cond-> {:time (util/response-time-formatted start-time)}
                                  track-fuel?   (assoc :fuel (fuel/tally fuel-tracker))
                                  policy-report (assoc :policy policy-report)))
                              e)))))
        (let [policy-db (if (policy/policy-enforced-opts? parsed-opts)
                          (<? (policy/policy-enforce-db db parsed-context parsed-opts))
                          db)]
          (<? (transact/stage policy-db identity parsed-txn parsed-opts)))))))

(defn transact-ledger!
  [_conn ledger parsed-txn]
  (go-try
    (let [{:keys [branch] :as parsed-opts,
           :or   {branch commit-data/default-branch}}
          (:opts parsed-txn)

          db       (ledger/current-db ledger branch)
          staged   (<? (stage-triples db parsed-txn))
          ;; commit API takes a did-map and parsed context as opts
          ;; whereas stage API takes a did IRI and unparsed context.
          ;; Dissoc them until deciding at a later point if they can carry through.
          cmt-opts (dissoc parsed-opts :context :identity)]
      (if (track? parsed-opts)
        (let [staged-db     (:db staged)
              commit-result (<? (commit! ledger staged-db cmt-opts))]
          (merge staged commit-result))
        (<? (commit! ledger staged cmt-opts))))))

(defn not-found?
  [e]
  (-> e ex-data :status (= 404)))

(defn load-transacting-ledger
  [conn ledger-id]
  (go-try
    (try* (<? (load-ledger conn ledger-id))
          (catch* e
            (if (not-found? e)
              (throw (ex-info (str "Ledger " ledger-id " does not exist")
                              {:status 409 :error :db/ledger-not-exists}
                              e))
              (throw e))))))

(defn transact!
  [conn {:keys [ledger-id] :as parsed-txn}]
  (go-try
    (let [ledger (<? (load-transacting-ledger conn ledger-id))]
      (<? (transact-ledger! conn ledger parsed-txn)))))

(defn replicate-index-node
  [conn address data]
  (let [clg (-> conn :index-catalog :storage)]
    (storage/write-catalog-bytes clg address data)))<|MERGE_RESOLUTION|>--- conflicted
+++ resolved
@@ -627,31 +627,18 @@
    internal Fluree triples format."
   [db parsed-txn]
   (go-try
-<<<<<<< HEAD
-    (let [parsed-opts (:opts parsed-txn)
-          identity    (:identity parsed-opts)
-          policy-db   (if (policy/policy-enforced-opts? parsed-opts)
-                        (let [parsed-context (:context parsed-opts)]
-                          (<? (policy/policy-enforce-db db parsed-context parsed-opts)))
-                        db)]
+    (let [parsed-opts    (:opts parsed-txn)
+          parsed-context (:context parsed-opts)
+          identity       (:identity parsed-opts)]
       (if (track? parsed-opts)
         (let [start-time   #?(:clj (System/nanoTime)
                               :cljs (util/current-time-millis))
               track-fuel?  (track/track-fuel? parsed-opts)
               fuel-tracker (when track-fuel?
-                             (fuel/tracker (:max-fuel parsed-opts)))]
-=======
-    (let [parsed-opts    (:opts parsed-txn)
-          parsed-context (:context parsed-opts)
-          identity       (:identity parsed-opts)]
-      (if (fuel/track? parsed-opts)
-        (let [start-time   #?(:clj (System/nanoTime)
-                              :cljs (util/current-time-millis))
-              fuel-tracker (fuel/tracker (:max-fuel parsed-opts))
+                             (fuel/tracker (:max-fuel parsed-opts)))
               policy-db    (if (policy/policy-enforced-opts? parsed-opts)
                              (<? (policy/policy-enforce-db db fuel-tracker parsed-context parsed-opts))
                              db)]
->>>>>>> 923ab4df
           (try*
             (let [staged-db     (<? (transact/stage policy-db fuel-tracker identity parsed-txn parsed-opts))
                   policy-report (policy.rules/enforcement-report staged-db)]
