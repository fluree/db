--- conflicted
+++ resolved
@@ -67,7 +67,7 @@
                   secondary-publishers remote-systems serializer cache defaults)))
 
 (defn normalize-ledger-alias
-  "Ensures ledger alias includes branch. 
+  "Ensures ledger alias includes branch.
   If no : symbol present, appends :main as default branch."
   [ledger-alias]
   (if (clojure.string/includes? ledger-alias ":")
@@ -320,31 +320,17 @@
             index-address  (get-in ns-record ["f:index" "@id"])
 
             ;; Load full commit from disk
-<<<<<<< HEAD
             _               (log/debug "Attempting to load from address:" address)
             expanded-commit (<? (commit-storage/load-commit-with-metadata commit-catalog
                                                                           commit-address
                                                                           index-address))
             ledger-alias    (commit->ledger-alias conn address expanded-commit)
-            ;; Determine branch using helpers in priority order
-            branch           (or (branch-from-commit expanded-commit)
-                                 (branch-from-ns ns-record)
-                                 (branch-from-alias ledger-alias))
-
-            {:keys [did branch indexing]} (parse-ledger-options conn {:branch branch})
-            ledger (ledger/instantiate ledger-alias address branch commit-catalog index-catalog
-=======
-            _              (log/debug "Attempting to load from address:" address)
-            commit         (<? (commit-storage/load-commit-with-metadata commit-catalog
-                                                                         commit-address
-                                                                         index-address))
-            expanded-commit (json-ld/expand commit)
-            ledger-alias  (commit->ledger-alias conn address expanded-commit)
 
             {:keys [did indexing]} (parse-ledger-options conn {})
-            ledger (ledger/instantiate ledger-alias address commit-catalog index-catalog
->>>>>>> 374b6ad8
-                                       primary-publisher secondary-publishers indexing did expanded-commit)]
+            ledger                 (ledger/instantiate ledger-alias address commit-catalog
+                                                       index-catalog primary-publisher
+                                                       secondary-publishers indexing did
+                                                       expanded-commit)]
         (ns-subscribe/subscribe-ledger conn ledger-alias)
         (async/put! ledger-chan ledger)
         ledger)
