(ns fluree.db.connection
  (:refer-clojure :exclude [replicate])
  (:require [clojure.core.async :as async :refer [<! go go-loop]]
            [clojure.pprint :as pprint]
            [clojure.string :as str]
            [fluree.db.commit.storage :as commit-storage]
            [fluree.db.constants :as const]
<<<<<<< HEAD
            [fluree.db.flake :as flake]
            [fluree.db.flake.commit-data :as commit-data]
=======
>>>>>>> 6684506e
            [fluree.db.indexer.garbage :as garbage]
            [fluree.db.ledger :as ledger]
            [fluree.db.nameservice :as nameservice]
            [fluree.db.serde.json :refer [json-serde]]
            [fluree.db.storage :as storage]
            [fluree.db.util :as util :refer [get-first get-first-value try* catch*]]
            [fluree.db.util.async :refer [<? go-try]]
            [fluree.db.util.ledger :as util.ledger]
            [fluree.db.util.log :as log :include-macros true])
  #?(:clj (:import (java.io Writer))))

#?(:clj (set! *warn-on-reflection* true))

(def blank-state
  "Initial connection state"
  {:ledger        {}
   :subscriptions {}})

(defn printer-map
  "Returns map of important data for print writer"
  [conn]
  (select-keys conn [:id]))

(defrecord Connection [id state parallelism commit-catalog index-catalog primary-publisher
                       secondary-publishers remote-systems serializer cache defaults])

#?(:clj
   (defmethod print-method Connection [^Connection conn, ^Writer w]
     (.write w "#fluree/Connection ")
     (binding [*out* w]
       (pr (printer-map conn))))
   :cljs
   (extend-type Connection
     IPrintWithWriter
     (-pr-writer [conn w _opts]
       (-write w "#fluree/Connection ")
       (-write w (pr (printer-map conn))))))

(defmethod pprint/simple-dispatch Connection [^Connection conn]
  (pr conn))

(defn connection?
  [x]
  (instance? Connection x))

(defn connect
  [{:keys [parallelism commit-catalog index-catalog cache serializer
           primary-publisher secondary-publishers remote-systems defaults]
    :or   {serializer (json-serde)} :as _opts}]
  (let [id    (random-uuid)
        state (atom blank-state)]
    (->Connection id state parallelism commit-catalog index-catalog primary-publisher
                  secondary-publishers remote-systems serializer cache defaults)))

(defn register-ledger
  "Creates a promise-chan and saves it in a cache of ledgers being held
  in-memory on the conn.

  Returns a two-tuple of
  [cached? promise-chan]

  where `cached?` is true if an existing promise-chan was found, false if a new
  promise-chan was created.

  `promise-chan` is a promise channel that must have the final ledger `put!`
  into it assuming `success?` is true, otherwise it will return the existing
  found promise-chan when `success?` is false"
  [{:keys [state] :as _conn} ledger-alias]
  (let [new-p-chan (async/promise-chan)
        p-chan     (-> state
                       (swap! update-in [:ledger ledger-alias]
                              (fn [existing]
                                (or existing new-p-chan)))
                       (get-in [:ledger ledger-alias]))
        cached?    (not= p-chan new-p-chan)]
    (log/debug "Registering ledger: " ledger-alias " cached? " cached?)
    [cached? p-chan]))

<<<<<<< HEAD
(defn plan-ns-update
  "Decides minimal action based on cached db and nameservice info.

  Returns one of:
    :noop   - nothing to do
    :index  - apply index-only update
    :commit - load and apply next commit
    :stale  - cached state behind; drop for reload

  Assumes branch already resolved in ns-info."
  [db {:keys [ns-t index-address commit-address] :as _ns-info}]
  (let [cur-t   (:t db)
        cur-idx (get-in db [:commit :index :address])
        action  (cond
                  (and (= ns-t cur-t)
                       (or (nil? index-address)
                           (= index-address cur-idx)))
                  :noop

                  (= ns-t cur-t)
                  :index

                  (= ns-t (flake/next-t cur-t))
                  (if commit-address
                    :commit
                    :noop)

                  (flake/t-after? ns-t (flake/next-t cur-t))
                  :stale

                  :else
                  :noop)]
    (log/debug "plan-ns-update" {:cur-t cur-t
                                 :cur-idx cur-idx
                                 :ns-t ns-t
                                 :index-address index-address
                                 :commit-address commit-address
                                 :action action})
    action))

(defn- notify*
  "Internal notify logic shared by both forms.
  Takes a connection, ns-info map, and optionally pre-loaded expanded-commit."
  [{:keys [commit-catalog] :as conn} ns-info expanded-commit]
  (go-try
    (let [{:keys [ledger-alias branch commit-address index-address ns-t]} ns-info]
      (log/debug "notify* received ns-info" {:ledger-alias ledger-alias
                                             :branch branch
                                             :ns-t ns-t
                                             :commit-address commit-address
                                             :index-address index-address
                                             :expanded-commit? (boolean expanded-commit)})
      (if-let [ledger-ch (and ledger-alias (ns-subscribe/cached-ledger conn ledger-alias))]
        (let [ledger  (<? ledger-ch)
              db      (ledger/current-db ledger branch)
              action  (plan-ns-update db ns-info)]
          (log/debug "notify* planned action" {:ledger-alias ledger-alias :action action})
          (case action
            :noop
            (do (log/debug "Ledger" ledger-alias "is already up to date")
                true)

            :index
            (do (log/debug "Applying index-only update" {:ledger-alias ledger-alias
                                                         :branch branch
                                                         :index-address index-address})
                (let [res (try* (<? (ledger/notify-index ledger {:index-address index-address
                                                                 :branch        branch}))
                                (catch* e
                                  (log/warn e "notify-index failed; marking stale to reload"
                                            {:ledger-alias ledger-alias :branch branch
                                             :index-address index-address})
                                  ::ledger/stale))]
                  (log/debug "notify-index result" {:ledger-alias ledger-alias :result res})
                  (when (= res ::ledger/stale)
                    (ns-subscribe/release-ledger conn ledger-alias))
                  res))

            :commit
            (let [expanded-commit (or expanded-commit
                                      (-> (<? (commit-storage/load-commit-with-metadata
                                               commit-catalog commit-address index-address))
                                          json-ld/expand))
                  expanded-data   (let [db-address (-> expanded-commit
                                                       (get-first const/iri-data)
                                                       (get-first-value const/iri-address))]
                                    (<? (commit-storage/read-data-jsonld commit-catalog db-address)))]
              (log/debug "Applying commit update" {:ledger-alias ledger-alias :t ns-t})
              (let [res (try* (<? (ledger/notify ledger expanded-commit expanded-data))
                              (catch* e
                                (log/warn e "notify commit failed; marking stale to reload"
                                          {:ledger-alias ledger-alias :t ns-t})
                                ::ledger/stale))]
                (case res
=======
(defn cached-ledger
  "Returns a cached ledger from the connection if it is cached, else nil"
  [{:keys [state] :as _conn} ledger-alias]
  (get-in @state [:ledger ledger-alias]))

(defn release-ledger
  "Opposite of register-ledger. Removes reference to a ledger from conn"
  [{:keys [state] :as _conn} ledger-alias]
  (swap! state update :ledger dissoc ledger-alias)
  nil)

(defn all-publications
  [{:keys [remote-systems] :as _conn}]
  remote-systems)

(defn subscribe-all
  [publications ledger-alias]
  (->> publications
       (map (fn [pub]
              (nameservice/subscribe pub ledger-alias)))
       async/merge))

(defn subscribed?
  [current-state ledger-alias]
  (contains? (:subscriptions current-state) ledger-alias))

(defn get-subscription
  [current-state ledger-alias]
  (get-in current-state [:subscriptions ledger-alias]))

(defn add-subscription
  [current-state publications ledger-alias]
  (if-not (subscribed? current-state ledger-alias)
    (let [sub-ch (subscribe-all publications ledger-alias)]
      (assoc-in current-state [:subscriptions ledger-alias] sub-ch))
    current-state))

(defn remove-subscription
  [current-state ledger-alias]
  (update current-state :subscriptions dissoc ledger-alias))

(defn notify
  [{:keys [commit-catalog] :as conn} address]
  (go-try
    (if-let [expanded-commit (<? (commit-storage/read-commit-jsonld commit-catalog address))]
      (if-let [ledger-alias (get-first-value expanded-commit const/iri-alias)]
        (if-let [ledger-ch (cached-ledger conn ledger-alias)]
          (do (log/debug "Notification received for ledger" ledger-alias
                         "of new commit:" expanded-commit)
              (let [ledger        (<? ledger-ch)
                    db-address    (-> expanded-commit
                                      (get-first const/iri-data)
                                      (get-first-value const/iri-address))
                    expanded-data (<? (commit-storage/read-data-jsonld commit-catalog db-address))]
                (case (<? (ledger/notify ledger expanded-commit expanded-data))
>>>>>>> 6684506e
                  (::ledger/current ::ledger/newer ::ledger/updated)
                  (do (log/debug "Ledger" ledger-alias "is up to date after commit path")
                      true)
                  ::ledger/stale
                  (do (log/debug "Dropping state for stale ledger:" ledger-alias)
<<<<<<< HEAD
                      (ns-subscribe/release-ledger conn ledger-alias)))))

            :stale
            (do (log/debug "Dropping state for stale ledger:" ledger-alias)
                (ns-subscribe/release-ledger conn ledger-alias))))
        (log/debug "Ledger not currently loaded:" ledger-alias "; skipping notify of changes.")))))

(defn- commit->ns-info
  "Builds an ns-info-like map from an expanded commit.
   Used to unify logic between nameservice record and direct commit notifications."
  [expanded-commit]
  {:ledger-alias   (get-first-value expanded-commit const/iri-alias)
   :branch         (get-first-value expanded-commit const/iri-branch)
   :ns-t           (-> expanded-commit
                       (get-first const/iri-data)
                       (get-first-value const/iri-fluree-t))
   :commit-address (get-first-value expanded-commit const/iri-address)
   :index-address  (-> expanded-commit
                       (get-first const/iri-index)
                       (get-first-value const/iri-id))})

(defn notify
  "Notifies the connection of an update to keep cached db state current.

  Parameters (2-arity overload):
    - conn: Connection
    - update: either
      - a nameservice record map (possibly compacted), or
      - a commit address string (content-addressed)

  Behavior:
    - If `update` is a map, it is treated as a nameservice record and the
      minimal action is applied (index/commit/none), based on plan-ns-update.
    - If `update` is a string, it is treated as a commit address; the commit is
      read and applied to the cached ledger if newer."
  [conn update]
  (go-try
    (if (map? update)
      (let [ns-info (ledger/expand-and-extract-ns update)]
        (<? (notify* conn ns-info nil)))
      (let [{:keys [commit-catalog]} conn
            address update]
        (if-let [expanded-commit (<? (commit-storage/read-commit-jsonld commit-catalog address))]
          (let [ns-info (commit->ns-info expanded-commit)]
            (log/debug "Notification received for ledger" (:ledger-alias ns-info)
                       "of new commit:" expanded-commit)
            (<? (notify* conn ns-info expanded-commit)))
          (log/warn "No commit found for address:" address))))))
=======
                      (release-ledger conn ledger-alias)))))
          (log/debug "No cached ledger found for commit: " expanded-commit))
        (log/warn "Notify called with a data that does not have a ledger alias."
                  "Are you sure it is a commit?: " expanded-commit))
      (log/warn "No commit found for address:" address))))
>>>>>>> 6684506e

;; TODO; Were subscribing to every remote system for every ledger we load.
;; Perhaps we should ensure that a remote system manages a particular ledger
;; before subscribing
(defn subscribe-ledger
  "Initiates subscription requests for a ledger into all remote systems on a
  connection."
  [{:keys [state] :as conn} ledger-alias]
  (let [pubs                   (all-publications conn)
        [prev-state new-state] (swap-vals! state add-subscription pubs ledger-alias)]
    (when-not (subscribed? prev-state ledger-alias)
      (let [sub-ch (get-subscription new-state ledger-alias)]
        (go-loop []
          (when-let [msg (<! sub-ch)]
            (log/info "Subscribed ledger:" ledger-alias "received subscription message:" msg)
            (let [action (get msg "action")]
              (if (= "new-commit" action)
                (let [{:keys [address]} (get msg "data")]
                  (notify conn address))
                (log/info "New subscrition message with action: " action "received, ignored.")))
            (recur)))
        :subscribed))))

(defn unsubscribe-ledger
  "Initiates unsubscription requests for a ledger into all namespaces on a connection."
  [{:keys [state] :as conn} ledger-alias]
  (->> (all-publications conn)
       (map (fn [pub]
              (nameservice/unsubscribe pub ledger-alias)))
       dorun)
  (swap! state remove-subscription ledger-alias))

(defn publishers
  [{:keys [primary-publisher secondary-publishers] :as _conn}]
  (cons primary-publisher secondary-publishers))

(defn publications
  [conn]
  (:remote-systems conn))

(defn all-nameservices
  [{:keys [remote-systems] :as conn}]
  (concat (publishers conn) remote-systems))

(def fluree-address-prefix
  "fluree:")

(defn fluree-address?
  [x]
  (str/starts-with? x fluree-address-prefix))

(defn relative-ledger-alias?
  [ledger-alias]
  (not (fluree-address? ledger-alias)))

(defn publishing-addresses
  "Retrieve address for each nameservices based on a relative ledger-alias.
  If ledger-alias is not relative, returns only the current ledger alias.

  TODO - if a single non-relative address is used, and the ledger exists,
  we should retrieve all stored ns addresses in the commit if possible and
  try to use all nameservices."
  [conn ledger-alias]
  (go-try
    (if (relative-ledger-alias? ledger-alias)
      (loop [nameservices* (publishers conn)
             addresses     []]
        (let [ns (first nameservices*)]
          (if ns
            (if-let [address (<? (nameservice/publishing-address ns ledger-alias))]
              (recur (rest nameservices*) (conj addresses address))
              (recur (rest nameservices*) addresses))
            addresses)))
      [ledger-alias])))

(defn primary-address
  "From a connection, lookup primary address from nameservice(s) for a given
  ledger alias"
  [{:keys [primary-publisher] :as _conn} ledger-alias]
  (->> ledger-alias
       util.ledger/ensure-ledger-branch
       (nameservice/publishing-address primary-publisher)))

(defn lookup-commit*
  "Returns commit address from first matching nameservice on a conn
   for a given ledger alias and branch"
  [ledger-address nameservices]
  (go-try
    (loop [nses nameservices]
      (when-let [nameservice (first nses)]
        (or (<? (nameservice/lookup nameservice ledger-address))
            (recur (rest nses)))))))

(defn lookup-commit
  [conn ledger-address]
  (lookup-commit* ledger-address (all-nameservices conn)))

(defn read-file-address
  [{:keys [commit-catalog] :as _conn} addr]
  (go-try
    (let [json-data (<? (storage/read-json commit-catalog addr))]
      (assoc json-data "address" addr))))

(defn parse-address-hash
  [{:keys [commit-catalog] :as _conn} addr]
  (storage/get-hash commit-catalog addr))

(defn lookup-publisher-commit
  [conn ledger-address]
  (lookup-commit* ledger-address (publishers conn)))

(defn read-publisher-commit
  [conn ledger-address]
  (go-try
    (or (<? (lookup-publisher-commit conn ledger-address))
        (throw (ex-info (str "No published commits exist for: " ledger-address)
                        {:status 404 :error, :db/commit-not-found})))))

(defn published-addresses
  [conn ledger-alias]
  (go-try
    (loop [[nsv & r] (publishers conn)
           addrs     []]
      (if nsv
        (if (<? (nameservice/published-ledger? nsv ledger-alias))
          (recur r (conj addrs (<? (nameservice/publishing-address nsv ledger-alias))))
          (recur r addrs))
        addrs))))

(defn published-ledger?
  [conn ledger-alias]
  (go-try
    (log/debug "published-ledger? checking for:" ledger-alias)
    (loop [[nsv & r] (publishers conn)]
      (if nsv
        (or (<? (nameservice/published-ledger? nsv ledger-alias))
            (recur r))
        false))))

(defn known-addresses
  [conn ledger-alias]
  (go-try
    (loop [[nsv & r] (publications conn)
           addrs     []]
      (if nsv
        (recur r (into addrs (<? (nameservice/known-addresses nsv ledger-alias))))
        addrs))))

(defn ledger-exists?
  "Checks nameservices on a connection and returns true if any nameservice
  already has a ledger associated with the given alias."
  [conn ledger-alias]
  (go-try
    (or (<? (published-ledger? conn ledger-alias))
        (boolean (not-empty (<? (known-addresses conn ledger-alias)))))))

(defn current-addresses
  [conn ledger-alias]
  (go-try
    (into (<? (published-addresses conn ledger-alias))
          (<? (known-addresses conn ledger-alias)))))

(defn parse-identity
  [conn identity]
  (if identity
    (if (map? identity)
      identity
      {:id identity})
    (-> conn :defaults :identity)))

(defn parse-ledger-options
  [conn {:keys [did indexing]}]
  (let [did*           (parse-identity conn did)
        ledger-default (-> conn :defaults :indexing)
        indexing*      (merge ledger-default indexing)]
    {:did      did*
     :indexing indexing*}))

(defn throw-ledger-exists
  [ledger-alias]
  (throw (ex-info (str "Unable to create new ledger, one already exists for: " ledger-alias)
                  {:status 409, :error :db/ledger-exists})))

(defn commit->ledger-alias
  "Returns ledger alias from commit map, if present. If not present
  then tries to resolve the ledger alias from the nameservice."
  [conn db-alias commit-map]
  (or (get-first-value commit-map const/iri-alias)
      (->> (all-nameservices conn)
           (some (fn [ns]
                   (nameservice/alias ns db-alias))))))

(defn create-ledger
  [{:keys [commit-catalog index-catalog primary-publisher secondary-publishers] :as conn} ledger-alias opts]
  (go-try
    (let [;; Normalize ledger-alias to include branch
          normalized-alias (util.ledger/ensure-ledger-branch ledger-alias)]
      (if (<? (ledger-exists? conn normalized-alias))
        (throw-ledger-exists normalized-alias)
        (let [[cached? ledger-chan] (register-ledger conn normalized-alias)]
          (if  cached?
            (throw-ledger-exists normalized-alias)
            (let [addr          (<? (primary-address conn normalized-alias))
                  publish-addrs (<? (publishing-addresses conn normalized-alias))
                  ledger-opts   (parse-ledger-options conn opts)
                  ledger        (<! (ledger/create {:alias                normalized-alias
                                                    :primary-address      addr
                                                    :publish-addresses    publish-addrs
                                                    :commit-catalog       commit-catalog
                                                    :index-catalog        index-catalog
                                                    :primary-publisher    primary-publisher
                                                    :secondary-publishers secondary-publishers}
                                                   ledger-opts))]
              (when (util/exception? ledger)
                (release-ledger conn normalized-alias))
              (async/put! ledger-chan ledger)
              ledger)))))))

(defn load-ledger*
  [{:keys [commit-catalog index-catalog primary-publisher secondary-publishers] :as conn}
   ledger-chan address]
  (go-try
    (if-let [ns-record (<? (lookup-commit conn address))]
      (let [{:keys [commit-address index-address]} (ledger/expand-and-extract-ns ns-record)

            ;; Load full commit from disk
<<<<<<< HEAD
            _              (log/debug "Attempting to load from address:" address)
            commit         (<? (commit-storage/load-commit-with-metadata commit-catalog
                                                                         commit-address
                                                                         index-address))
            expanded-commit (json-ld/expand commit)
            combined-alias  (commit->ledger-alias conn address expanded-commit)

            {:keys [did indexing]} (parse-ledger-options conn {})
            ledger (ledger/instantiate combined-alias address commit-catalog index-catalog
                                       primary-publisher secondary-publishers indexing did expanded-commit)]
        (ns-subscribe/subscribe-ledger conn combined-alias)
=======
            _               (log/debug "Attempting to load from address:" address)
            expanded-commit (<? (commit-storage/load-commit-with-metadata commit-catalog
                                                                          commit-address
                                                                          index-address))
            ledger-alias    (commit->ledger-alias conn address expanded-commit)

            {:keys [did indexing]} (parse-ledger-options conn {})
            ledger                 (ledger/instantiate ledger-alias address commit-catalog
                                                       index-catalog primary-publisher
                                                       secondary-publishers indexing did
                                                       expanded-commit)]
        (subscribe-ledger conn ledger-alias)
>>>>>>> 6684506e
        (async/put! ledger-chan ledger)
        ledger)
      (throw (ex-info (str "Unable to load. No record of ledger at address: " address " exists.")
                      {:status 404, :error :db/unkown-address})))))

(defn load-ledger-address
  [conn address]
  (let [alias (storage/get-local-path address)
        [cached? ledger-chan] (register-ledger conn alias)]
    (if cached?
      ledger-chan
      (load-ledger* conn ledger-chan address))))

(defn try-load-address
  [conn ledger-chan alias addr]
  (go
    (try* (<? (load-ledger* conn ledger-chan addr))
          (catch* e
            (log/debug e "Unable to load ledger alias" alias "at address:" addr)))))

(defn load-ledger-alias
  [conn alias]
  (go-try
    (let [;; Normalize ledger-alias to include branch
          normalized-alias (util.ledger/ensure-ledger-branch alias)
          [cached? ledger-chan] (register-ledger conn normalized-alias)]
      (if cached?
        (<? ledger-chan)
        (let [addresses (<? (current-addresses conn normalized-alias))]
          (log/debug "load-ledger-alias: Looking for" normalized-alias "found addresses:" addresses)
          (loop [[addr & r] addresses]
            (if addr
              (or (<? (try-load-address conn ledger-chan normalized-alias addr))
                  (recur r))
              (do (release-ledger conn normalized-alias)
                  (let [ex (ex-info (str "Load for " normalized-alias " failed due to failed address lookup.")
                                    {:status 404, :error :db/unkown-ledger})]
                    (async/put! ledger-chan ex)
                    (throw ex))))))))))

(defn load-ledger
  [conn alias-or-address]
  (if (fluree-address? alias-or-address)
    (load-ledger-address conn alias-or-address)
    (load-ledger-alias conn alias-or-address)))

(defn drop-commit-artifacts
  [{:keys [commit-catalog] :as _conn} latest-commit]
  (let [error-ch  (async/chan)
        commit-ch (commit-storage/trace-commits commit-catalog latest-commit 0 error-ch)]
    (go-loop []
      (when-let [[commit _] (<! commit-ch)]
        (let [txn-address         (util/get-first-value commit const/iri-txn)
              commit-address      (util/get-first-value commit const/iri-address)
              data-address        (-> (util/get-first commit const/iri-data)
                                      (util/get-first-value const/iri-address))]
          (log/debug "Dropping commit" (-> (util/get-first commit const/iri-data)
                                           (util/get-first-value const/iri-fluree-t)))
          (when data-address
            (log/debug "Deleting data" data-address)
            (storage/delete commit-catalog data-address))
          (when commit-address
            (log/debug "Deleting commit" commit-address)
            (storage/delete commit-catalog commit-address))
          (when txn-address
            (log/debug "Deleting txn" txn-address)
            (storage/delete commit-catalog txn-address))
          (recur))))))

(defn drop-index-nodes
  "Build up a list of node addresses in leaf->root order, then delete them."
  [storage node-address]
  (go-try
    (loop [[address & r] [node-address]
           addresses     (list)]
      (if address
        (if-let [children (->> (:children (<? (storage/read-json storage address true)))
                               (mapv :id))]
          (recur (into r children) (conj addresses address))
          (recur r (conj addresses address)))

        (doseq [address addresses]
          (log/debug "Dropping node" address)
          (storage/delete storage address))))
    :nodes-dropped))

(defn drop-index-artifacts
  [{:keys [index-catalog] :as _conn} latest-commit]
  (go-try
    (let [storage       (:storage index-catalog)
          index-address (some-> (util/get-first latest-commit const/iri-index)
                                (util/get-first-value const/iri-address))]
      (when index-address
        (log/debug "Dropping index" index-address)
        (let [{:keys [spot psot opst post tspo]} (<? (storage/read-json storage index-address true))

              garbage-ch (garbage/clean-garbage* index-catalog index-address 0)
              spot-ch    (drop-index-nodes storage (:id spot))
              psot-ch    (drop-index-nodes storage (:id psot))
              post-ch    (drop-index-nodes storage (:id post))
              tspo-ch    (drop-index-nodes storage (:id tspo))
              opst-ch    (drop-index-nodes storage (:id opst))]
          (<? garbage-ch)
          (<? spot-ch)
          (<? psot-ch)
          (<? post-ch)
          (<? tspo-ch)
          (<? opst-ch)
          (<? (storage/delete storage index-address))))
      :index-dropped)))

(defn drop-ledger
  [conn alias]
  (go
    (try*
<<<<<<< HEAD
      (let [alias (if (fluree-address? alias)
                    (nameservice/address-path alias)
                    ;; Normalize alias to include branch if not present
                    (if (str/includes? alias ":")
                      alias
                      (str alias ":main")))]
=======
      (let [alias* (cond-> alias
                     (fluree-address? alias) storage/get-local-path
                     true util.ledger/ensure-ledger-branch)]
>>>>>>> 6684506e
        (loop [[publisher & r] (publishers conn)]
          (when publisher
            (let [ledger-addr   (<? (nameservice/publishing-address publisher alias*))
                  ns-record     (<? (nameservice/lookup publisher ledger-addr))
                  commit-address (get-in ns-record ["f:commit" "@id"])
                  index-address  (get-in ns-record ["f:index" "@id"])
                  latest-commit  (when commit-address
                                   (<? (commit-storage/load-commit-with-metadata
                                        (:commit-catalog conn)
                                        commit-address
                                        index-address)))]
              (log/debug "Dropping ledger" ledger-addr)
              (when latest-commit
                (drop-index-artifacts conn latest-commit)
                (drop-commit-artifacts conn latest-commit))
              (<? (nameservice/retract publisher alias*))
              (recur r))))
        (log/debug "Dropped ledger" alias*)
        :dropped)
      (catch* e (log/debug e "Failed to complete ledger deletion")))))

(defn resolve-txn
  "Reads a transaction from the commit catalog by address.

   Used by fluree/server in consensus/events."
  [{:keys [commit-catalog] :as _conn} address]
  (storage/read-json commit-catalog address))

(defn replicate-index-node
  [conn address data]
  (let [clg (-> conn :index-catalog :storage)]
    (storage/write-catalog-bytes clg address data)))

(defn trigger-ledger-index
  "Manually triggers indexing for a ledger/branch and waits for completion.
   Options:
   - :timeout - Max wait time in ms (default 300000 / 5 minutes)

   Returns the indexed database object or throws an exception on failure/timeout."
  [conn ledger-alias opts]
  (go-try
    (let [{:keys [timeout]
           :or {timeout 300000}} opts
          ledger (<? (load-ledger-alias conn ledger-alias))
          complete-ch (ledger/trigger-index! ledger)
          timeout-ch (async/timeout timeout)]
      (async/alt!
        complete-ch ([result] result)
        timeout-ch (ex-info "Indexing wait timeout, but assume indexing is proceeding in the background."
                            {:status 408
                             :error :db/timeout
                             :timeout timeout})))))<|MERGE_RESOLUTION|>--- conflicted
+++ resolved
@@ -5,11 +5,7 @@
             [clojure.string :as str]
             [fluree.db.commit.storage :as commit-storage]
             [fluree.db.constants :as const]
-<<<<<<< HEAD
             [fluree.db.flake :as flake]
-            [fluree.db.flake.commit-data :as commit-data]
-=======
->>>>>>> 6684506e
             [fluree.db.indexer.garbage :as garbage]
             [fluree.db.ledger :as ledger]
             [fluree.db.nameservice :as nameservice]
@@ -18,10 +14,13 @@
             [fluree.db.util :as util :refer [get-first get-first-value try* catch*]]
             [fluree.db.util.async :refer [<? go-try]]
             [fluree.db.util.ledger :as util.ledger]
-            [fluree.db.util.log :as log :include-macros true])
+            [fluree.db.util.log :as log :include-macros true]
+            [fluree.json-ld :as json-ld])
   #?(:clj (:import (java.io Writer))))
 
 #?(:clj (set! *warn-on-reflection* true))
+
+(declare notify* plan-ns-update commit->ns-info)
 
 (def blank-state
   "Initial connection state"
@@ -88,7 +87,75 @@
     (log/debug "Registering ledger: " ledger-alias " cached? " cached?)
     [cached? p-chan]))
 
-<<<<<<< HEAD
+(defn cached-ledger
+  "Returns a cached ledger from the connection if it is cached, else nil"
+  [{:keys [state] :as _conn} ledger-alias]
+  (get-in @state [:ledger ledger-alias]))
+
+(defn release-ledger
+  "Opposite of register-ledger. Removes reference to a ledger from conn"
+  [{:keys [state] :as _conn} ledger-alias]
+  (swap! state update :ledger dissoc ledger-alias)
+  nil)
+
+(defn all-publications
+  [{:keys [remote-systems] :as _conn}]
+  remote-systems)
+
+(defn subscribe-all
+  [publications ledger-alias]
+  (->> publications
+       (map (fn [pub]
+              (nameservice/subscribe pub ledger-alias)))
+       async/merge))
+
+(defn subscribed?
+  [current-state ledger-alias]
+  (contains? (:subscriptions current-state) ledger-alias))
+
+(defn get-subscription
+  [current-state ledger-alias]
+  (get-in current-state [:subscriptions ledger-alias]))
+
+(defn add-subscription
+  [current-state publications ledger-alias]
+  (if-not (subscribed? current-state ledger-alias)
+    (let [sub-ch (subscribe-all publications ledger-alias)]
+      (assoc-in current-state [:subscriptions ledger-alias] sub-ch))
+    current-state))
+
+(defn remove-subscription
+  [current-state ledger-alias]
+  (update current-state :subscriptions dissoc ledger-alias))
+
+(defn notify
+  "Notifies the connection of an update to keep cached db state current.
+
+  Parameters (2-arity overload):
+    - conn: Connection
+    - update: either
+      - a nameservice record map (possibly compacted), or
+      - a commit address string (content-addressed)
+
+  Behavior:
+    - If `update` is a map, it is treated as a nameservice record and the
+      minimal action is applied (index/commit/none), based on plan-ns-update.
+    - If `update` is a string, it is treated as a commit address; the commit is
+      read and applied to the cached ledger if newer."
+  [conn update]
+  (go-try
+    (if (map? update)
+      (let [ns-info (ledger/expand-and-extract-ns update)]
+        (<? (notify* conn ns-info nil)))
+      (let [{:keys [commit-catalog]} conn
+            address update]
+        (if-let [expanded-commit (<? (commit-storage/read-commit-jsonld commit-catalog address))]
+          (let [ns-info (commit->ns-info expanded-commit)]
+            (log/debug "Notification received for ledger" (:ledger-alias ns-info)
+                       "of new commit:" expanded-commit)
+            (<? (notify* conn ns-info expanded-commit)))
+          (log/warn "No commit found for address:" address))))))
+
 (defn plan-ns-update
   "Decides minimal action based on cached db and nameservice info.
 
@@ -129,6 +196,20 @@
                                  :action action})
     action))
 
+(defn- commit->ns-info
+  "Builds an ns-info-like map from an expanded commit.
+   Used to unify logic between nameservice record and direct commit notifications."
+  [expanded-commit]
+  {:ledger-alias   (get-first-value expanded-commit const/iri-alias)
+   :branch         (get-first-value expanded-commit const/iri-branch)
+   :ns-t           (-> expanded-commit
+                       (get-first const/iri-data)
+                       (get-first-value const/iri-fluree-t))
+   :commit-address (get-first-value expanded-commit const/iri-address)
+   :index-address  (-> expanded-commit
+                       (get-first const/iri-index)
+                       (get-first-value const/iri-id))})
+
 (defn- notify*
   "Internal notify logic shared by both forms.
   Takes a connection, ns-info map, and optionally pre-loaded expanded-commit."
@@ -141,7 +222,7 @@
                                              :commit-address commit-address
                                              :index-address index-address
                                              :expanded-commit? (boolean expanded-commit)})
-      (if-let [ledger-ch (and ledger-alias (ns-subscribe/cached-ledger conn ledger-alias))]
+      (if-let [ledger-ch (and ledger-alias (cached-ledger conn ledger-alias))]
         (let [ledger  (<? ledger-ch)
               db      (ledger/current-db ledger branch)
               action  (plan-ns-update db ns-info)]
@@ -164,7 +245,7 @@
                                   ::ledger/stale))]
                   (log/debug "notify-index result" {:ledger-alias ledger-alias :result res})
                   (when (= res ::ledger/stale)
-                    (ns-subscribe/release-ledger conn ledger-alias))
+                    (release-ledger conn ledger-alias))
                   res))
 
             :commit
@@ -183,124 +264,17 @@
                                           {:ledger-alias ledger-alias :t ns-t})
                                 ::ledger/stale))]
                 (case res
-=======
-(defn cached-ledger
-  "Returns a cached ledger from the connection if it is cached, else nil"
-  [{:keys [state] :as _conn} ledger-alias]
-  (get-in @state [:ledger ledger-alias]))
-
-(defn release-ledger
-  "Opposite of register-ledger. Removes reference to a ledger from conn"
-  [{:keys [state] :as _conn} ledger-alias]
-  (swap! state update :ledger dissoc ledger-alias)
-  nil)
-
-(defn all-publications
-  [{:keys [remote-systems] :as _conn}]
-  remote-systems)
-
-(defn subscribe-all
-  [publications ledger-alias]
-  (->> publications
-       (map (fn [pub]
-              (nameservice/subscribe pub ledger-alias)))
-       async/merge))
-
-(defn subscribed?
-  [current-state ledger-alias]
-  (contains? (:subscriptions current-state) ledger-alias))
-
-(defn get-subscription
-  [current-state ledger-alias]
-  (get-in current-state [:subscriptions ledger-alias]))
-
-(defn add-subscription
-  [current-state publications ledger-alias]
-  (if-not (subscribed? current-state ledger-alias)
-    (let [sub-ch (subscribe-all publications ledger-alias)]
-      (assoc-in current-state [:subscriptions ledger-alias] sub-ch))
-    current-state))
-
-(defn remove-subscription
-  [current-state ledger-alias]
-  (update current-state :subscriptions dissoc ledger-alias))
-
-(defn notify
-  [{:keys [commit-catalog] :as conn} address]
-  (go-try
-    (if-let [expanded-commit (<? (commit-storage/read-commit-jsonld commit-catalog address))]
-      (if-let [ledger-alias (get-first-value expanded-commit const/iri-alias)]
-        (if-let [ledger-ch (cached-ledger conn ledger-alias)]
-          (do (log/debug "Notification received for ledger" ledger-alias
-                         "of new commit:" expanded-commit)
-              (let [ledger        (<? ledger-ch)
-                    db-address    (-> expanded-commit
-                                      (get-first const/iri-data)
-                                      (get-first-value const/iri-address))
-                    expanded-data (<? (commit-storage/read-data-jsonld commit-catalog db-address))]
-                (case (<? (ledger/notify ledger expanded-commit expanded-data))
->>>>>>> 6684506e
                   (::ledger/current ::ledger/newer ::ledger/updated)
                   (do (log/debug "Ledger" ledger-alias "is up to date after commit path")
                       true)
                   ::ledger/stale
                   (do (log/debug "Dropping state for stale ledger:" ledger-alias)
-<<<<<<< HEAD
-                      (ns-subscribe/release-ledger conn ledger-alias)))))
+                      (release-ledger conn ledger-alias)))))
 
             :stale
             (do (log/debug "Dropping state for stale ledger:" ledger-alias)
-                (ns-subscribe/release-ledger conn ledger-alias))))
+                (release-ledger conn ledger-alias))))
         (log/debug "Ledger not currently loaded:" ledger-alias "; skipping notify of changes.")))))
-
-(defn- commit->ns-info
-  "Builds an ns-info-like map from an expanded commit.
-   Used to unify logic between nameservice record and direct commit notifications."
-  [expanded-commit]
-  {:ledger-alias   (get-first-value expanded-commit const/iri-alias)
-   :branch         (get-first-value expanded-commit const/iri-branch)
-   :ns-t           (-> expanded-commit
-                       (get-first const/iri-data)
-                       (get-first-value const/iri-fluree-t))
-   :commit-address (get-first-value expanded-commit const/iri-address)
-   :index-address  (-> expanded-commit
-                       (get-first const/iri-index)
-                       (get-first-value const/iri-id))})
-
-(defn notify
-  "Notifies the connection of an update to keep cached db state current.
-
-  Parameters (2-arity overload):
-    - conn: Connection
-    - update: either
-      - a nameservice record map (possibly compacted), or
-      - a commit address string (content-addressed)
-
-  Behavior:
-    - If `update` is a map, it is treated as a nameservice record and the
-      minimal action is applied (index/commit/none), based on plan-ns-update.
-    - If `update` is a string, it is treated as a commit address; the commit is
-      read and applied to the cached ledger if newer."
-  [conn update]
-  (go-try
-    (if (map? update)
-      (let [ns-info (ledger/expand-and-extract-ns update)]
-        (<? (notify* conn ns-info nil)))
-      (let [{:keys [commit-catalog]} conn
-            address update]
-        (if-let [expanded-commit (<? (commit-storage/read-commit-jsonld commit-catalog address))]
-          (let [ns-info (commit->ns-info expanded-commit)]
-            (log/debug "Notification received for ledger" (:ledger-alias ns-info)
-                       "of new commit:" expanded-commit)
-            (<? (notify* conn ns-info expanded-commit)))
-          (log/warn "No commit found for address:" address))))))
-=======
-                      (release-ledger conn ledger-alias)))))
-          (log/debug "No cached ledger found for commit: " expanded-commit))
-        (log/warn "Notify called with a data that does not have a ledger alias."
-                  "Are you sure it is a commit?: " expanded-commit))
-      (log/warn "No commit found for address:" address))))
->>>>>>> 6684506e
 
 ;; TODO; Were subscribing to every remote system for every ledger we load.
 ;; Perhaps we should ensure that a remote system manages a particular ledger
@@ -335,7 +309,12 @@
 
 (defn publishers
   [{:keys [primary-publisher secondary-publishers] :as _conn}]
-  (cons primary-publisher secondary-publishers))
+  (->> (concat [primary-publisher]
+               (cond
+                 (sequential? secondary-publishers) secondary-publishers
+                 (some? secondary-publishers)      [secondary-publishers]
+                 :else                              []))
+       (remove nil?)))
 
 (defn publications
   [conn]
@@ -527,7 +506,6 @@
       (let [{:keys [commit-address index-address]} (ledger/expand-and-extract-ns ns-record)
 
             ;; Load full commit from disk
-<<<<<<< HEAD
             _              (log/debug "Attempting to load from address:" address)
             commit         (<? (commit-storage/load-commit-with-metadata commit-catalog
                                                                          commit-address
@@ -538,21 +516,7 @@
             {:keys [did indexing]} (parse-ledger-options conn {})
             ledger (ledger/instantiate combined-alias address commit-catalog index-catalog
                                        primary-publisher secondary-publishers indexing did expanded-commit)]
-        (ns-subscribe/subscribe-ledger conn combined-alias)
-=======
-            _               (log/debug "Attempting to load from address:" address)
-            expanded-commit (<? (commit-storage/load-commit-with-metadata commit-catalog
-                                                                          commit-address
-                                                                          index-address))
-            ledger-alias    (commit->ledger-alias conn address expanded-commit)
-
-            {:keys [did indexing]} (parse-ledger-options conn {})
-            ledger                 (ledger/instantiate ledger-alias address commit-catalog
-                                                       index-catalog primary-publisher
-                                                       secondary-publishers indexing did
-                                                       expanded-commit)]
-        (subscribe-ledger conn ledger-alias)
->>>>>>> 6684506e
+        (subscribe-ledger conn combined-alias)
         (async/put! ledger-chan ledger)
         ledger)
       (throw (ex-info (str "Unable to load. No record of ledger at address: " address " exists.")
@@ -668,22 +632,20 @@
   [conn alias]
   (go
     (try*
-<<<<<<< HEAD
-      (let [alias (if (fluree-address? alias)
-                    (nameservice/address-path alias)
-                    ;; Normalize alias to include branch if not present
-                    (if (str/includes? alias ":")
-                      alias
-                      (str alias ":main")))]
-=======
       (let [alias* (cond-> alias
                      (fluree-address? alias) storage/get-local-path
-                     true util.ledger/ensure-ledger-branch)]
->>>>>>> 6684506e
-        (loop [[publisher & r] (publishers conn)]
-          (when publisher
-            (let [ledger-addr   (<? (nameservice/publishing-address publisher alias*))
-                  ns-record     (<? (nameservice/lookup publisher ledger-addr))
+                     true util.ledger/ensure-ledger-branch)
+            pubs   (vec (publishers conn))]
+        ;; First pass: retract nameservice records for ALL publishers
+        (doseq [publisher pubs]
+          (try*
+            (<? (nameservice/retract publisher alias*))
+            (catch* e (log/debug e "Failed to retract nameservice record during drop" {:publisher publisher :alias alias*}))))
+        ;; Second pass: attempt artifact cleanup per publisher; continue on errors
+        (doseq [publisher pubs]
+          (try*
+            (let [ledger-addr    (<? (nameservice/publishing-address publisher alias*))
+                  ns-record      (<? (nameservice/lookup publisher ledger-addr))
                   commit-address (get-in ns-record ["f:commit" "@id"])
                   index-address  (get-in ns-record ["f:index" "@id"])
                   latest-commit  (when commit-address
@@ -691,12 +653,11 @@
                                         (:commit-catalog conn)
                                         commit-address
                                         index-address)))]
-              (log/debug "Dropping ledger" ledger-addr)
+              (log/debug "Dropping ledger artifacts" {:ledger-address ledger-addr})
               (when latest-commit
-                (drop-index-artifacts conn latest-commit)
-                (drop-commit-artifacts conn latest-commit))
-              (<? (nameservice/retract publisher alias*))
-              (recur r))))
+                (<? (drop-index-artifacts conn latest-commit))
+                (<? (drop-commit-artifacts conn latest-commit))))
+            (catch* e (log/debug e "Failed to drop artifacts for publisher during drop" {:publisher publisher :alias alias*}))))
         (log/debug "Dropped ledger" alias*)
         :dropped)
       (catch* e (log/debug e "Failed to complete ledger deletion")))))
