(ns fluree.db.connection
  (:refer-clojure :exclude [replicate])
  (:require [clojure.core.async :as async :refer [<! go go-loop]]
            [clojure.pprint :as pprint]
            [clojure.string :as str]
            [fluree.db.commit.storage :as commit-storage]
            [fluree.db.constants :as const]
            [fluree.db.flake :as flake]
            [fluree.db.indexer.garbage :as garbage]
            [fluree.db.ledger :as ledger]
            [fluree.db.nameservice :as nameservice]
            [fluree.db.serde.json-dict :refer [json-dict-serde]]
            [fluree.db.storage :as storage]
            [fluree.db.util :as util :refer [get-first get-first-value try* catch*]]
            [fluree.db.util.async :refer [<? go-try]]
            [fluree.db.util.ledger :as util.ledger]
            [fluree.db.util.log :as log :include-macros true]
            [fluree.json-ld :as json-ld])
  #?(:clj (:import (java.io Writer))))

#?(:clj (set! *warn-on-reflection* true))

(declare notify* plan-ns-update commit->ns-info)

(def blank-state
  "Initial connection state"
  {:ledger        {}
   :subscriptions {}})

(defn printer-map
  "Returns map of important data for print writer"
  [conn]
  (select-keys conn [:id]))

(defrecord Connection [id state parallelism commit-catalog index-catalog primary-publisher
                       secondary-publishers remote-systems serializer cache defaults])

#?(:clj
   (defmethod print-method Connection [^Connection conn, ^Writer w]
     (.write w "#fluree/Connection ")
     (binding [*out* w]
       (pr (printer-map conn))))
   :cljs
   (extend-type Connection
     IPrintWithWriter
     (-pr-writer [conn w _opts]
       (-write w "#fluree/Connection ")
       (-write w (pr (printer-map conn))))))

(defmethod pprint/simple-dispatch Connection [^Connection conn]
  (pr conn))

(defn connection?
  [x]
  (instance? Connection x))

(defn connect
  [{:keys [parallelism commit-catalog index-catalog cache serializer
           primary-publisher secondary-publishers remote-systems defaults]
    :or   {serializer (json-dict-serde)} :as _opts}]
  (let [id    (random-uuid)
        state (atom blank-state)]
    (->Connection id state parallelism commit-catalog index-catalog primary-publisher
                  secondary-publishers remote-systems serializer cache defaults)))

(defn register-ledger
  "Creates a promise-chan and saves it in a cache of ledgers being held
  in-memory on the conn.

  Returns a two-tuple of
  [cached? promise-chan]

  where `cached?` is true if an existing promise-chan was found, false if a new
  promise-chan was created.

  `promise-chan` is a promise channel that must have the final ledger `put!`
  into it assuming `success?` is true, otherwise it will return the existing
  found promise-chan when `success?` is false"
  [{:keys [state] :as _conn} ledger-alias]
  (let [new-p-chan (async/promise-chan)
        p-chan     (-> state
                       (swap! update-in [:ledger ledger-alias]
                              (fn [existing]
                                (or existing new-p-chan)))
                       (get-in [:ledger ledger-alias]))
        cached?    (not= p-chan new-p-chan)]
    (log/debug "Registering ledger: " ledger-alias " cached? " cached?)
    [cached? p-chan]))

(defn cached-ledger
  "Returns a cached ledger from the connection if it is cached, else nil"
  [{:keys [state] :as _conn} ledger-alias]
  (get-in @state [:ledger ledger-alias]))

(defn release-ledger
  "Opposite of register-ledger. Removes reference to a ledger from conn"
  [{:keys [state] :as _conn} ledger-alias]
  (swap! state update :ledger dissoc ledger-alias)
  nil)

(defn all-publications
  [{:keys [remote-systems] :as _conn}]
  remote-systems)

(defn subscribe-all
  [publications ledger-alias]
  (->> publications
       (map (fn [pub]
              (nameservice/subscribe pub ledger-alias)))
       async/merge))

(defn subscribed?
  [current-state ledger-alias]
  (contains? (:subscriptions current-state) ledger-alias))

(defn get-subscription
  [current-state ledger-alias]
  (get-in current-state [:subscriptions ledger-alias]))

(defn add-subscription
  [current-state publications ledger-alias]
  (if-not (subscribed? current-state ledger-alias)
    (let [sub-ch (subscribe-all publications ledger-alias)]
      (assoc-in current-state [:subscriptions ledger-alias] sub-ch))
    current-state))

(defn remove-subscription
  [current-state ledger-alias]
  (update current-state :subscriptions dissoc ledger-alias))

(defn notify
  "Notifies the connection of an update to keep cached db state current.

  Parameters (2-arity overload):
    - conn: Connection
    - update: either
      - a nameservice record map (possibly compacted), or
      - a commit address string (content-addressed)

  Behavior:
    - If `update` is a map, it is treated as a nameservice record and the
      minimal action is applied (index/commit/none), based on plan-ns-update.
    - If `update` is a string, it is treated as a commit address; the commit is
      read and applied to the cached ledger if newer."
  [conn update]
  (go-try
    (if (map? update)
      (let [ns-info (ledger/expand-and-extract-ns update)]
        (<? (notify* conn ns-info nil)))
      (let [{:keys [commit-catalog]} conn
            address update]
        (if-let [expanded-commit (<? (commit-storage/read-commit-jsonld commit-catalog address))]
          (let [ns-info (commit->ns-info expanded-commit)]
            (log/debug "Notification received for ledger" (:ledger-alias ns-info)
                       "of new commit:" expanded-commit)
            (<? (notify* conn ns-info expanded-commit)))
          (log/warn "No commit found for address:" address))))))

(defn plan-ns-update
  "Decides minimal action based on cached db and nameservice info.

  Returns one of:
    :noop   - nothing to do
    :index  - apply index-only update
    :commit - load and apply next commit
    :stale  - cached state behind; drop for reload

  Assumes branch already resolved in ns-info."
  [db {:keys [ns-t index-address commit-address] :as _ns-info}]
  (let [cur-t   (:t db)
        cur-idx (get-in db [:commit :index :address])
        action  (cond
                  (and (= ns-t cur-t)
                       (or (nil? index-address)
                           (= index-address cur-idx)))
                  :noop

                  (= ns-t cur-t)
                  :index

                  (= ns-t (flake/next-t cur-t))
                  (if commit-address
                    :commit
                    :noop)

                  (flake/t-after? ns-t (flake/next-t cur-t))
                  :stale

                  :else
                  :noop)]
    (log/trace "plan-ns-update" {:cur-t cur-t :ns-t ns-t :action action})
    action))

(defn- commit->ns-info
  "Builds an ns-info-like map from an expanded commit.
   Used to unify logic between nameservice record and direct commit notifications."
  [expanded-commit]
  {:ledger-alias   (get-first-value expanded-commit const/iri-alias)
   :branch         (get-first-value expanded-commit const/iri-branch)
   :ns-t           (-> expanded-commit
                       (get-first const/iri-data)
                       (get-first-value const/iri-fluree-t))
   :commit-address (get-first-value expanded-commit const/iri-address)
   :index-address  (-> expanded-commit
                       (get-first const/iri-index)
                       (get-first-value const/iri-id))})

(defn- notify*
  "Internal notify logic shared by both forms.
  Takes a connection, ns-info map, and optionally pre-loaded expanded-commit."
  [{:keys [commit-catalog] :as conn} ns-info expanded-commit]
  (go-try
    (let [{:keys [ledger-alias branch commit-address index-address ns-t]} ns-info]
      (if-let [ledger-ch (and ledger-alias (cached-ledger conn ledger-alias))]
        (let [ledger  (<? ledger-ch)
              db      (ledger/current-db ledger branch)
              cur-t   (:t db)
              action  (plan-ns-update db ns-info)]
          (case action
            :noop
            (do (log/trace "Ledger" ledger-alias "is already up to date at t:" cur-t)
                true)

            :index
            (do (log/debug "Updating index for" (str ledger-alias "@" cur-t))
                (let [res (try* (<? (ledger/notify-index ledger {:index-address index-address
                                                                 :branch        branch}))
                                (catch* e
                                  (log/warn e "notify-index failed; marking stale to reload"
                                            {:ledger-alias ledger-alias :branch branch})
                                  ::ledger/stale))]
                  (when (= res ::ledger/stale)
                    (release-ledger conn ledger-alias))
                  res))

            :commit
            (let [start-ms    (util/current-time-millis)
                  _           (log/debug "Updating db" (str "\"" ledger-alias "@" cur-t "\"")
                                         "to t:" ns-t "with commit:" commit-address)
                  expanded-commit (or expanded-commit
                                      (<? (commit-storage/load-commit-with-metadata
                                           commit-catalog commit-address index-address)))
                  expanded-data   (let [db-address (-> expanded-commit
                                                       (get-first const/iri-data)
                                                       (get-first-value const/iri-address))]
                                    (<? (commit-storage/read-data-jsonld commit-catalog db-address)))
                  res             (try* (<? (ledger/notify ledger expanded-commit expanded-data))
                                        (catch* e
                                          (log/warn e "notify commit failed; marking stale to reload"
                                                    {:ledger-alias ledger-alias :t ns-t})
                                          ::ledger/stale))]
              (case res
                (::ledger/current ::ledger/newer ::ledger/updated)
                (do (log/debug "Updated" ledger-alias "to t:" ns-t
                               "in" (- (util/current-time-millis) start-ms) "ms")
                    true)
                ::ledger/stale
                (do (log/debug "Dropping state for stale ledger:" ledger-alias)
                    (release-ledger conn ledger-alias))))

            :stale
            (do (log/debug "Dropping state for stale ledger:" ledger-alias)
                (release-ledger conn ledger-alias))))
        (log/trace "Ledger not currently loaded:" ledger-alias)))))

;; TODO; Were subscribing to every remote system for every ledger we load.
;; Perhaps we should ensure that a remote system manages a particular ledger
;; before subscribing
(defn subscribe-ledger
  "Initiates subscription requests for a ledger into all remote systems on a
  connection."
  [{:keys [state] :as conn} ledger-alias]
  (let [pubs                   (all-publications conn)
        [prev-state new-state] (swap-vals! state add-subscription pubs ledger-alias)]
    (when-not (subscribed? prev-state ledger-alias)
      (let [sub-ch (get-subscription new-state ledger-alias)]
        (go-loop []
          (when-let [msg (<! sub-ch)]
            (log/info "Subscribed ledger:" ledger-alias "received subscription message:" msg)
            (let [action (get msg "action")]
              (if (= "new-commit" action)
                (let [{:keys [address]} (get msg "data")]
                  (notify conn address))
                (log/info "New subscrition message with action: " action "received, ignored.")))
            (recur)))
        :subscribed))))

(defn unsubscribe-ledger
  "Initiates unsubscription requests for a ledger into all namespaces on a connection."
  [{:keys [state] :as conn} ledger-alias]
  (->> (all-publications conn)
       (map (fn [pub]
              (nameservice/unsubscribe pub ledger-alias)))
       dorun)
  (swap! state remove-subscription ledger-alias))

(defn publishers
  [{:keys [primary-publisher secondary-publishers] :as _conn}]
  (->> (concat [primary-publisher]
               (cond
                 (sequential? secondary-publishers) secondary-publishers
                 (some? secondary-publishers)      [secondary-publishers]
                 :else                              []))
       (remove nil?)))

(defn primary-publisher
  "Returns the primary nameservice publisher for the connection"
  [{:keys [primary-publisher] :as _conn}]
  primary-publisher)

(defn publications
  [conn]
  (:remote-systems conn))

(defn all-nameservices
  [{:keys [remote-systems] :as conn}]
  (concat (publishers conn) remote-systems))

(def fluree-address-prefix
  "fluree:")

(defn fluree-address?
  [x]
  (str/starts-with? x fluree-address-prefix))

(defn relative-ledger-alias?
  [ledger-alias]
  (not (fluree-address? ledger-alias)))

(defn publishing-addresses
  "Retrieve address for each nameservices based on a relative ledger-alias.
  If ledger-alias is not relative, returns only the current ledger alias.

  TODO - if a single non-relative address is used, and the ledger exists,
  we should retrieve all stored ns addresses in the commit if possible and
  try to use all nameservices."
  [conn ledger-alias]
  (go-try
    (if (relative-ledger-alias? ledger-alias)
      (loop [nameservices* (publishers conn)
             addresses     []]
        (let [ns (first nameservices*)]
          (if ns
            (if-let [address (<? (nameservice/publishing-address ns ledger-alias))]
              (recur (rest nameservices*) (conj addresses address))
              (recur (rest nameservices*) addresses))
            addresses)))
      [ledger-alias])))

(defn primary-address
  "From a connection, lookup primary address from nameservice(s) for a given
  ledger alias"
  [{:keys [primary-publisher] :as _conn} ledger-alias]
  (->> ledger-alias
       util.ledger/ensure-ledger-branch
       (nameservice/publishing-address primary-publisher)))

(defn lookup-commit*
  "Returns commit address from first matching nameservice on a conn
   for a given ledger alias and branch"
  [ledger-address nameservices]
  (go-try
    (loop [nses nameservices]
      (when-let [nameservice (first nses)]
        (or (<? (nameservice/lookup nameservice ledger-address))
            (recur (rest nses)))))))

(defn lookup-commit
  [conn ledger-address]
  (lookup-commit* ledger-address (all-nameservices conn)))

(defn read-file-address
  [{:keys [commit-catalog] :as _conn} addr]
  (go-try
    (let [json-data (<? (storage/read-json commit-catalog addr))]
      (assoc json-data "address" addr))))

(defn parse-address-hash
  [{:keys [commit-catalog] :as _conn} addr]
  (storage/get-hash commit-catalog addr))

(defn lookup-publisher-commit
  [conn ledger-address]
  (lookup-commit* ledger-address (publishers conn)))

(defn read-publisher-commit
  [conn ledger-address]
  (go-try
    (or (<? (lookup-publisher-commit conn ledger-address))
        (throw (ex-info (str "No published commits exist for: " ledger-address)
                        {:status 404 :error, :db/commit-not-found})))))

(defn published-addresses
  [conn ledger-alias]
  (go-try
    (loop [[nsv & r] (publishers conn)
           addrs     []]
      (if nsv
        (if (<? (nameservice/published-ledger? nsv ledger-alias))
          (recur r (conj addrs (<? (nameservice/publishing-address nsv ledger-alias))))
          (recur r addrs))
        addrs))))

(defn published-ledger?
  [conn ledger-alias]
  (go-try
    (log/debug "published-ledger? checking for:" ledger-alias)
    (loop [[nsv & r] (publishers conn)]
      (if nsv
        (or (<? (nameservice/published-ledger? nsv ledger-alias))
            (recur r))
        false))))

(defn known-addresses
  [conn ledger-alias]
  (go-try
    (loop [[nsv & r] (publications conn)
           addrs     []]
      (if nsv
        (recur r (into addrs (<? (nameservice/known-addresses nsv ledger-alias))))
        addrs))))

(defn ledger-exists?
  "Checks nameservices on a connection and returns true if any nameservice
  already has a ledger associated with the given alias."
  [conn ledger-alias]
  (go-try
    (or (<? (published-ledger? conn ledger-alias))
        (boolean (not-empty (<? (known-addresses conn ledger-alias)))))))

(defn current-addresses
  [conn ledger-alias]
  (go-try
    (into (<? (published-addresses conn ledger-alias))
          (<? (known-addresses conn ledger-alias)))))

(defn parse-identity
  [conn identity]
  (if identity
    (if (map? identity)
      identity
      {:id identity})
    (-> conn :defaults :identity)))

(defn parse-ledger-options
  [conn {:keys [did indexing]}]
  (let [did*           (parse-identity conn did)
        ledger-default (-> conn :defaults :indexing)
        indexing*      (merge ledger-default indexing)]
    {:did      did*
     :indexing indexing*}))

(defn throw-ledger-exists
  [ledger-alias]
  (throw (ex-info (str "Unable to create new ledger, one already exists for: " ledger-alias)
                  {:status 409, :error :db/ledger-exists})))

(defn commit->ledger-alias
  "Returns ledger alias from commit map, if present. If not present
  then tries to resolve the ledger alias from the nameservice."
  [conn db-alias commit-map]
  (or (get-first-value commit-map const/iri-alias)
      (->> (all-nameservices conn)
           (some (fn [ns]
                   (nameservice/alias ns db-alias))))))

(defn create-ledger
  [{:keys [commit-catalog index-catalog primary-publisher secondary-publishers] :as conn} ledger-alias opts]
  (go-try
    (let [;; Normalize ledger-alias to include branch
          normalized-alias (util.ledger/ensure-ledger-branch ledger-alias)]
      (if (<? (ledger-exists? conn normalized-alias))
        (throw-ledger-exists normalized-alias)
        (let [[cached? ledger-chan] (register-ledger conn normalized-alias)]
          (if  cached?
            (throw-ledger-exists normalized-alias)
            (let [addr          (<? (primary-address conn normalized-alias))
                  publish-addrs (<? (publishing-addresses conn normalized-alias))
                  ledger-opts   (parse-ledger-options conn opts)
                  ledger        (<! (ledger/create {:alias                normalized-alias
                                                    :primary-address      addr
                                                    :publish-addresses    publish-addrs
                                                    :commit-catalog       commit-catalog
                                                    :index-catalog        index-catalog
                                                    :primary-publisher    primary-publisher
                                                    :secondary-publishers secondary-publishers}
                                                   ledger-opts))]
              (when (util/exception? ledger)
                (release-ledger conn normalized-alias))
              (async/put! ledger-chan ledger)
              ledger)))))))

(defn load-ledger*
  [{:keys [commit-catalog index-catalog primary-publisher secondary-publishers] :as conn}
   ledger-chan address]
  (go-try
    (if-let [ns-record (<? (lookup-commit conn address))]
      (let [{:keys [commit-address index-address]} (ledger/expand-and-extract-ns ns-record)

            ;; Load full commit from disk
            _              (log/debug "Attempting to load from address:" address)
            commit         (<? (commit-storage/load-commit-with-metadata commit-catalog
                                                                         commit-address
                                                                         index-address))
            expanded-commit (json-ld/expand commit)
            combined-alias  (commit->ledger-alias conn address expanded-commit)

            {:keys [did indexing]} (parse-ledger-options conn {})
            ledger (ledger/instantiate combined-alias address commit-catalog index-catalog
                                       primary-publisher secondary-publishers indexing did expanded-commit)]
        (subscribe-ledger conn combined-alias)
        (async/put! ledger-chan ledger)
        ledger)
      (throw (ex-info (str "Unable to load. No record of ledger at address: " address " exists.")
                      {:status 404, :error :db/unkown-address})))))

(defn load-ledger-address
  [conn address]
  (let [alias (storage/get-local-path address)
        [cached? ledger-chan] (register-ledger conn alias)]
    (if cached?
      ledger-chan
      (load-ledger* conn ledger-chan address))))

(defn try-load-address
  [conn ledger-chan alias addr]
  (go
    (try* (<? (load-ledger* conn ledger-chan addr))
          (catch* e
            (log/debug e "Unable to load ledger alias" alias "at address:" addr)))))

(defn load-ledger-alias
  [conn alias]
  (go-try
    (let [;; Normalize ledger-alias to include branch
          normalized-alias (util.ledger/ensure-ledger-branch alias)
          [cached? ledger-chan] (register-ledger conn normalized-alias)]
      (if cached?
        (<? ledger-chan)
        (let [addresses (<? (current-addresses conn normalized-alias))]
          (log/debug "load-ledger-alias: Looking for" normalized-alias "found addresses:" addresses)
          (loop [[addr & r] addresses]
            (if addr
              (or (<? (try-load-address conn ledger-chan normalized-alias addr))
                  (recur r))
              (do (release-ledger conn normalized-alias)
                  (let [ex (ex-info (str "Load for " normalized-alias " failed due to failed address lookup.")
                                    {:status 404, :error :db/unkown-ledger})]
                    (async/put! ledger-chan ex)
                    (throw ex))))))))))

(defn load-ledger
  [conn alias-or-address]
  (if (fluree-address? alias-or-address)
    (load-ledger-address conn alias-or-address)
    (load-ledger-alias conn alias-or-address)))

(defn drop-commit-artifacts
  [{:keys [commit-catalog] :as _conn} latest-commit]
  (let [error-ch  (async/chan)
        commit-ch (commit-storage/trace-commits commit-catalog latest-commit 0 error-ch)]
    (go-loop []
      (when-let [[commit _] (<! commit-ch)]
        (let [txn-address         (util/get-first-value commit const/iri-txn)
              commit-address      (util/get-first-value commit const/iri-address)
              data-address        (-> (util/get-first commit const/iri-data)
                                      (util/get-first-value const/iri-address))]
          (log/debug "Dropping commit" (-> (util/get-first commit const/iri-data)
                                           (util/get-first-value const/iri-fluree-t)))
          (when data-address
            (log/debug "Deleting data" data-address)
            (storage/delete commit-catalog data-address))
          (when commit-address
            (log/debug "Deleting commit" commit-address)
            (storage/delete commit-catalog commit-address))
          (when txn-address
            (log/debug "Deleting txn" txn-address)
            (storage/delete commit-catalog txn-address))
          (recur))))))

(defn drop-index-nodes
  "Build up a list of node addresses in leaf->root order, then delete them."
  [storage node-address]
  (go-try
    (loop [[address & r] [node-address]
           addresses     (list)]
      (if address
        (if-let [children (->> (:children (<? (storage/read-json storage address true)))
                               (mapv :id))]
          (recur (into r children) (conj addresses address))
          (recur r (conj addresses address)))

        (doseq [address addresses]
          (log/debug "Dropping node" address)
          (storage/delete storage address))))
    :nodes-dropped))

(defn drop-index-artifacts
  [{:keys [index-catalog] :as _conn} latest-commit]
  (go-try
    (let [storage       (:storage index-catalog)
          index-address (some-> (util/get-first latest-commit const/iri-index)
                                (util/get-first-value const/iri-address))]
      (when index-address
        (log/debug "Dropping index" index-address)
        (let [{:keys [spot psot opst post tspo]} (<? (storage/read-json storage index-address true))

              garbage-ch (garbage/clean-garbage* index-catalog index-address 0)
              spot-ch    (drop-index-nodes storage (:id spot))
              psot-ch    (drop-index-nodes storage (:id psot))
              post-ch    (drop-index-nodes storage (:id post))
              tspo-ch    (drop-index-nodes storage (:id tspo))
              opst-ch    (drop-index-nodes storage (:id opst))]
          (<? garbage-ch)
          (<? spot-ch)
          (<? psot-ch)
          (<? post-ch)
          (<? tspo-ch)
          (<? opst-ch)
          (<? (storage/delete storage index-address))))
      :index-dropped)))

<<<<<<< HEAD
(defn- check-ledger-dependencies
  "Checks if ledger has dependent virtual graphs.
   Expects ledger-alias in 'ledger:branch' format."
  [primary-pub ledger-alias]
  (when primary-pub
    (nameservice/check-vg-dependencies primary-pub ledger-alias)))

(defn- existing-dependency-error
  "Constructs an exception for when a ledger has dependent virtual graphs"
  [alias dependent-vgs]
  (ex-info (str "Cannot delete ledger '" alias
                "' - it has dependent virtual graphs: "
                (str/join ", " dependent-vgs)
                ". Delete the virtual graphs first.")
           {:status 400
            :error :db/ledger-has-dependencies
            :ledger alias
            :dependent-vgs dependent-vgs}))

(defn- drop-ledger-artifacts
  "Drops all artifacts (index and commit) for a ledger"
  [conn latest-commit]
  (when latest-commit
    (drop-index-artifacts conn latest-commit)
    (drop-commit-artifacts conn latest-commit)))

(defn- drop-ledger-from-publisher
  "Drops a single ledger from a specific publisher"
  [conn publisher alias]
  (go-try
    (let [ledger-addr  (<? (nameservice/publishing-address publisher alias))
          ns-record    (<? (nameservice/lookup publisher ledger-addr))
          commit-address (get-in ns-record ["f:commit" "@id"])
          index-address  (get-in ns-record ["f:index" "@id"])
          latest-commit  (when commit-address
                           (let [commit (<? (commit-storage/load-commit-with-metadata
                                             (:commit-catalog conn)
                                             commit-address
                                             index-address))]
                             (when commit
                               (json-ld/expand commit))))]
      (log/debug "Dropping ledger" ledger-addr)
      (drop-ledger-artifacts conn latest-commit)
      (<? (nameservice/retract publisher alias)))))
=======
(defn- stop-ledger-indexing
  "Stops background indexing for a cached ledger to prevent race conditions during drop."
  [conn alias*]
  (go
    (when-let [ledger-ch (cached-ledger conn alias*)]
      (try*
        (let [ledger (<? ledger-ch)]
          (log/debug "Stopping indexing for cached ledger before drop" {:alias alias*})
          (doseq [branch-name (ledger/available-branches ledger)]
            (when-let [branch-meta (ledger/get-branch-meta ledger branch-name)]
              (when-let [idx-q (:index-queue branch-meta)]
                (async/close! idx-q)))))
        (catch* e
          (log/debug e "Failed to stop indexing for cached ledger" {:alias alias*}))))))

(defn- read-nameservice-records-for-drop
  "Reads and caches all nameservice records before deletion to ensure cleanup metadata is available."
  [publishers alias*]
  (go-try
    (loop [remaining-pubs publishers
           records []]
      (if-let [publisher (first remaining-pubs)]
        (let [record (try*
                       (let [ledger-addr (<? (nameservice/publishing-address publisher alias*))]
                         (when-let [ns-rec (<? (nameservice/lookup publisher ledger-addr))]
                           {:publisher publisher
                            :ledger-addr ledger-addr
                            :ns-record ns-rec}))
                       (catch* e
                         (log/debug e "Failed to read nameservice record during drop" {:publisher publisher :alias alias*})
                         nil))]
          (recur (rest remaining-pubs)
                 (if record (conj records record) records)))
        records))))

(defn- delete-ledger-artifacts
  "Deletes commit and index artifacts for all cached nameservice records."
  [conn ns-records alias*]
  (go-try
    (doseq [{:keys [ns-record ledger-addr]} ns-records]
      (try*
        (let [commit-address (get-in ns-record ["f:commit" "@id"])
              index-address  (get-in ns-record ["f:index" "@id"])
              latest-commit  (when commit-address
                               (<? (commit-storage/load-commit-with-metadata
                                    (:commit-catalog conn)
                                    commit-address
                                    index-address)))]
          (log/debug "Dropping ledger artifacts" {:ledger-address ledger-addr})
          (when latest-commit
            (<? (drop-index-artifacts conn latest-commit))
            (<? (drop-commit-artifacts conn latest-commit))))
        (catch* e (log/debug e "Failed to drop artifacts for publisher during drop" {:alias alias*}))))))
>>>>>>> 91308842

(defn drop-ledger
  "Drops a ledger and all its associated data from all publishers"
  [conn alias]
<<<<<<< HEAD
  (go-try
    (let [alias* (cond-> alias
                   (fluree-address? alias) storage/get-local-path
                   true util.ledger/ensure-ledger-branch)
          primary-pub   (:primary-publisher conn)
          dependent-vgs (check-ledger-dependencies primary-pub alias*)]

      (when (seq dependent-vgs)
        (throw (existing-dependency-error alias* dependent-vgs)))

      (loop [[publisher & r] (publishers conn)]
        (when publisher
          (<? (drop-ledger-from-publisher conn publisher alias*))
          (recur r)))
      (log/debug "Dropped ledger" alias*)
      :dropped)))
=======
  (go
    (try*
      (let [alias* (cond-> alias
                     (fluree-address? alias) storage/get-local-path
                     true util.ledger/ensure-ledger-branch)
            pubs   (vec (publishers conn))]

        (<? (stop-ledger-indexing conn alias*))

        (let [ns-records (<? (read-nameservice-records-for-drop pubs alias*))]
          (<? (delete-ledger-artifacts conn ns-records alias*))

          (doseq [publisher pubs]
            (try*
              (<? (nameservice/retract publisher alias*))
              (catch* e (log/debug e "Failed to retract nameservice record during drop" {:publisher publisher :alias alias*}))))

          (release-ledger conn alias*))

        (log/debug "Dropped ledger" alias*)
        :dropped)
      (catch* e (log/debug e "Failed to complete ledger deletion")))))
>>>>>>> 91308842

(defn resolve-txn
  "Reads a transaction from the commit catalog by address. Throws an error if the
  address doesn't exist.

   Used by fluree/server in consensus/events."
  [{:keys [commit-catalog] :as _conn} address]
  (go-try
    (or (<? (storage/read-json commit-catalog address))
        (throw (ex-info (str "No transaction exists for address " address
                             " in commit storage.")
                        {:status 404, :error :db/missing-transaction})))))

(defn replicate-index-node
  [conn address data]
  (let [clg (-> conn :index-catalog :storage)]
    (storage/write-catalog-bytes clg address data)))

(defn trigger-ledger-index
  "Manually triggers indexing for a ledger/branch and waits for completion.
   Options:
   - :timeout - Max wait time in ms (default 300000 / 5 minutes)

   Returns the indexed database object or throws an exception on failure/timeout."
  [conn ledger-alias opts]
  (go-try
    (let [{:keys [timeout]
           :or {timeout 300000}} opts
          ledger (<? (load-ledger-alias conn ledger-alias))
          complete-ch (ledger/trigger-index! ledger)
          timeout-ch (async/timeout timeout)]
      (async/alt!
        complete-ch ([result] result)
        timeout-ch (ex-info "Indexing wait timeout, but assume indexing is proceeding in the background."
                            {:status 408
                             :error :db/timeout
                             :timeout timeout})))))<|MERGE_RESOLUTION|>--- conflicted
+++ resolved
@@ -620,52 +620,6 @@
           (<? (storage/delete storage index-address))))
       :index-dropped)))
 
-<<<<<<< HEAD
-(defn- check-ledger-dependencies
-  "Checks if ledger has dependent virtual graphs.
-   Expects ledger-alias in 'ledger:branch' format."
-  [primary-pub ledger-alias]
-  (when primary-pub
-    (nameservice/check-vg-dependencies primary-pub ledger-alias)))
-
-(defn- existing-dependency-error
-  "Constructs an exception for when a ledger has dependent virtual graphs"
-  [alias dependent-vgs]
-  (ex-info (str "Cannot delete ledger '" alias
-                "' - it has dependent virtual graphs: "
-                (str/join ", " dependent-vgs)
-                ". Delete the virtual graphs first.")
-           {:status 400
-            :error :db/ledger-has-dependencies
-            :ledger alias
-            :dependent-vgs dependent-vgs}))
-
-(defn- drop-ledger-artifacts
-  "Drops all artifacts (index and commit) for a ledger"
-  [conn latest-commit]
-  (when latest-commit
-    (drop-index-artifacts conn latest-commit)
-    (drop-commit-artifacts conn latest-commit)))
-
-(defn- drop-ledger-from-publisher
-  "Drops a single ledger from a specific publisher"
-  [conn publisher alias]
-  (go-try
-    (let [ledger-addr  (<? (nameservice/publishing-address publisher alias))
-          ns-record    (<? (nameservice/lookup publisher ledger-addr))
-          commit-address (get-in ns-record ["f:commit" "@id"])
-          index-address  (get-in ns-record ["f:index" "@id"])
-          latest-commit  (when commit-address
-                           (let [commit (<? (commit-storage/load-commit-with-metadata
-                                             (:commit-catalog conn)
-                                             commit-address
-                                             index-address))]
-                             (when commit
-                               (json-ld/expand commit))))]
-      (log/debug "Dropping ledger" ledger-addr)
-      (drop-ledger-artifacts conn latest-commit)
-      (<? (nameservice/retract publisher alias)))))
-=======
 (defn- stop-ledger-indexing
   "Stops background indexing for a cached ledger to prevent race conditions during drop."
   [conn alias*]
@@ -719,29 +673,10 @@
             (<? (drop-index-artifacts conn latest-commit))
             (<? (drop-commit-artifacts conn latest-commit))))
         (catch* e (log/debug e "Failed to drop artifacts for publisher during drop" {:alias alias*}))))))
->>>>>>> 91308842
 
 (defn drop-ledger
   "Drops a ledger and all its associated data from all publishers"
   [conn alias]
-<<<<<<< HEAD
-  (go-try
-    (let [alias* (cond-> alias
-                   (fluree-address? alias) storage/get-local-path
-                   true util.ledger/ensure-ledger-branch)
-          primary-pub   (:primary-publisher conn)
-          dependent-vgs (check-ledger-dependencies primary-pub alias*)]
-
-      (when (seq dependent-vgs)
-        (throw (existing-dependency-error alias* dependent-vgs)))
-
-      (loop [[publisher & r] (publishers conn)]
-        (when publisher
-          (<? (drop-ledger-from-publisher conn publisher alias*))
-          (recur r)))
-      (log/debug "Dropped ledger" alias*)
-      :dropped)))
-=======
   (go
     (try*
       (let [alias* (cond-> alias
@@ -764,7 +699,6 @@
         (log/debug "Dropped ledger" alias*)
         :dropped)
       (catch* e (log/debug e "Failed to complete ledger deletion")))))
->>>>>>> 91308842
 
 (defn resolve-txn
   "Reads a transaction from the commit catalog by address. Throws an error if the
