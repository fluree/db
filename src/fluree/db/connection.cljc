(ns fluree.db.connection
  (:refer-clojure :exclude [replicate])
  (:require [clojure.core.async :as async :refer [<! go go-loop]]
            [clojure.pprint :as pprint]
            [clojure.string :as str]
            [fluree.db.commit.storage :as commit-storage]
            [fluree.db.constants :as const]
            [fluree.db.flake.commit-data :as commit-data]
            [fluree.db.indexer.garbage :as garbage]
            [fluree.db.ledger :as ledger]
            [fluree.db.nameservice :as nameservice]
            [fluree.db.nameservice.sub :as ns-subscribe]
            [fluree.db.serde.json :refer [json-serde]]
            [fluree.db.storage :as storage]
            [fluree.db.util :as util :refer [get-first get-first-value try* catch*]]
            [fluree.db.util.async :refer [<? go-try]]
            [fluree.db.util.log :as log :include-macros true]
            [fluree.json-ld :as json-ld])
  #?(:clj (:import (java.io Writer))))

#?(:clj (set! *warn-on-reflection* true))

(comment
 ;; state machine looks like this:
  {:ledger        {"ledger-a" {;; map of branches, along with current/default branch
                               :branches {}
                               :branch   {}}}
   :subscriptions {}})

(def blank-state
  "Initial connection state"
  {:ledger        {}
   :subscriptions {}})

(defn printer-map
  "Returns map of important data for print writer"
  [conn]
  (select-keys conn [:id]))

(defrecord Connection [id state parallelism commit-catalog index-catalog primary-publisher
                       secondary-publishers remote-systems serializer cache defaults])

#?(:clj
   (defmethod print-method Connection [^Connection conn, ^Writer w]
     (.write w "#fluree/Connection ")
     (binding [*out* w]
       (pr (printer-map conn))))
   :cljs
   (extend-type Connection
     IPrintWithWriter
     (-pr-writer [conn w _opts]
       (-write w "#fluree/Connection ")
       (-write w (pr (printer-map conn))))))

(defmethod pprint/simple-dispatch Connection [^Connection conn]
  (pr conn))

(defn connection?
  [x]
  (instance? Connection x))

(defn connect
  [{:keys [parallelism commit-catalog index-catalog cache serializer
           primary-publisher secondary-publishers remote-systems defaults]
    :or   {serializer (json-serde)} :as _opts}]
  (let [id    (random-uuid)
        state (atom blank-state)]
    (->Connection id state parallelism commit-catalog index-catalog primary-publisher
                  secondary-publishers remote-systems serializer cache defaults)))

(defn normalize-ledger-alias
  "Ensures ledger alias includes branch. 
  If no : symbol present, appends :main as default branch."
  [ledger-alias]
  (if (clojure.string/includes? ledger-alias ":")
    ledger-alias
    (str ledger-alias ":" commit-data/default-branch)))

(defn register-ledger
  "Creates a promise-chan and saves it in a cache of ledgers being held
  in-memory on the conn.

  Returns a two-tuple of
  [cached? promise-chan]

  where `cached?` is true if an existing promise-chan was found, false if a new
  promise-chan was created.

  `promise-chan` is a promise channel that must have the final ledger `put!`
  into it assuming `success?` is true, otherwise it will return the existing
  found promise-chan when `success?` is false"
  [{:keys [state] :as _conn} ledger-alias]
  (let [new-p-chan (async/promise-chan)
        p-chan     (-> state
                       (swap! update-in [:ledger ledger-alias]
                              (fn [existing]
                                (or existing new-p-chan)))
                       (get-in [:ledger ledger-alias]))
        cached?    (not= p-chan new-p-chan)]
    (log/debug "Registering ledger: " ledger-alias " cached? " cached?)
    [cached? p-chan]))

(defn notify
  [{:keys [commit-catalog] :as conn} address hash]
  (go-try
    (if-let [expanded-commit (<? (commit-storage/read-commit-jsonld commit-catalog address hash))]
      (if-let [ledger-alias (get-first-value expanded-commit const/iri-alias)]
        (if-let [ledger-ch (ns-subscribe/cached-ledger conn ledger-alias)]
          (do (log/debug "Notification received for ledger" ledger-alias
                         "of new commit:" expanded-commit)
              (let [ledger        (<? ledger-ch)
                    db-address    (-> expanded-commit
                                      (get-first const/iri-data)
                                      (get-first-value const/iri-address))
                    expanded-data (<? (commit-storage/read-data-jsonld commit-catalog db-address))]
                (case (<? (ledger/notify ledger expanded-commit expanded-data))
                  (::ledger/current ::ledger/newer ::ledger/updated)
                  (do (log/debug "Ledger" ledger-alias "is up to date")
                      true)

                  ::ledger/stale
                  (do (log/debug "Dropping state for stale ledger:" ledger-alias)
                      (ns-subscribe/release-ledger conn ledger-alias)))))
          (log/debug "No cached ledger found for commit: " expanded-commit))
        (log/warn "Notify called with a data that does not have a ledger alias."
                  "Are you sure it is a commit?: " expanded-commit))
      (log/warn "No commit found for address:" address))))

(defn publishers
  [{:keys [primary-publisher secondary-publishers] :as _conn}]
  (cons primary-publisher secondary-publishers))

(defn publications
  [conn]
  (:remote-systems conn))

(defn all-nameservices
  [{:keys [remote-systems] :as conn}]
  (concat (publishers conn) remote-systems))

(def fluree-address-prefix
  "fluree:")

(defn fluree-address?
  [x]
  (str/starts-with? x fluree-address-prefix))

(defn relative-ledger-alias?
  [ledger-alias]
  (not (fluree-address? ledger-alias)))

(defn publishing-addresses
  "Retrieve address for each nameservices based on a relative ledger-alias.
  If ledger-alias is not relative, returns only the current ledger alias.

  TODO - if a single non-relative address is used, and the ledger exists,
  we should retrieve all stored ns addresses in the commit if possible and
  try to use all nameservices."
  [conn ledger-alias]
  (go-try
    (if (relative-ledger-alias? ledger-alias)
      (loop [nameservices* (publishers conn)
             addresses     []]
        (let [ns (first nameservices*)]
          (if ns
            (if-let [address (<? (nameservice/publishing-address ns ledger-alias))]
              (recur (rest nameservices*) (conj addresses address))
              (recur (rest nameservices*) addresses))
            addresses)))
      [ledger-alias])))

(defn primary-address
  "From a connection, lookup primary address from nameservice(s) for a given
  ledger alias"
  [{:keys [primary-publisher] :as _conn} ledger-alias]
  (->> ledger-alias
       normalize-ledger-alias
       (nameservice/publishing-address primary-publisher)))

(defn lookup-commit*
  "Returns commit address from first matching nameservice on a conn
   for a given ledger alias and branch"
  [ledger-address nameservices]
  (go-try
    (loop [nses nameservices]
      (when-let [nameservice (first nses)]
        (or (<? (nameservice/lookup nameservice ledger-address))
            (recur (rest nses)))))))

(defn lookup-commit
  [conn ledger-address]
  (lookup-commit* ledger-address (all-nameservices conn)))

(defn read-file-address
  [{:keys [commit-catalog] :as _conn} addr]
  (go-try
    (let [json-data (<? (storage/read-json commit-catalog addr))]
      (assoc json-data "address" addr))))

(defn lookup-publisher-commit
  [conn ledger-address]
  (lookup-commit* ledger-address (publishers conn)))

(defn read-publisher-commit
  [conn ledger-address]
  (go-try
    (or (<? (lookup-publisher-commit conn ledger-address))
        (throw (ex-info (str "No published commits exist for: " ledger-address)
                        {:status 404 :error, :db/commit-not-found})))))

(defn published-addresses
  [conn ledger-alias]
  (go-try
    (loop [[nsv & r] (publishers conn)
           addrs     []]
      (if nsv
        (if (<? (nameservice/published-ledger? nsv ledger-alias))
          (recur r (conj addrs (<? (nameservice/publishing-address nsv ledger-alias))))
          (recur r addrs))
        addrs))))

(defn published-ledger?
  [conn ledger-alias]
  (go-try
    (log/debug "published-ledger? checking for:" ledger-alias)
    (loop [[nsv & r] (publishers conn)]
      (if nsv
        (or (<? (nameservice/published-ledger? nsv ledger-alias))
            (recur r))
        false))))

(defn known-addresses
  [conn ledger-alias]
  (go-try
    (loop [[nsv & r] (publications conn)
           addrs     []]
      (if nsv
        (recur r (into addrs (<? (nameservice/known-addresses nsv ledger-alias))))
        addrs))))

(defn ledger-exists?
  "Checks nameservices on a connection and returns true if any nameservice
  already has a ledger associated with the given alias."
  [conn ledger-alias]
  (go-try
    (or (<? (published-ledger? conn ledger-alias))
        (boolean (not-empty (<? (known-addresses conn ledger-alias)))))))

(defn current-addresses
  [conn ledger-alias]
  (go-try
    (into (<? (published-addresses conn ledger-alias))
          (<? (known-addresses conn ledger-alias)))))

(defn parse-identity
  [conn identity]
  (if identity
    (if (map? identity)
      identity
      {:id identity})
    (-> conn :defaults :identity)))

(defn parse-ledger-options
  [conn {:keys [did indexing]}]
  (let [did*           (parse-identity conn did)
        ledger-default (-> conn :defaults :indexing)
        indexing*      (merge ledger-default indexing)]
    {:did      did*
     :indexing indexing*}))

(defn throw-ledger-exists
  [ledger-alias]
  (throw (ex-info (str "Unable to create new ledger, one already exists for: " ledger-alias)
                  {:status 409, :error :db/ledger-exists})))

(defn create-ledger
  [{:keys [commit-catalog index-catalog primary-publisher secondary-publishers] :as conn} ledger-alias opts]
  (go-try
    (let [;; Normalize ledger-alias to include branch
          normalized-alias (normalize-ledger-alias ledger-alias)]
      (if (<? (ledger-exists? conn normalized-alias))
        (throw-ledger-exists normalized-alias)
        (let [[cached? ledger-chan] (register-ledger conn normalized-alias)]
          (if  cached?
            (throw-ledger-exists normalized-alias)
            (let [addr          (<? (primary-address conn normalized-alias))
                  publish-addrs (<? (publishing-addresses conn normalized-alias))
                  ledger-opts   (parse-ledger-options conn opts)
                  ledger        (<! (ledger/create {:alias                normalized-alias
                                                    :primary-address      addr
                                                    :publish-addresses    publish-addrs
                                                    :commit-catalog       commit-catalog
                                                    :index-catalog        index-catalog
                                                    :primary-publisher    primary-publisher
                                                    :secondary-publishers secondary-publishers}
                                                   ledger-opts))]
              (when (util/exception? ledger)
                (ns-subscribe/release-ledger conn normalized-alias))
              (async/put! ledger-chan ledger)
              ledger)))))))

(defn commit->ledger-alias
  "Returns ledger alias from commit map, if present. If not present
  then tries to resolve the ledger alias from the nameservice."
  [conn db-alias commit-map]
  (or (get-first-value commit-map const/iri-alias)
      (->> (all-nameservices conn)
           (some (fn [ns]
                   (nameservice/alias ns db-alias))))))

(defn load-ledger*
  [{:keys [commit-catalog index-catalog primary-publisher secondary-publishers] :as conn}
   ledger-chan address]
  (go-try
    (if-let [ns-record (<? (lookup-commit conn address))]
      (let [;; Extract minimal data from nameservice
            commit-address (get-in ns-record ["f:commit" "@id"])
            index-address  (get-in ns-record ["f:index" "@id"])

            ;; Load full commit from disk
            _              (log/debug "Attempting to load from address:" address)
            commit         (<? (commit-storage/load-commit-with-metadata commit-catalog
                                                                         commit-address
                                                                         index-address))
            expanded-commit (json-ld/expand commit)
            combined-alias  (commit->ledger-alias conn address expanded-commit)

            {:keys [did indexing]} (parse-ledger-options conn {})
            ledger (ledger/instantiate combined-alias address commit-catalog index-catalog
                                       primary-publisher secondary-publishers indexing did expanded-commit)]
        (ns-subscribe/subscribe-ledger conn combined-alias)
        (async/put! ledger-chan ledger)
        ledger)
      (throw (ex-info (str "Unable to load. No record of ledger at address: " address " exists.")
                      {:status 404, :error :db/unkown-address})))))

(defn load-ledger-address
  [conn address]
  (let [alias (nameservice/address-path address)
        [cached? ledger-chan] (register-ledger conn alias)]
    (if cached?
      ledger-chan
      (load-ledger* conn ledger-chan address))))

(defn try-load-address
  [conn ledger-chan alias addr]
  (go
    (try* (<? (load-ledger* conn ledger-chan addr))
          (catch* e
            (log/debug e "Unable to load ledger alias" alias "at address:" addr)))))

(defn load-ledger-alias
  [conn alias]
  (go-try
    (let [;; Normalize ledger-alias to include branch
          normalized-alias (normalize-ledger-alias alias)
          [cached? ledger-chan] (register-ledger conn normalized-alias)]
      (if cached?
        (<? ledger-chan)
        (let [addresses (<? (current-addresses conn normalized-alias))]
          (log/debug "load-ledger-alias: Looking for" normalized-alias "found addresses:" addresses)
          (loop [[addr & r] addresses]
            (if addr
              (or (<? (try-load-address conn ledger-chan normalized-alias addr))
                  (recur r))
              (do (ns-subscribe/release-ledger conn normalized-alias)
                  (let [ex (ex-info (str "Load for " normalized-alias " failed due to failed address lookup.")
                                    {:status 404, :error :db/unkown-ledger})]
                    (async/put! ledger-chan ex)
                    (throw ex))))))))))

(defn load-ledger
  [conn alias-or-address]
  (if (fluree-address? alias-or-address)
    (load-ledger-address conn alias-or-address)
    (load-ledger-alias conn alias-or-address)))

(defn drop-commit-artifacts
  [{:keys [commit-catalog] :as _conn} latest-commit]
  (let [error-ch  (async/chan)
        commit-ch (commit-storage/trace-commits commit-catalog latest-commit 0 error-ch)]
    (go-loop []
      (when-let [[commit _] (<! commit-ch)]
        (let [txn-address         (util/get-first-value commit const/iri-txn)
              commit-address      (util/get-first-value commit const/iri-address)
              data-address        (-> (util/get-first commit const/iri-data)
                                      (util/get-first-value const/iri-address))]
          (log/debug "Dropping commit" (-> (util/get-first commit const/iri-data)
                                           (util/get-first-value const/iri-fluree-t)))
          (when data-address
            (log/debug "Deleting data" data-address)
            (storage/delete commit-catalog data-address))
          (when commit-address
            (log/debug "Deleting commit" commit-address)
            (storage/delete commit-catalog commit-address))
          (when txn-address
            (log/debug "Deleting txn" txn-address)
            (storage/delete commit-catalog txn-address))
          (recur))))))

(defn drop-index-nodes
  "Build up a list of node addresses in leaf->root order, then delete them."
  [storage node-address]
  (go-try
    (loop [[address & r] [node-address]
           addresses     (list)]
      (if address
        (if-let [children (->> (:children (<? (storage/read-json storage address true)))
                               (mapv :id))]
          (recur (into r children) (conj addresses address))
          (recur r (conj addresses address)))

        (doseq [address addresses]
          (log/debug "Dropping node" address)
          (storage/delete storage address))))
    :nodes-dropped))

(defn drop-index-artifacts
  [{:keys [index-catalog] :as _conn} latest-commit]
  (go-try
    (let [storage       (:storage index-catalog)
          index-address (some-> (util/get-first latest-commit const/iri-index)
                                (util/get-first-value const/iri-address))]
      (when index-address
        (log/debug "Dropping index" index-address)
        (let [{:keys [spot opst post tspo]} (<? (storage/read-json storage index-address true))

              garbage-ch (garbage/clean-garbage* index-catalog index-address 0)
              spot-ch    (drop-index-nodes storage (:id spot))
              post-ch    (drop-index-nodes storage (:id post))
              tspo-ch    (drop-index-nodes storage (:id tspo))
              opst-ch    (drop-index-nodes storage (:id opst))]
          (<? garbage-ch)
          (<? spot-ch)
          (<? post-ch)
          (<? tspo-ch)
          (<? opst-ch)
          (<? (storage/delete storage index-address))))
      :index-dropped)))

(defn drop-ledger
  [conn alias]
  (go
    (try*
      (let [alias (if (fluree-address? alias)
                    (nameservice/address-path alias)
                    ;; Normalize alias to include branch if not present
                    (if (str/includes? alias ":")
                      alias
                      (str alias ":main")))]
        (loop [[publisher & r] (publishers conn)]
          (when publisher
            (let [ledger-addr   (<? (nameservice/publishing-address publisher alias))
                  ns-record     (<? (nameservice/lookup publisher ledger-addr))
                  commit-address (get-in ns-record ["f:commit" "@id"])
                  index-address  (get-in ns-record ["f:index" "@id"])
                  latest-commit  (when commit-address
                                   (let [commit (<? (commit-storage/load-commit-with-metadata
                                                     (:commit-catalog conn)
                                                     commit-address
                                                     index-address))]
                                     (when commit
                                       (json-ld/expand commit))))]
              (log/debug "Dropping ledger" ledger-addr)
              (when latest-commit
                (drop-index-artifacts conn latest-commit)
                (drop-commit-artifacts conn latest-commit))
              (<? (nameservice/retract publisher alias))
              (recur r))))
        (log/debug "Dropped ledger" alias)
        :dropped)
      (catch* e (log/debug e "Failed to complete ledger deletion")))))

(defn resolve-txn
  "Reads a transaction from the commit catalog by address.

   Used by fluree/server in consensus/events."
  [{:keys [commit-catalog] :as _conn} address]
  (storage/read-json commit-catalog address))

(defn replicate-index-node
  [conn address data]
  (let [clg (-> conn :index-catalog :storage)]
    (storage/write-catalog-bytes clg address data)))

(defn trigger-ledger-index
<<<<<<< HEAD
  "Manually triggers indexing for a ledger and waits for completion.
   
=======
  "Manually triggers indexing for a ledger/branch and waits for completion.

>>>>>>> 0f8fd906
   Options:
   - :timeout - Max wait time in ms (default 300000 / 5 minutes)

   Returns the indexed database object or throws an exception on failure/timeout."
  [conn ledger-alias opts]
  (go-try
    (let [{:keys [timeout]
           :or {timeout 300000}} opts
          ledger (<? (load-ledger-alias conn ledger-alias))
          complete-ch (ledger/trigger-index! ledger nil)
          timeout-ch (async/timeout timeout)]
      (async/alt!
        complete-ch ([result] result)
        timeout-ch (ex-info "Indexing wait timeout, but assume indexing is proceeding in the background."
                            {:status 408
                             :error :db/timeout
                             :timeout timeout})))))<|MERGE_RESOLUTION|>--- conflicted
+++ resolved
@@ -484,13 +484,8 @@
     (storage/write-catalog-bytes clg address data)))
 
 (defn trigger-ledger-index
-<<<<<<< HEAD
-  "Manually triggers indexing for a ledger and waits for completion.
-   
-=======
   "Manually triggers indexing for a ledger/branch and waits for completion.
 
->>>>>>> 0f8fd906
    Options:
    - :timeout - Max wait time in ms (default 300000 / 5 minutes)
 
