(ns fluree.db.connection
  (:refer-clojure :exclude [replicate])
  (:require [clojure.core.async :as async :refer [<! go go-loop]]
            [clojure.pprint :as pprint]
            [clojure.string :as str]
            [fluree.db.commit.storage :as commit-storage]
            [fluree.db.constants :as const]
            [fluree.db.indexer.garbage :as garbage]
            [fluree.db.json-ld.commit-data :as commit-data]
            [fluree.db.ledger :as ledger]
            [fluree.db.nameservice :as nameservice]
            [fluree.db.nameservice.sub :as ns-subscribe]
            [fluree.db.serde.json :refer [json-serde]]
            [fluree.db.storage :as storage]
            [fluree.db.util.async :refer [<? go-try]]
            [fluree.db.util.core :as util :refer [get-first get-first-value try* catch*]]
            [fluree.db.util.log :as log :include-macros true]
            [fluree.json-ld :as json-ld])
  #?(:clj (:import (java.io Writer))))

#?(:clj (set! *warn-on-reflection* true))

(comment
 ;; state machine looks like this:
  {:ledger        {"ledger-a" {;; map of branches, along with current/default branch
                               :branches {}
                               :branch   {}}}
   :subscriptions {}})

(def blank-state
  "Initial connection state"
  {:ledger        {}
   :subscriptions {}})

(defn printer-map
  "Returns map of important data for print writer"
  [conn]
  (select-keys conn [:id]))

(defrecord Connection [id state parallelism commit-catalog index-catalog primary-publisher
                       secondary-publishers remote-systems serializer cache defaults])

#?(:clj
   (defmethod print-method Connection [^Connection conn, ^Writer w]
     (.write w "#fluree/Connection ")
     (binding [*out* w]
       (pr (printer-map conn))))
   :cljs
   (extend-type Connection
     IPrintWithWriter
     (-pr-writer [conn w _opts]
       (-write w "#fluree/Connection ")
       (-write w (pr (printer-map conn))))))

(defmethod pprint/simple-dispatch Connection [^Connection conn]
  (pr conn))

(defn connection?
  [x]
  (instance? Connection x))

(defn connect
  [{:keys [parallelism commit-catalog index-catalog cache serializer
           primary-publisher secondary-publishers remote-systems defaults]
    :or   {serializer (json-serde)} :as _opts}]
  (let [id    (random-uuid)
        state (atom blank-state)]
    (->Connection id state parallelism commit-catalog index-catalog primary-publisher
                  secondary-publishers remote-systems serializer cache defaults)))

(defn register-ledger
  "Creates a promise-chan and saves it in a cache of ledgers being held
  in-memory on the conn.

  Returns a two-tuple of
  [cached? promise-chan]

  where `cached?` is true if an existing promise-chan was found, false if a new
  promise-chan was created.

  `promise-chan` is a promise channel that must have the final ledger `put!`
  into it assuming `success?` is true, otherwise it will return the existing
  found promise-chan when `success?` is false"
  [{:keys [state] :as _conn} ledger-alias]
  (let [new-p-chan (async/promise-chan)
        p-chan     (-> state
                       (swap! update-in [:ledger ledger-alias]
                              (fn [existing]
                                (or existing new-p-chan)))
                       (get-in [:ledger ledger-alias]))
        cached?    (not= p-chan new-p-chan)]
    (log/debug "Registering ledger: " ledger-alias " cached? " cached?)
    [cached? p-chan]))

(defn notify
  [{:keys [commit-catalog] :as conn} address hash]
  (go-try
    (if-let [expanded-commit (<? (commit-storage/read-commit-jsonld commit-catalog address hash))]
      (if-let [ledger-alias (get-first-value expanded-commit const/iri-alias)]
        (if-let [ledger-ch (ns-subscribe/cached-ledger conn ledger-alias)]
          (do (log/debug "Notification received for ledger" ledger-alias
                         "of new commit:" expanded-commit)
              (let [ledger        (<? ledger-ch)
                    db-address    (-> expanded-commit
                                      (get-first const/iri-data)
                                      (get-first-value const/iri-address))
                    expanded-data (<? (commit-storage/read-data-jsonld commit-catalog db-address))]
                (case (<? (ledger/notify ledger expanded-commit expanded-data))
                  (::ledger/current ::ledger/newer ::ledger/updated)
                  (do (log/debug "Ledger" ledger-alias "is up to date")
                      true)

                  ::ledger/stale
                  (do (log/debug "Dropping state for stale ledger:" ledger-alias)
                      (ns-subscribe/release-ledger conn ledger-alias)))))
          (log/debug "No cached ledger found for commit: " expanded-commit))
        (log/warn "Notify called with a data that does not have a ledger alias."
                  "Are you sure it is a commit?: " expanded-commit))
      (log/warn "No commit found for address:" address))))

(defn publishers
  [{:keys [primary-publisher secondary-publishers] :as _conn}]
  (cons primary-publisher secondary-publishers))

(defn publications
  [conn]
  (:remote-systems conn))

(defn all-nameservices
  [{:keys [remote-systems] :as conn}]
  (concat (publishers conn) remote-systems))

(def fluree-address-prefix
  "fluree:")

(defn fluree-address?
  [x]
  (str/starts-with? x fluree-address-prefix))

(defn relative-ledger-alias?
  [ledger-alias]
  (not (fluree-address? ledger-alias)))

(defn publishing-addresses
  "Retrieve address for each nameservices based on a relative ledger-alias.
  If ledger-alias is not relative, returns only the current ledger alias.

  TODO - if a single non-relative address is used, and the ledger exists,
  we should retrieve all stored ns addresses in the commit if possible and
  try to use all nameservices."
  [conn ledger-alias]
  (go-try
    (if (relative-ledger-alias? ledger-alias)
      (loop [nameservices* (publishers conn)
             addresses     []]
        (let [ns (first nameservices*)]
          (if ns
            (if-let [address (<? (nameservice/publishing-address ns ledger-alias))]
              (recur (rest nameservices*) (conj addresses address))
              (recur (rest nameservices*) addresses))
            addresses)))
      [ledger-alias])))

(defn primary-address
  "From a connection, lookup primary address from nameservice(s) for a given
  ledger alias"
  [{:keys [primary-publisher] :as _conn} ledger-alias]
  (nameservice/publishing-address primary-publisher ledger-alias))

(defn lookup-commit*
  "Returns commit address from first matching nameservice on a conn
   for a given ledger alias and branch"
  [ledger-address nameservices]
  (go-try
    (loop [nses nameservices]
      (when-let [nameservice (first nses)]
        (or (<? (nameservice/lookup nameservice ledger-address))
            (recur (rest nses)))))))

(defn lookup-commit
  [conn ledger-address]
  (lookup-commit* ledger-address (all-nameservices conn)))

(defn read-file-address
  [{:keys [commit-catalog] :as _conn} addr]
  (go-try
    (let [json-data (<? (storage/read-json commit-catalog addr))]
      (assoc json-data "address" addr))))

(defn lookup-publisher-commit
  [conn ledger-address]
  (lookup-commit* ledger-address (publishers conn)))

(defn read-publisher-commit
  [conn ledger-address]
  (go-try
    (or (<? (lookup-publisher-commit conn ledger-address))
        (throw (ex-info (str "No published commits exist for: " ledger-address)
                        {:status 404 :error, :db/commit-not-found})))))

(defn published-addresses
  [conn ledger-alias]
  (go-try
    (loop [[nsv & r] (publishers conn)
           addrs     []]
      (if nsv
        (if (<? (nameservice/published-ledger? nsv ledger-alias))
          (recur r (conj addrs (<? (nameservice/publishing-address nsv ledger-alias))))
          (recur r addrs))
        addrs))))

(defn published-ledger?
  [conn ledger-alias]
  (go-try
    (loop [[nsv & r] (publishers conn)]
      (if nsv
        (or (<? (nameservice/published-ledger? nsv ledger-alias))
            (recur r))
        false))))

(defn known-addresses
  [conn ledger-alias]
  (go-try
    (loop [[nsv & r] (publications conn)
           addrs     []]
      (if nsv
        (recur r (into addrs (<? (nameservice/known-addresses nsv ledger-alias))))
        addrs))))

(defn ledger-exists?
  "Checks nameservices on a connection and returns true if any nameservice
  already has a ledger associated with the given alias."
  [conn ledger-alias]
  (go-try
    (or (<? (published-ledger? conn ledger-alias))
        (boolean (not-empty (<? (known-addresses conn ledger-alias)))))))

(defn current-addresses
  [conn ledger-alias]
  (go-try
    (into (<? (published-addresses conn ledger-alias))
          (<? (known-addresses conn ledger-alias)))))

(defn parse-identity
  [conn identity]
  (if identity
    (if (map? identity)
      identity
      {:id identity})
    (-> conn :defaults :identity)))

(defn parse-ledger-options
  [conn {:keys [did branch indexing]
         :or   {branch commit-data/default-branch}}]
  (let [did*           (parse-identity conn did)
        ledger-default (-> conn :defaults :indexing)
        indexing*      (merge ledger-default indexing)]
    {:did      did*
     :branch   branch
     :indexing indexing*}))

(defn throw-ledger-exists
  [ledger-alias]
  (throw (ex-info (str "Unable to create new ledger, one already exists for: " ledger-alias)
                  {:status 409, :error :db/ledger-exists})))

(defn create-ledger
  [{:keys [commit-catalog index-catalog primary-publisher secondary-publishers] :as conn} ledger-alias opts]
  (go-try
    (if (<? (ledger-exists? conn ledger-alias))
      (throw-ledger-exists ledger-alias)
      (let [[cached? ledger-chan] (register-ledger conn ledger-alias)]
        (if  cached?
          (throw-ledger-exists ledger-alias)
          (let [addr          (<? (primary-address conn ledger-alias))
                publish-addrs (<? (publishing-addresses conn ledger-alias))
                ledger-opts   (parse-ledger-options conn opts)
                ledger        (<! (ledger/create {:alias                ledger-alias
                                                  :primary-address      addr
                                                  :publish-addresses    publish-addrs
                                                  :commit-catalog       commit-catalog
                                                  :index-catalog        index-catalog
                                                  :primary-publisher    primary-publisher
                                                  :secondary-publishers secondary-publishers}
                                                 ledger-opts))]
            (when (util/exception? ledger)
              (ns-subscribe/release-ledger conn ledger-alias))
            (async/put! ledger-chan ledger)
            ledger))))))

(defn commit->ledger-alias
  "Returns ledger alias from commit map, if present. If not present
  then tries to resolve the ledger alias from the nameservice."
  [conn db-alias commit-map]
  (or (get-first-value commit-map const/iri-alias)
      (->> (all-nameservices conn)
           (some (fn [ns]
                   (nameservice/alias ns db-alias))))))

(defn throw-missing-branch
  [address ledger-alias]
  (throw (ex-info (str "No committed branches exist for ledger: " ledger-alias
                       " at address: " address)
                  {:status 400, :error :db/missing-branch})))

(defn load-ledger*
  [{:keys [commit-catalog index-catalog primary-publisher secondary-publishers] :as conn}
   ledger-chan address]
  (go-try
    (if-let [commit (<? (lookup-commit conn address))]
      (do (log/debug "Attempting to load from address:" address
                     "with commit:" commit)
          (let [expanded-commit (json-ld/expand commit)
                ledger-alias    (commit->ledger-alias conn address expanded-commit)
                branch          (-> expanded-commit
                                    (get-first-value const/iri-branch)
                                    (or (throw-missing-branch address ledger-alias)))

                {:keys [did branch indexing]} (parse-ledger-options conn {:branch branch})
<<<<<<< HEAD

                pubs   (publishers conn)
                ledger (ledger/instantiate ledger-alias address branch commit-catalog
                                           index-catalog pubs indexing did expanded-commit)]
            (ns-subscribe/subscribe-ledger conn ledger-alias)
=======
                ledger (ledger/instantiate ledger-alias address branch commit-catalog index-catalog
                                           primary-publisher secondary-publishers indexing did expanded-commit)]
            (subscribe-ledger conn ledger-alias)
>>>>>>> 783066ac
            (async/put! ledger-chan ledger)
            ledger))
      (throw (ex-info (str "Unable to load. No record of ledger at address: " address " exists.")
                      {:status 404, :error :db/unkown-address})))))

(defn load-ledger-address
  [conn address]
  (let [alias (nameservice/address-path address)
        [cached? ledger-chan] (register-ledger conn alias)]
    (if cached?
      ledger-chan
      (load-ledger* conn ledger-chan address))))

(defn try-load-address
  [conn ledger-chan alias addr]
  (go
    (try* (<? (load-ledger* conn ledger-chan addr))
          (catch* e
            (log/debug e "Unable to load ledger alias" alias "at address:" addr)))))

(defn load-ledger-alias
  [conn alias]
  (go-try
    (let [[cached? ledger-chan] (register-ledger conn alias)]
      (if cached?
        (<? ledger-chan)
        (loop [[addr & r] (<? (current-addresses conn alias))]
          (if addr
            (or (<? (try-load-address conn ledger-chan alias addr))
                (recur r))
            (do (ns-subscribe/release-ledger conn alias)
                (let [ex (ex-info (str "Load for " alias " failed due to failed address lookup.")
                                  {:status 404, :error :db/unkown-ledger})]
                  (async/put! ledger-chan ex)
                  (throw ex)))))))))

(defn load-ledger
  [conn alias-or-address]
  (if (fluree-address? alias-or-address)
    (load-ledger-address conn alias-or-address)
    (load-ledger-alias conn alias-or-address)))

(defn drop-commit-artifacts
  [{:keys [commit-catalog] :as _conn} latest-commit]
  (let [error-ch  (async/chan)
        commit-ch (commit-storage/trace-commits commit-catalog latest-commit 0 error-ch)]
    (go-loop []
      (when-let [[commit _] (<! commit-ch)]
        (let [txn-address         (util/get-first-value commit const/iri-txn)
              commit-address      (util/get-first-value commit const/iri-address)
              data-address        (-> (util/get-first commit const/iri-data)
                                      (util/get-first-value const/iri-address))]
          (log/debug "Dropping commit" (-> (util/get-first commit const/iri-data)
                                           (util/get-first-value const/iri-fluree-t)))
          (when data-address
            (log/debug "Deleting data" data-address)
            (storage/delete commit-catalog data-address))
          (when commit-address
            (log/debug "Deleting commit" commit-address)
            (storage/delete commit-catalog commit-address))
          (when txn-address
            (log/debug "Deleting txn" txn-address)
            (storage/delete commit-catalog txn-address))
          (recur))))))

(defn drop-index-nodes
  "Build up a list of node addresses in leaf->root order, then delete them."
  [storage node-address]
  (go-try
    (loop [[address & r] [node-address]
           addresses     (list)]
      (if address
        (if-let [children (->> (:children (<? (storage/read-json storage address true)))
                               (mapv :id))]
          (recur (into r children) (conj addresses address))
          (recur r (conj addresses address)))

        (doseq [address addresses]
          (log/debug "Dropping node" address)
          (storage/delete storage address))))
    :nodes-dropped))

(defn drop-index-artifacts
  [{:keys [index-catalog] :as _conn} latest-commit]
  (go-try
    (let [storage       (:storage index-catalog)
          index-address (some-> (util/get-first latest-commit const/iri-index)
                                (util/get-first-value const/iri-address))]
      (when index-address
        (log/debug "Dropping index" index-address)
        (let [{:keys [spot opst post tspo]} (<? (storage/read-json storage index-address true))

              garbage-ch (garbage/clean-garbage* index-catalog index-address 0)
              spot-ch    (drop-index-nodes storage (:id spot))
              post-ch    (drop-index-nodes storage (:id post))
              tspo-ch    (drop-index-nodes storage (:id tspo))
              opst-ch    (drop-index-nodes storage (:id opst))]
          (<? garbage-ch)
          (<? spot-ch)
          (<? post-ch)
          (<? tspo-ch)
          (<? opst-ch)
          (<? (storage/delete storage index-address))))
      :index-dropped)))

(defn drop-ledger
  [conn alias]
  (go
    (try*
      (let [alias (if (fluree-address? alias)
                    (nameservice/address-path alias)
                    alias)]
        (loop [[publisher & r] (publishers conn)]
          (when publisher
            (let [ledger-addr   (<? (nameservice/publishing-address publisher alias))
                  latest-commit (-> (<? (nameservice/lookup publisher ledger-addr))
                                    json-ld/expand)]
              (log/warn "Dropping ledger" ledger-addr)
              (drop-index-artifacts conn latest-commit)
              (drop-commit-artifacts conn latest-commit)
              (<? (nameservice/retract publisher alias))
              (recur r))))
        (log/warn "Dropped ledger" alias)
        :dropped)
      (catch* e (log/debug e "Failed to complete ledger deletion")))))

(defn resolve-txn
  "Reads a transaction from the commit catalog by address.
   
   Used by fluree/server in consensus/events."
  [{:keys [commit-catalog] :as _conn} address]
  (storage/read-json commit-catalog address))

<<<<<<< HEAD
=======
;; TODO - as implemented the db handles 'staged' data as per below (annotation, raw txn)
;; TODO - however this is really a concern of "commit", not staging and I don't think the db should be handling any of it
(defn write-transaction!
  [ledger staged]
  (go-try
    (let [{:keys [txn author annotation]} staged]
      (if txn
        (let [{txn-id :address} (<? (save-txn! ledger txn))]
          {:txn-id     txn-id
           :author     author
           :annotation annotation})
        staged))))

(defn update-commit-address
  "Once a commit address is known, which might be after the commit is written
  if IPFS, add the final address into the commit map."
  [[commit-map commit-jsonld] commit-address]
  [(assoc commit-map :address commit-address)
   (assoc commit-jsonld "address" commit-address)])

(defn update-commit-id
  "Once a commit address is known, which might be after the commit is written
  if IPFS, add the final address into the commit map."
  [[commit-map commit-jsonld] commit-hash]
  (let [commit-id (commit-data/hash->commit-id commit-hash)]
    [(assoc commit-map :id commit-id)
     (assoc commit-jsonld "id" commit-id)]))

(defn write-commit
  [commit-storage alias {:keys [did private]} commit]
  (go-try
    (let [commit-jsonld (commit-data/->json-ld commit)
          signed-commit (if did
                          (<? (credential/generate commit-jsonld private (:id did)))
                          commit-jsonld)
          commit-res    (<? (commit-storage/write-jsonld commit-storage alias signed-commit))

          [commit* commit-jsonld*]
          (-> [commit commit-jsonld]
              (update-commit-id (:hash commit-res))
              (update-commit-address (:address commit-res)))]
      {:commit-map    commit*
       :commit-jsonld commit-jsonld*
       :write-result  commit-res})))

(defn publish-commit
  "Publishes commit to all nameservices registered with the ledger."
  [{:keys [primary-publisher secondary-publishers] :as _ledger} commit-jsonld]
  (go-try
    (let [result (<? (nameservice/publish primary-publisher commit-jsonld))]
      (nameservice/publish-to-all commit-jsonld secondary-publishers)
      result)))

(defn formalize-commit
  [{prev-commit :commit :as staged-db} new-commit]
  (let [max-ns-code (-> staged-db :namespace-codes iri/get-max-namespace-code)]
    (-> staged-db
        (assoc :commit new-commit
               :staged nil
               :prev-commit prev-commit
               :max-namespace-code max-ns-code)
        (commit-data/add-commit-flakes))))

(defn sanitize-commit-options
  "Parses the commit options and removes non-public opts."
  [opts]
  (if (string? opts)
    {:message opts}
    (select-keys opts [:context :did :private :message :tag :index-files-ch])))

(defn parse-commit-context
  [context]
  (let [parsed-context (if context
                         (-> context
                             json-ld/parse-context
                             (json-ld/parse-context f-context))
                         (json-ld/parse-context f-context))]
    (context/stringify parsed-context)))

(defn parse-keypair
  [ledger {:keys [did private] :as opts}]
  (let [private* (or private
                     (:private did)
                     (-> ledger :did :private))
        did*     (or (some-> private* did/private->did)
                     did
                     (:did ledger))]
    (assoc opts :did did*, :private private*)))

(defn parse-data-helpers
  [{:keys [context] :as opts}]
  (let [ctx-used-atom (atom {})
        compact-fn    (json-ld/compact-fn context ctx-used-atom)]
    (assoc opts
           :commit-data-opts {:compact-fn    compact-fn
                              :compact       (fn [iri] (json-ld/compact iri compact-fn))
                              :id-key        (json-ld/compact "@id" compact-fn)
                              :type-key      (json-ld/compact "@type" compact-fn)
                              :ctx-used-atom ctx-used-atom})))

(defn parse-commit-opts
  [ledger opts]
  (-> opts
      (update :context parse-commit-context)
      (->> (parse-keypair ledger))
      parse-data-helpers))

(defn commit!
  "Finds all uncommitted transactions and wraps them in a Commit document as the subject
  of a VerifiableCredential. Persists according to the :ledger :conn :method and
  returns a db with an updated :commit."
  ([ledger db]
   (commit! ledger db {}))
  ([{ledger-alias :alias, :as ledger}
    {:keys [branch t stats commit] :as staged-db}
    opts]
   (go-try
     (let [{:keys [commit-catalog]} ledger

           {:keys [tag time message did private commit-data-opts index-files-ch]
            :or   {time (util/current-time-iso)}}
           (parse-commit-opts ledger opts)

           {:keys [db-jsonld staged-txn]}
           (flake-db/db->jsonld staged-db commit-data-opts)

           {:keys [txn-id author annotation]}
           (<? (write-transaction! ledger staged-txn))

           data-write-result (<? (commit-storage/write-jsonld commit-catalog ledger-alias db-jsonld))
           db-address        (:address data-write-result) ; may not have address (e.g. IPFS) until after writing file
           dbid              (commit-data/hash->db-id (:hash data-write-result))
           keypair           {:did did, :private private}

           new-commit (commit-data/new-db-commit-map {:old-commit commit
                                                      :issuer     did
                                                      :message    message
                                                      :tag        tag
                                                      :dbid       dbid
                                                      :t          t
                                                      :time       time
                                                      :db-address db-address
                                                      :author     author
                                                      :annotation annotation
                                                      :txn-id     txn-id
                                                      :flakes     (:flakes stats)
                                                      :size       (:size stats)})

           {:keys [commit-map commit-jsonld write-result]}
           (<? (write-commit commit-catalog ledger-alias keypair new-commit))

           db  (formalize-commit staged-db commit-map)
           db* (ledger/update-commit! ledger branch db index-files-ch)]

       (log/debug "Committing t" t "at" time)

       (<? (publish-commit ledger commit-jsonld))

       (if (track/track-txn? opts)
         (-> write-result
             (select-keys [:address :hash :size])
             (assoc :ledger-id ledger-alias
                    :t t
                    :db db*))
         db*)))))

(defn stage-triples
  "Stages a new transaction that is already parsed into the
   internal Fluree triples format."
  [db parsed-txn]
  (go-try
    (let [parsed-opts    (:opts parsed-txn)
          parsed-context (:context parsed-opts)
          identity       (:identity parsed-opts)]
      (if (track/track-txn? parsed-opts)
        (let [tracker     (track/init parsed-opts)
              policy-db   (if (policy/policy-enforced-opts? parsed-opts)
                            (<? (policy/policy-enforce-db db tracker parsed-context parsed-opts))
                            db)]
          (try*
            (let [staged-db     (<? (transact/stage policy-db tracker identity parsed-txn parsed-opts))
                  policy-report (policy.rules/enforcement-report staged-db)
                  tally         (track/tally tracker)]
              (cond-> (assoc tally :status 200, :db staged-db)
                policy-report (assoc :policy policy-report)))
            (catch* e
              (throw (ex-info (ex-message e)
                              (let [policy-report (policy.rules/enforcement-report policy-db)
                                    tally         (track/tally tracker)]
                                (cond-> (merge (ex-data e) tally)
                                  policy-report (assoc :policy policy-report)))
                              e)))))
        (let [policy-db (if (policy/policy-enforced-opts? parsed-opts)
                          (<? (policy/policy-enforce-db db parsed-context parsed-opts))
                          db)]
          (<? (transact/stage policy-db identity parsed-txn parsed-opts)))))))

(defn transact-ledger!
  [_conn ledger parsed-txn]
  (go-try
    (let [{:keys [branch] :as parsed-opts,
           :or   {branch commit-data/default-branch}}
          (:opts parsed-txn)

          db       (ledger/current-db ledger branch)
          staged   (<? (stage-triples db parsed-txn))
          ;; commit API takes a did-map and parsed context as opts
          ;; whereas stage API takes a did IRI and unparsed context.
          ;; Dissoc them until deciding at a later point if they can carry through.
          cmt-opts (dissoc parsed-opts :context :identity)]
      (if (track/track-txn? parsed-opts)
        (let [staged-db     (:db staged)
              commit-result (<? (commit! ledger staged-db cmt-opts))]
          (merge staged commit-result))
        (<? (commit! ledger staged cmt-opts))))))

(defn not-found?
  [e]
  (-> e ex-data :status (= 404)))

(defn load-transacting-ledger
  [conn ledger-id]
  (go-try
    (try* (<? (load-ledger conn ledger-id))
          (catch* e
            (if (not-found? e)
              (throw (ex-info (str "Ledger " ledger-id " does not exist")
                              {:status 409 :error :db/ledger-not-exists}
                              e))
              (throw e))))))

(defn transact!
  [conn {:keys [ledger-id] :as parsed-txn}]
  (go-try
    (let [ledger (<? (load-transacting-ledger conn ledger-id))]
      (<? (transact-ledger! conn ledger parsed-txn)))))

>>>>>>> 783066ac
(defn replicate-index-node
  [conn address data]
  (let [clg (-> conn :index-catalog :storage)]
    (storage/write-catalog-bytes clg address data)))<|MERGE_RESOLUTION|>--- conflicted
+++ resolved
@@ -317,17 +317,9 @@
                                     (or (throw-missing-branch address ledger-alias)))
 
                 {:keys [did branch indexing]} (parse-ledger-options conn {:branch branch})
-<<<<<<< HEAD
-
-                pubs   (publishers conn)
-                ledger (ledger/instantiate ledger-alias address branch commit-catalog
-                                           index-catalog pubs indexing did expanded-commit)]
-            (ns-subscribe/subscribe-ledger conn ledger-alias)
-=======
                 ledger (ledger/instantiate ledger-alias address branch commit-catalog index-catalog
                                            primary-publisher secondary-publishers indexing did expanded-commit)]
-            (subscribe-ledger conn ledger-alias)
->>>>>>> 783066ac
+            (ns-subscribe/subscribe-ledger conn ledger-alias)
             (async/put! ledger-chan ledger)
             ledger))
       (throw (ex-info (str "Unable to load. No record of ledger at address: " address " exists.")
@@ -461,246 +453,6 @@
   [{:keys [commit-catalog] :as _conn} address]
   (storage/read-json commit-catalog address))
 
-<<<<<<< HEAD
-=======
-;; TODO - as implemented the db handles 'staged' data as per below (annotation, raw txn)
-;; TODO - however this is really a concern of "commit", not staging and I don't think the db should be handling any of it
-(defn write-transaction!
-  [ledger staged]
-  (go-try
-    (let [{:keys [txn author annotation]} staged]
-      (if txn
-        (let [{txn-id :address} (<? (save-txn! ledger txn))]
-          {:txn-id     txn-id
-           :author     author
-           :annotation annotation})
-        staged))))
-
-(defn update-commit-address
-  "Once a commit address is known, which might be after the commit is written
-  if IPFS, add the final address into the commit map."
-  [[commit-map commit-jsonld] commit-address]
-  [(assoc commit-map :address commit-address)
-   (assoc commit-jsonld "address" commit-address)])
-
-(defn update-commit-id
-  "Once a commit address is known, which might be after the commit is written
-  if IPFS, add the final address into the commit map."
-  [[commit-map commit-jsonld] commit-hash]
-  (let [commit-id (commit-data/hash->commit-id commit-hash)]
-    [(assoc commit-map :id commit-id)
-     (assoc commit-jsonld "id" commit-id)]))
-
-(defn write-commit
-  [commit-storage alias {:keys [did private]} commit]
-  (go-try
-    (let [commit-jsonld (commit-data/->json-ld commit)
-          signed-commit (if did
-                          (<? (credential/generate commit-jsonld private (:id did)))
-                          commit-jsonld)
-          commit-res    (<? (commit-storage/write-jsonld commit-storage alias signed-commit))
-
-          [commit* commit-jsonld*]
-          (-> [commit commit-jsonld]
-              (update-commit-id (:hash commit-res))
-              (update-commit-address (:address commit-res)))]
-      {:commit-map    commit*
-       :commit-jsonld commit-jsonld*
-       :write-result  commit-res})))
-
-(defn publish-commit
-  "Publishes commit to all nameservices registered with the ledger."
-  [{:keys [primary-publisher secondary-publishers] :as _ledger} commit-jsonld]
-  (go-try
-    (let [result (<? (nameservice/publish primary-publisher commit-jsonld))]
-      (nameservice/publish-to-all commit-jsonld secondary-publishers)
-      result)))
-
-(defn formalize-commit
-  [{prev-commit :commit :as staged-db} new-commit]
-  (let [max-ns-code (-> staged-db :namespace-codes iri/get-max-namespace-code)]
-    (-> staged-db
-        (assoc :commit new-commit
-               :staged nil
-               :prev-commit prev-commit
-               :max-namespace-code max-ns-code)
-        (commit-data/add-commit-flakes))))
-
-(defn sanitize-commit-options
-  "Parses the commit options and removes non-public opts."
-  [opts]
-  (if (string? opts)
-    {:message opts}
-    (select-keys opts [:context :did :private :message :tag :index-files-ch])))
-
-(defn parse-commit-context
-  [context]
-  (let [parsed-context (if context
-                         (-> context
-                             json-ld/parse-context
-                             (json-ld/parse-context f-context))
-                         (json-ld/parse-context f-context))]
-    (context/stringify parsed-context)))
-
-(defn parse-keypair
-  [ledger {:keys [did private] :as opts}]
-  (let [private* (or private
-                     (:private did)
-                     (-> ledger :did :private))
-        did*     (or (some-> private* did/private->did)
-                     did
-                     (:did ledger))]
-    (assoc opts :did did*, :private private*)))
-
-(defn parse-data-helpers
-  [{:keys [context] :as opts}]
-  (let [ctx-used-atom (atom {})
-        compact-fn    (json-ld/compact-fn context ctx-used-atom)]
-    (assoc opts
-           :commit-data-opts {:compact-fn    compact-fn
-                              :compact       (fn [iri] (json-ld/compact iri compact-fn))
-                              :id-key        (json-ld/compact "@id" compact-fn)
-                              :type-key      (json-ld/compact "@type" compact-fn)
-                              :ctx-used-atom ctx-used-atom})))
-
-(defn parse-commit-opts
-  [ledger opts]
-  (-> opts
-      (update :context parse-commit-context)
-      (->> (parse-keypair ledger))
-      parse-data-helpers))
-
-(defn commit!
-  "Finds all uncommitted transactions and wraps them in a Commit document as the subject
-  of a VerifiableCredential. Persists according to the :ledger :conn :method and
-  returns a db with an updated :commit."
-  ([ledger db]
-   (commit! ledger db {}))
-  ([{ledger-alias :alias, :as ledger}
-    {:keys [branch t stats commit] :as staged-db}
-    opts]
-   (go-try
-     (let [{:keys [commit-catalog]} ledger
-
-           {:keys [tag time message did private commit-data-opts index-files-ch]
-            :or   {time (util/current-time-iso)}}
-           (parse-commit-opts ledger opts)
-
-           {:keys [db-jsonld staged-txn]}
-           (flake-db/db->jsonld staged-db commit-data-opts)
-
-           {:keys [txn-id author annotation]}
-           (<? (write-transaction! ledger staged-txn))
-
-           data-write-result (<? (commit-storage/write-jsonld commit-catalog ledger-alias db-jsonld))
-           db-address        (:address data-write-result) ; may not have address (e.g. IPFS) until after writing file
-           dbid              (commit-data/hash->db-id (:hash data-write-result))
-           keypair           {:did did, :private private}
-
-           new-commit (commit-data/new-db-commit-map {:old-commit commit
-                                                      :issuer     did
-                                                      :message    message
-                                                      :tag        tag
-                                                      :dbid       dbid
-                                                      :t          t
-                                                      :time       time
-                                                      :db-address db-address
-                                                      :author     author
-                                                      :annotation annotation
-                                                      :txn-id     txn-id
-                                                      :flakes     (:flakes stats)
-                                                      :size       (:size stats)})
-
-           {:keys [commit-map commit-jsonld write-result]}
-           (<? (write-commit commit-catalog ledger-alias keypair new-commit))
-
-           db  (formalize-commit staged-db commit-map)
-           db* (ledger/update-commit! ledger branch db index-files-ch)]
-
-       (log/debug "Committing t" t "at" time)
-
-       (<? (publish-commit ledger commit-jsonld))
-
-       (if (track/track-txn? opts)
-         (-> write-result
-             (select-keys [:address :hash :size])
-             (assoc :ledger-id ledger-alias
-                    :t t
-                    :db db*))
-         db*)))))
-
-(defn stage-triples
-  "Stages a new transaction that is already parsed into the
-   internal Fluree triples format."
-  [db parsed-txn]
-  (go-try
-    (let [parsed-opts    (:opts parsed-txn)
-          parsed-context (:context parsed-opts)
-          identity       (:identity parsed-opts)]
-      (if (track/track-txn? parsed-opts)
-        (let [tracker     (track/init parsed-opts)
-              policy-db   (if (policy/policy-enforced-opts? parsed-opts)
-                            (<? (policy/policy-enforce-db db tracker parsed-context parsed-opts))
-                            db)]
-          (try*
-            (let [staged-db     (<? (transact/stage policy-db tracker identity parsed-txn parsed-opts))
-                  policy-report (policy.rules/enforcement-report staged-db)
-                  tally         (track/tally tracker)]
-              (cond-> (assoc tally :status 200, :db staged-db)
-                policy-report (assoc :policy policy-report)))
-            (catch* e
-              (throw (ex-info (ex-message e)
-                              (let [policy-report (policy.rules/enforcement-report policy-db)
-                                    tally         (track/tally tracker)]
-                                (cond-> (merge (ex-data e) tally)
-                                  policy-report (assoc :policy policy-report)))
-                              e)))))
-        (let [policy-db (if (policy/policy-enforced-opts? parsed-opts)
-                          (<? (policy/policy-enforce-db db parsed-context parsed-opts))
-                          db)]
-          (<? (transact/stage policy-db identity parsed-txn parsed-opts)))))))
-
-(defn transact-ledger!
-  [_conn ledger parsed-txn]
-  (go-try
-    (let [{:keys [branch] :as parsed-opts,
-           :or   {branch commit-data/default-branch}}
-          (:opts parsed-txn)
-
-          db       (ledger/current-db ledger branch)
-          staged   (<? (stage-triples db parsed-txn))
-          ;; commit API takes a did-map and parsed context as opts
-          ;; whereas stage API takes a did IRI and unparsed context.
-          ;; Dissoc them until deciding at a later point if they can carry through.
-          cmt-opts (dissoc parsed-opts :context :identity)]
-      (if (track/track-txn? parsed-opts)
-        (let [staged-db     (:db staged)
-              commit-result (<? (commit! ledger staged-db cmt-opts))]
-          (merge staged commit-result))
-        (<? (commit! ledger staged cmt-opts))))))
-
-(defn not-found?
-  [e]
-  (-> e ex-data :status (= 404)))
-
-(defn load-transacting-ledger
-  [conn ledger-id]
-  (go-try
-    (try* (<? (load-ledger conn ledger-id))
-          (catch* e
-            (if (not-found? e)
-              (throw (ex-info (str "Ledger " ledger-id " does not exist")
-                              {:status 409 :error :db/ledger-not-exists}
-                              e))
-              (throw e))))))
-
-(defn transact!
-  [conn {:keys [ledger-id] :as parsed-txn}]
-  (go-try
-    (let [ledger (<? (load-transacting-ledger conn ledger-id))]
-      (<? (transact-ledger! conn ledger parsed-txn)))))
-
->>>>>>> 783066ac
 (defn replicate-index-node
   [conn address data]
   (let [clg (-> conn :index-catalog :storage)]
