--- conflicted
+++ resolved
@@ -8,17 +8,14 @@
             [fluree.db.indexer.garbage :as garbage]
             [fluree.db.ledger :as ledger]
             [fluree.db.nameservice :as nameservice]
-<<<<<<< HEAD
             [fluree.db.nameservice.storage :as ns-storage]
-            [fluree.db.nameservice.sub :as ns-subscribe]
-=======
->>>>>>> 6684506e
             [fluree.db.serde.json :refer [json-serde]]
             [fluree.db.storage :as storage]
             [fluree.db.util :as util :refer [get-first get-first-value try* catch*]]
             [fluree.db.util.async :refer [<? go-try]]
             [fluree.db.util.ledger :as util.ledger]
-            [fluree.db.util.log :as log :include-macros true])
+            [fluree.db.util.log :as log :include-macros true]
+            [fluree.json-ld :as json-ld])
   #?(:clj (:import (java.io Writer))))
 
 #?(:clj (set! *warn-on-reflection* true))
@@ -562,50 +559,21 @@
 (defn drop-ledger
   "Drops a ledger and all its associated data from all publishers"
   [conn alias]
-<<<<<<< HEAD
-  (go-try
-    (let [alias (if (fluree-address? alias)
-                  (nameservice/address-path alias)
-                    ;; Normalize alias to include branch if not present
-                  (normalize-ledger-alias alias))
+  (go-try
+    (let [alias* (cond-> alias
+                   (fluree-address? alias) storage/get-local-path
+                   true util.ledger/ensure-ledger-branch)
           primary-pub   (:primary-publisher conn)
-          dependent-vgs (check-ledger-dependencies primary-pub alias)]
-
-      (throw-if-has-dependencies alias dependent-vgs)
+          dependent-vgs (check-ledger-dependencies primary-pub alias*)]
+
+      (throw-if-has-dependencies alias* dependent-vgs)
 
       (loop [[publisher & r] (publishers conn)]
         (when publisher
-          (<? (drop-ledger-from-publisher conn publisher alias))
+          (<? (drop-ledger-from-publisher conn publisher alias*))
           (recur r)))
-      (log/debug "Dropped ledger" alias)
+      (log/debug "Dropped ledger" alias*)
       :dropped)))
-=======
-  (go
-    (try*
-      (let [alias* (cond-> alias
-                     (fluree-address? alias) storage/get-local-path
-                     true util.ledger/ensure-ledger-branch)]
-        (loop [[publisher & r] (publishers conn)]
-          (when publisher
-            (let [ledger-addr   (<? (nameservice/publishing-address publisher alias*))
-                  ns-record     (<? (nameservice/lookup publisher ledger-addr))
-                  commit-address (get-in ns-record ["f:commit" "@id"])
-                  index-address  (get-in ns-record ["f:index" "@id"])
-                  latest-commit  (when commit-address
-                                   (<? (commit-storage/load-commit-with-metadata
-                                        (:commit-catalog conn)
-                                        commit-address
-                                        index-address)))]
-              (log/debug "Dropping ledger" ledger-addr)
-              (when latest-commit
-                (drop-index-artifacts conn latest-commit)
-                (drop-commit-artifacts conn latest-commit))
-              (<? (nameservice/retract publisher alias*))
-              (recur r))))
-        (log/debug "Dropped ledger" alias*)
-        :dropped)
-      (catch* e (log/debug e "Failed to complete ledger deletion")))))
->>>>>>> 6684506e
 
 (defn resolve-txn
   "Reads a transaction from the commit catalog by address.
