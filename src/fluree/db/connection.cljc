(ns fluree.db.connection
  (:refer-clojure :exclude [replicate])
  (:require [clojure.core.async :as async :refer [<! go go-loop]]
            [clojure.pprint :as pprint]
            [clojure.string :as str]
            [fluree.db.commit.storage :as commit-storage]
            [fluree.db.constants :as const]
            [fluree.db.flake :as flake]
            [fluree.db.flake.commit-data :as commit-data]
            [fluree.db.indexer.garbage :as garbage]
            [fluree.db.ledger :as ledger]
            [fluree.db.nameservice :as nameservice]
            [fluree.db.nameservice.storage :as ns-storage]
            [fluree.db.nameservice.sub :as ns-subscribe]
            [fluree.db.serde.json :refer [json-serde]]
            [fluree.db.storage :as storage]
            [fluree.db.util :as util :refer [get-first get-first-value try* catch*]]
            [fluree.db.util.async :refer [<? go-try]]
            [fluree.db.util.log :as log :include-macros true]
            [fluree.json-ld :as json-ld])
  #?(:clj (:import (java.io Writer))))

#?(:clj (set! *warn-on-reflection* true))

(comment
 ;; state machine looks like this:
  {:ledger        {"ledger-a" {;; map of branches, along with current/default branch
                               :branches {}
                               :branch   {}}}
   :subscriptions {}})

(def blank-state
  "Initial connection state"
  {:ledger        {}
   :subscriptions {}})

(defn printer-map
  "Returns map of important data for print writer"
  [conn]
  (select-keys conn [:id]))

(defrecord Connection [id state parallelism commit-catalog index-catalog primary-publisher
                       secondary-publishers remote-systems serializer cache defaults])

#?(:clj
   (defmethod print-method Connection [^Connection conn, ^Writer w]
     (.write w "#fluree/Connection ")
     (binding [*out* w]
       (pr (printer-map conn))))
   :cljs
   (extend-type Connection
     IPrintWithWriter
     (-pr-writer [conn w _opts]
       (-write w "#fluree/Connection ")
       (-write w (pr (printer-map conn))))))

(defmethod pprint/simple-dispatch Connection [^Connection conn]
  (pr conn))

(defn connection?
  [x]
  (instance? Connection x))

(defn connect
  [{:keys [parallelism commit-catalog index-catalog cache serializer
           primary-publisher secondary-publishers remote-systems defaults]
    :or   {serializer (json-serde)} :as _opts}]
  (let [id    (random-uuid)
        state (atom blank-state)]
    (->Connection id state parallelism commit-catalog index-catalog primary-publisher
                  secondary-publishers remote-systems serializer cache defaults)))

(defn normalize-ledger-alias
  "Ensures ledger alias includes branch. 
  If no : symbol present, appends :main as default branch."
  [ledger-alias]
  (if (clojure.string/includes? ledger-alias ":")
    ledger-alias
    (str ledger-alias ":" commit-data/default-branch)))

(defn register-ledger
  "Creates a promise-chan and saves it in a cache of ledgers being held
  in-memory on the conn.

  Returns a two-tuple of
  [cached? promise-chan]

  where `cached?` is true if an existing promise-chan was found, false if a new
  promise-chan was created.

  `promise-chan` is a promise channel that must have the final ledger `put!`
  into it assuming `success?` is true, otherwise it will return the existing
  found promise-chan when `success?` is false"
  [{:keys [state] :as _conn} ledger-alias]
  (let [new-p-chan (async/promise-chan)
        p-chan     (-> state
                       (swap! update-in [:ledger ledger-alias]
                              (fn [existing]
                                (or existing new-p-chan)))
                       (get-in [:ledger ledger-alias]))
        cached?    (not= p-chan new-p-chan)]
    (log/debug "Registering ledger: " ledger-alias " cached? " cached?)
    [cached? p-chan]))

(defn plan-ns-update
  "Decides minimal action based on cached db and nameservice info.

  Returns one of:
    :noop   - nothing to do
    :index  - apply index-only update
    :commit - load and apply next commit
    :stale  - cached state behind; drop for reload

  Assumes branch already resolved in ns-info."
  [db {:keys [ns-t index-address commit-address] :as _ns-info}]
  (let [cur-t   (:t db)
        cur-idx (get-in db [:commit :index :address])
        action  (cond
                  (and (= ns-t cur-t)
                       (or (nil? index-address)
                           (= index-address cur-idx)))
                  :noop

                  (= ns-t cur-t)
                  :index

                  (= ns-t (flake/next-t cur-t))
                  (if commit-address
                    :commit
                    :noop)

                  (flake/t-after? ns-t (flake/next-t cur-t))
                  :stale

                  :else
                  :noop)]
    (log/debug "plan-ns-update" {:cur-t cur-t
                                 :cur-idx cur-idx
                                 :ns-t ns-t
                                 :index-address index-address
                                 :commit-address commit-address
                                 :action action})
    action))

(defn- notify*
  "Internal notify logic shared by both forms.
  Takes a connection, ns-info map, and optionally pre-loaded expanded-commit."
  [{:keys [commit-catalog] :as conn} ns-info expanded-commit]
  (go-try
    (let [{:keys [ledger-alias branch commit-address index-address ns-t]} ns-info]
      (log/debug "notify* received ns-info" {:ledger-alias ledger-alias
                                             :branch branch
                                             :ns-t ns-t
                                             :commit-address commit-address
                                             :index-address index-address
                                             :expanded-commit? (boolean expanded-commit)})
      (if-let [ledger-ch (and ledger-alias (ns-subscribe/cached-ledger conn ledger-alias))]
        (let [ledger  (<? ledger-ch)
              db      (ledger/current-db ledger branch)
              action  (plan-ns-update db ns-info)]
          (log/debug "notify* planned action" {:ledger-alias ledger-alias :action action})
          (case action
            :noop
            (do (log/debug "Ledger" ledger-alias "is already up to date")
                true)

            :index
            (do (log/debug "Applying index-only update" {:ledger-alias ledger-alias
                                                         :branch branch
                                                         :index-address index-address})
                (let [res (try* (<? (ledger/notify-index ledger {:index-address index-address
                                                                 :branch        branch}))
                                (catch* e
                                  (log/warn e "notify-index failed; marking stale to reload"
                                            {:ledger-alias ledger-alias :branch branch
                                             :index-address index-address})
                                  ::ledger/stale))]
                  (log/debug "notify-index result" {:ledger-alias ledger-alias :result res})
                  (when (= res ::ledger/stale)
                    (ns-subscribe/release-ledger conn ledger-alias))
                  res))

            :commit
            (let [expanded-commit (or expanded-commit
                                      (-> (<? (commit-storage/load-commit-with-metadata
                                               commit-catalog commit-address index-address))
                                          json-ld/expand))
                  expanded-data   (let [db-address (-> expanded-commit
                                                       (get-first const/iri-data)
                                                       (get-first-value const/iri-address))]
                                    (<? (commit-storage/read-data-jsonld commit-catalog db-address)))]
              (log/debug "Applying commit update" {:ledger-alias ledger-alias :t ns-t})
              (let [res (try* (<? (ledger/notify ledger expanded-commit expanded-data))
                              (catch* e
                                (log/warn e "notify commit failed; marking stale to reload"
                                          {:ledger-alias ledger-alias :t ns-t})
                                ::ledger/stale))]
                (case res
                  (::ledger/current ::ledger/newer ::ledger/updated)
                  (do (log/debug "Ledger" ledger-alias "is up to date after commit path")
                      true)
                  ::ledger/stale
                  (do (log/debug "Dropping state for stale ledger:" ledger-alias)
                      (ns-subscribe/release-ledger conn ledger-alias)))))

            :stale
            (do (log/debug "Dropping state for stale ledger:" ledger-alias)
                (ns-subscribe/release-ledger conn ledger-alias))))
        (log/debug "Ledger not currently loaded:" ledger-alias "; skipping notify of changes.")))))

(defn- commit->ns-info
  "Builds an ns-info-like map from an expanded commit.
   Used to unify logic between nameservice record and direct commit notifications."
  [expanded-commit]
  {:ledger-alias   (get-first-value expanded-commit const/iri-alias)
   :branch         (get-first-value expanded-commit const/iri-branch)
   :ns-t           (-> expanded-commit
                       (get-first const/iri-data)
                       (get-first-value const/iri-fluree-t))
   :commit-address (get-first-value expanded-commit const/iri-address)
   :index-address  (-> expanded-commit
                       (get-first const/iri-index)
                       (get-first-value const/iri-id))})

(defn notify
  "Notifies the connection of an update to keep cached db state current.

  Parameters (2-arity overload):
    - conn: Connection
    - update: either
      - a nameservice record map (possibly compacted), or
      - a commit address string (content-addressed)

  Behavior:
    - If `update` is a map, it is treated as a nameservice record and the
      minimal action is applied (index/commit/none), based on plan-ns-update.
    - If `update` is a string, it is treated as a commit address; the commit is
      read and applied to the cached ledger if newer."
  [conn update]
  (go-try
    (if (map? update)
      (let [ns-info (ledger/expand-and-extract-ns update)]
        (<? (notify* conn ns-info nil)))
      (let [{:keys [commit-catalog]} conn
            address update]
        (if-let [expanded-commit (<? (commit-storage/read-commit-jsonld commit-catalog address))]
          (let [ns-info (commit->ns-info expanded-commit)]
            (log/debug "Notification received for ledger" (:ledger-alias ns-info)
                       "of new commit:" expanded-commit)
            (<? (notify* conn ns-info expanded-commit)))
          (log/warn "No commit found for address:" address))))))

(defn publishers
  [{:keys [primary-publisher secondary-publishers] :as _conn}]
  (cons primary-publisher secondary-publishers))

(defn primary-publisher
  "Returns the primary nameservice publisher for the connection"
  [{:keys [primary-publisher] :as _conn}]
  primary-publisher)

(defn publications
  [conn]
  (:remote-systems conn))

(defn all-nameservices
  [{:keys [remote-systems] :as conn}]
  (concat (publishers conn) remote-systems))

(def fluree-address-prefix
  "fluree:")

(defn fluree-address?
  [x]
  (str/starts-with? x fluree-address-prefix))

(defn relative-ledger-alias?
  [ledger-alias]
  (not (fluree-address? ledger-alias)))

(defn publishing-addresses
  "Retrieve address for each nameservices based on a relative ledger-alias.
  If ledger-alias is not relative, returns only the current ledger alias.

  TODO - if a single non-relative address is used, and the ledger exists,
  we should retrieve all stored ns addresses in the commit if possible and
  try to use all nameservices."
  [conn ledger-alias]
  (go-try
    (if (relative-ledger-alias? ledger-alias)
      (loop [nameservices* (publishers conn)
             addresses     []]
        (let [ns (first nameservices*)]
          (if ns
            (if-let [address (<? (nameservice/publishing-address ns ledger-alias))]
              (recur (rest nameservices*) (conj addresses address))
              (recur (rest nameservices*) addresses))
            addresses)))
      [ledger-alias])))

(defn primary-address
  "From a connection, lookup primary address from nameservice(s) for a given
  ledger alias"
  [{:keys [primary-publisher] :as _conn} ledger-alias]
  (->> ledger-alias
       normalize-ledger-alias
       (nameservice/publishing-address primary-publisher)))

(defn lookup-commit*
  "Returns commit address from first matching nameservice on a conn
   for a given ledger alias and branch"
  [ledger-address nameservices]
  (go-try
    (loop [nses nameservices]
      (when-let [nameservice (first nses)]
        (or (<? (nameservice/lookup nameservice ledger-address))
            (recur (rest nses)))))))

(defn lookup-commit
  [conn ledger-address]
  (lookup-commit* ledger-address (all-nameservices conn)))

(defn read-file-address
  [{:keys [commit-catalog] :as _conn} addr]
  (go-try
    (let [json-data (<? (storage/read-json commit-catalog addr))]
      (assoc json-data "address" addr))))

(defn parse-address-hash
  [{:keys [commit-catalog] :as _conn} addr]
  (storage/get-hash commit-catalog addr))

(defn lookup-publisher-commit
  [conn ledger-address]
  (lookup-commit* ledger-address (publishers conn)))

(defn read-publisher-commit
  [conn ledger-address]
  (go-try
    (or (<? (lookup-publisher-commit conn ledger-address))
        (throw (ex-info (str "No published commits exist for: " ledger-address)
                        {:status 404 :error, :db/commit-not-found})))))

(defn published-addresses
  [conn ledger-alias]
  (go-try
    (loop [[nsv & r] (publishers conn)
           addrs     []]
      (if nsv
        (if (<? (nameservice/published-ledger? nsv ledger-alias))
          (recur r (conj addrs (<? (nameservice/publishing-address nsv ledger-alias))))
          (recur r addrs))
        addrs))))

(defn published-ledger?
  [conn ledger-alias]
  (go-try
    (log/debug "published-ledger? checking for:" ledger-alias)
    (loop [[nsv & r] (publishers conn)]
      (if nsv
        (or (<? (nameservice/published-ledger? nsv ledger-alias))
            (recur r))
        false))))

(defn known-addresses
  [conn ledger-alias]
  (go-try
    (loop [[nsv & r] (publications conn)
           addrs     []]
      (if nsv
        (recur r (into addrs (<? (nameservice/known-addresses nsv ledger-alias))))
        addrs))))

(defn ledger-exists?
  "Checks nameservices on a connection and returns true if any nameservice
  already has a ledger associated with the given alias."
  [conn ledger-alias]
  (go-try
    (or (<? (published-ledger? conn ledger-alias))
        (boolean (not-empty (<? (known-addresses conn ledger-alias)))))))

(defn current-addresses
  [conn ledger-alias]
  (go-try
    (into (<? (published-addresses conn ledger-alias))
          (<? (known-addresses conn ledger-alias)))))

(defn parse-identity
  [conn identity]
  (if identity
    (if (map? identity)
      identity
      {:id identity})
    (-> conn :defaults :identity)))

(defn parse-ledger-options
  [conn {:keys [did indexing]}]
  (let [did*           (parse-identity conn did)
        ledger-default (-> conn :defaults :indexing)
        indexing*      (merge ledger-default indexing)]
    {:did      did*
     :indexing indexing*}))

(defn throw-ledger-exists
  [ledger-alias]
  (throw (ex-info (str "Unable to create new ledger, one already exists for: " ledger-alias)
                  {:status 409, :error :db/ledger-exists})))

(defn create-ledger
  [{:keys [commit-catalog index-catalog primary-publisher secondary-publishers] :as conn} ledger-alias opts]
  (go-try
    (let [;; Normalize ledger-alias to include branch
          normalized-alias (normalize-ledger-alias ledger-alias)]
      (if (<? (ledger-exists? conn normalized-alias))
        (throw-ledger-exists normalized-alias)
        (let [[cached? ledger-chan] (register-ledger conn normalized-alias)]
          (if  cached?
            (throw-ledger-exists normalized-alias)
            (let [addr          (<? (primary-address conn normalized-alias))
                  publish-addrs (<? (publishing-addresses conn normalized-alias))
                  ledger-opts   (parse-ledger-options conn opts)
                  ledger        (<! (ledger/create {:alias                normalized-alias
                                                    :primary-address      addr
                                                    :publish-addresses    publish-addrs
                                                    :commit-catalog       commit-catalog
                                                    :index-catalog        index-catalog
                                                    :primary-publisher    primary-publisher
                                                    :secondary-publishers secondary-publishers}
                                                   ledger-opts))]
              (when (util/exception? ledger)
                (ns-subscribe/release-ledger conn normalized-alias))
              (async/put! ledger-chan ledger)
              ledger)))))))

(defn commit->ledger-alias
  "Returns ledger alias from commit map, if present. If not present
  then tries to resolve the ledger alias from the nameservice."
  [conn db-alias commit-map]
  (or (get-first-value commit-map const/iri-alias)
      (->> (all-nameservices conn)
           (some (fn [ns]
                   (nameservice/alias ns db-alias))))))

(defn load-ledger*
  [{:keys [commit-catalog index-catalog primary-publisher secondary-publishers] :as conn}
   ledger-chan address]
  (go-try
    (if-let [ns-record (<? (lookup-commit conn address))]
      (let [{:keys [commit-address index-address]} (ledger/expand-and-extract-ns ns-record)

            ;; Load full commit from disk
            _              (log/debug "Attempting to load from address:" address)
            commit         (<? (commit-storage/load-commit-with-metadata commit-catalog
                                                                         commit-address
                                                                         index-address))
            expanded-commit (json-ld/expand commit)
            combined-alias  (commit->ledger-alias conn address expanded-commit)

            {:keys [did indexing]} (parse-ledger-options conn {})
            ledger (ledger/instantiate combined-alias address commit-catalog index-catalog
                                       primary-publisher secondary-publishers indexing did expanded-commit)]
        (ns-subscribe/subscribe-ledger conn combined-alias)
        (async/put! ledger-chan ledger)
        ledger)
      (throw (ex-info (str "Unable to load. No record of ledger at address: " address " exists.")
                      {:status 404, :error :db/unkown-address})))))

(defn load-ledger-address
  [conn address]
  (let [alias (nameservice/address-path address)
        [cached? ledger-chan] (register-ledger conn alias)]
    (if cached?
      ledger-chan
      (load-ledger* conn ledger-chan address))))

(defn try-load-address
  [conn ledger-chan alias addr]
  (go
    (try* (<? (load-ledger* conn ledger-chan addr))
          (catch* e
            (log/debug e "Unable to load ledger alias" alias "at address:" addr)))))

(defn load-ledger-alias
  [conn alias]
  (go-try
    (let [;; Normalize ledger-alias to include branch
          normalized-alias (normalize-ledger-alias alias)
          [cached? ledger-chan] (register-ledger conn normalized-alias)]
      (if cached?
        (<? ledger-chan)
        (let [addresses (<? (current-addresses conn normalized-alias))]
          (log/debug "load-ledger-alias: Looking for" normalized-alias "found addresses:" addresses)
          (loop [[addr & r] addresses]
            (if addr
              (or (<? (try-load-address conn ledger-chan normalized-alias addr))
                  (recur r))
              (do (ns-subscribe/release-ledger conn normalized-alias)
                  (let [ex (ex-info (str "Load for " normalized-alias " failed due to failed address lookup.")
                                    {:status 404, :error :db/unkown-ledger})]
                    (async/put! ledger-chan ex)
                    (throw ex))))))))))

(defn load-ledger
  [conn alias-or-address]
  (if (fluree-address? alias-or-address)
    (load-ledger-address conn alias-or-address)
    (load-ledger-alias conn alias-or-address)))

(defn drop-commit-artifacts
  [{:keys [commit-catalog] :as _conn} latest-commit]
  (let [error-ch  (async/chan)
        commit-ch (commit-storage/trace-commits commit-catalog latest-commit 0 error-ch)]
    (go-loop []
      (when-let [[commit _] (<! commit-ch)]
        (let [txn-address         (util/get-first-value commit const/iri-txn)
              commit-address      (util/get-first-value commit const/iri-address)
              data-address        (-> (util/get-first commit const/iri-data)
                                      (util/get-first-value const/iri-address))]
          (log/debug "Dropping commit" (-> (util/get-first commit const/iri-data)
                                           (util/get-first-value const/iri-fluree-t)))
          (when data-address
            (log/debug "Deleting data" data-address)
            (storage/delete commit-catalog data-address))
          (when commit-address
            (log/debug "Deleting commit" commit-address)
            (storage/delete commit-catalog commit-address))
          (when txn-address
            (log/debug "Deleting txn" txn-address)
            (storage/delete commit-catalog txn-address))
          (recur))))))

(defn drop-index-nodes
  "Build up a list of node addresses in leaf->root order, then delete them."
  [storage node-address]
  (go-try
    (loop [[address & r] [node-address]
           addresses     (list)]
      (if address
        (if-let [children (->> (:children (<? (storage/read-json storage address true)))
                               (mapv :id))]
          (recur (into r children) (conj addresses address))
          (recur r (conj addresses address)))

        (doseq [address addresses]
          (log/debug "Dropping node" address)
          (storage/delete storage address))))
    :nodes-dropped))

(defn drop-index-artifacts
  [{:keys [index-catalog] :as _conn} latest-commit]
  (go-try
    (let [storage       (:storage index-catalog)
          index-address (some-> (util/get-first latest-commit const/iri-index)
                                (util/get-first-value const/iri-address))]
      (when index-address
        (log/debug "Dropping index" index-address)
        (let [{:keys [spot opst post tspo]} (<? (storage/read-json storage index-address true))

              garbage-ch (garbage/clean-garbage* index-catalog index-address 0)
              spot-ch    (drop-index-nodes storage (:id spot))
              post-ch    (drop-index-nodes storage (:id post))
              tspo-ch    (drop-index-nodes storage (:id tspo))
              opst-ch    (drop-index-nodes storage (:id opst))]
          (<? garbage-ch)
          (<? spot-ch)
          (<? post-ch)
          (<? tspo-ch)
          (<? opst-ch)
          (<? (storage/delete storage index-address))))
      :index-dropped)))

(defn- check-ledger-dependencies
  "Checks if ledger has dependent virtual graphs"
  [primary-pub ledger-alias]
  (when primary-pub
    ;; For now, check with alias@main as default branch
    (let [ledger-with-branch (str ledger-alias "@main")]
      (ns-storage/check-vg-dependencies primary-pub ledger-with-branch))))

(defn- throw-if-has-dependencies
  "Throws exception if ledger has dependent virtual graphs"
  [alias dependent-vgs]
  (when (seq dependent-vgs)
    (throw (ex-info (str "Cannot delete ledger '" alias
                         "' - it has dependent virtual graphs: "
                         (str/join ", " dependent-vgs)
                         ". Delete the virtual graphs first.")
                    {:status 400
                     :error :db/ledger-has-dependencies
                     :ledger alias
                     :dependent-vgs dependent-vgs}))))

(defn- get-branch-commit-info
  "Retrieves branch commit and index addresses from nameservice record"
  [ns-record]
  {:branch         (get ns-record "f:branch" "main")
   :commit-address (get-in ns-record ["f:commit" "@id"])
   :index-address  (get-in ns-record ["f:index" "@id"])})

(defn- load-latest-commit
  "Loads and expands the latest commit if it exists"
  [conn commit-address index-address]
  (go-try
    (when commit-address
      (let [commit (<? (commit-storage/load-commit-with-metadata
                        (:commit-catalog conn)
                        commit-address
                        index-address))]
        (when commit
          (json-ld/expand commit))))))

(defn- drop-ledger-artifacts
  "Drops all artifacts (index and commit) for a ledger"
  [conn latest-commit]
  (when latest-commit
    (drop-index-artifacts conn latest-commit)
    (drop-commit-artifacts conn latest-commit)))

(defn- drop-ledger-from-publisher
  "Drops a single ledger from a specific publisher"
  [conn publisher alias]
  (go-try
    (let [ledger-addr  (<? (nameservice/publishing-address publisher alias))
          ns-record    (<? (nameservice/lookup publisher ledger-addr))
          {:keys [branch commit-address index-address]} (get-branch-commit-info ns-record)
          latest-commit (<? (load-latest-commit conn commit-address index-address))]
      (log/debug "Dropping ledger" ledger-addr)
      (drop-ledger-artifacts conn latest-commit)
      (<? (nameservice/retract publisher (str alias "@" branch))))))

(defn drop-ledger
<<<<<<< HEAD
  [conn alias]
  (go
    (try*
      (let [alias (if (fluree-address? alias)
                    (nameservice/address-path alias)
                    ;; Normalize alias to include branch if not present
                    (if (str/includes? alias ":")
                      alias
                      (str alias ":main")))]
        (loop [[publisher & r] (publishers conn)]
          (when publisher
            (let [ledger-addr   (<? (nameservice/publishing-address publisher alias))
                  ns-record     (<? (nameservice/lookup publisher ledger-addr))
                  commit-address (get-in ns-record ["f:commit" "@id"])
                  index-address  (get-in ns-record ["f:index" "@id"])
                  latest-commit  (when commit-address
                                   (let [commit (<? (commit-storage/load-commit-with-metadata
                                                     (:commit-catalog conn)
                                                     commit-address
                                                     index-address))]
                                     (when commit
                                       (json-ld/expand commit))))]
              (log/debug "Dropping ledger" ledger-addr)
              (when latest-commit
                (drop-index-artifacts conn latest-commit)
                (drop-commit-artifacts conn latest-commit))
              (<? (nameservice/retract publisher alias))
              (recur r))))
        (log/debug "Dropped ledger" alias)
        :dropped)
      (catch* e (log/debug e "Failed to complete ledger deletion")))))
=======
  "Drops a ledger and all its associated data from all publishers"
  [conn alias-or-address]
  (go-try
    (let [alias         (if (fluree-address? alias-or-address)
                          (nameservice/address-path alias-or-address)
                          alias-or-address)
          primary-pub   (:primary-publisher conn)
          dependent-vgs (check-ledger-dependencies primary-pub alias)]

      (throw-if-has-dependencies alias dependent-vgs)

      (loop [[publisher & r] (publishers conn)]
        (when publisher
          (<? (drop-ledger-from-publisher conn publisher alias))
          (recur r)))

      (log/debug "Dropped ledger" alias)
      :dropped)))
>>>>>>> 7f3731a1

(defn resolve-txn
  "Reads a transaction from the commit catalog by address.

   Used by fluree/server in consensus/events."
  [{:keys [commit-catalog] :as _conn} address]
  (storage/read-json commit-catalog address))

(defn replicate-index-node
  [conn address data]
  (let [clg (-> conn :index-catalog :storage)]
    (storage/write-catalog-bytes clg address data)))

(defn trigger-ledger-index
  "Manually triggers indexing for a ledger/branch and waits for completion.
   Options:
   - :timeout - Max wait time in ms (default 300000 / 5 minutes)

   Returns the indexed database object or throws an exception on failure/timeout."
  [conn ledger-alias opts]
  (go-try
    (let [{:keys [timeout]
           :or {timeout 300000}} opts
          ledger (<? (load-ledger-alias conn ledger-alias))
          complete-ch (ledger/trigger-index! ledger)
          timeout-ch (async/timeout timeout)]
      (async/alt!
        complete-ch ([result] result)
        timeout-ch (ex-info "Indexing wait timeout, but assume indexing is proceeding in the background."
                            {:status 408
                             :error :db/timeout
                             :timeout timeout})))))<|MERGE_RESOLUTION|>--- conflicted
+++ resolved
@@ -572,10 +572,15 @@
 (defn- check-ledger-dependencies
   "Checks if ledger has dependent virtual graphs"
   [primary-pub ledger-alias]
-  (when primary-pub
-    ;; For now, check with alias@main as default branch
-    (let [ledger-with-branch (str ledger-alias "@main")]
-      (ns-storage/check-vg-dependencies primary-pub ledger-with-branch))))
+  (if primary-pub
+    ;; Check with alias:main as default branch using new delimiter
+    (let [ledger-with-branch (if (str/includes? ledger-alias ":")
+                               ledger-alias
+                               (str ledger-alias ":main"))]
+      (ns-storage/check-vg-dependencies primary-pub ledger-with-branch))
+    (do
+      (log/debug "No primary publisher, skipping dependency check")
+      #{})))
 
 (defn- throw-if-has-dependencies
   "Throws exception if ledger has dependent virtual graphs"
@@ -623,13 +628,16 @@
     (let [ledger-addr  (<? (nameservice/publishing-address publisher alias))
           ns-record    (<? (nameservice/lookup publisher ledger-addr))
           {:keys [branch commit-address index-address]} (get-branch-commit-info ns-record)
-          latest-commit (<? (load-latest-commit conn commit-address index-address))]
+          latest-commit (<? (load-latest-commit conn commit-address index-address))
+          ;; Ensure we have the correct format for retract
+          full-alias (if (str/includes? alias ":")
+                       alias
+                       (str alias ":" branch))]
       (log/debug "Dropping ledger" ledger-addr)
       (drop-ledger-artifacts conn latest-commit)
-      (<? (nameservice/retract publisher (str alias "@" branch))))))
+      (<? (nameservice/retract publisher full-alias)))))
 
 (defn drop-ledger
-<<<<<<< HEAD
   [conn alias]
   (go
     (try*
@@ -638,49 +646,28 @@
                     ;; Normalize alias to include branch if not present
                     (if (str/includes? alias ":")
                       alias
-                      (str alias ":main")))]
+                      (str alias ":main")))
+            primary-pub   (:primary-publisher conn)
+            dependent-vgs (check-ledger-dependencies primary-pub alias)]
+
+        (log/debug "drop-ledger starting" {:alias alias :has-dependencies? (seq dependent-vgs)})
+        (throw-if-has-dependencies alias dependent-vgs)
+        
         (loop [[publisher & r] (publishers conn)]
           (when publisher
-            (let [ledger-addr   (<? (nameservice/publishing-address publisher alias))
-                  ns-record     (<? (nameservice/lookup publisher ledger-addr))
-                  commit-address (get-in ns-record ["f:commit" "@id"])
-                  index-address  (get-in ns-record ["f:index" "@id"])
-                  latest-commit  (when commit-address
-                                   (let [commit (<? (commit-storage/load-commit-with-metadata
-                                                     (:commit-catalog conn)
-                                                     commit-address
-                                                     index-address))]
-                                     (when commit
-                                       (json-ld/expand commit))))]
-              (log/debug "Dropping ledger" ledger-addr)
-              (when latest-commit
-                (drop-index-artifacts conn latest-commit)
-                (drop-commit-artifacts conn latest-commit))
-              (<? (nameservice/retract publisher alias))
-              (recur r))))
+            (log/debug "Dropping from publisher" {:publisher (type publisher) :alias alias})
+            (<? (drop-ledger-from-publisher conn publisher alias))
+            (recur r)))
         (log/debug "Dropped ledger" alias)
         :dropped)
-      (catch* e (log/debug e "Failed to complete ledger deletion")))))
-=======
-  "Drops a ledger and all its associated data from all publishers"
-  [conn alias-or-address]
-  (go-try
-    (let [alias         (if (fluree-address? alias-or-address)
-                          (nameservice/address-path alias-or-address)
-                          alias-or-address)
-          primary-pub   (:primary-publisher conn)
-          dependent-vgs (check-ledger-dependencies primary-pub alias)]
-
-      (throw-if-has-dependencies alias dependent-vgs)
-
-      (loop [[publisher & r] (publishers conn)]
-        (when publisher
-          (<? (drop-ledger-from-publisher conn publisher alias))
-          (recur r)))
-
-      (log/debug "Dropped ledger" alias)
-      :dropped)))
->>>>>>> 7f3731a1
+      (catch* e
+        ;; Return dependency errors directly so they reach the caller through the channel
+        (if (= :db/ledger-has-dependencies (:error (ex-data e)))
+          e
+          (do
+            (log/error e "Failed to complete ledger deletion")
+            ;; Return the exception for other failures too
+            e))))))
 
 (defn resolve-txn
   "Reads a transaction from the commit catalog by address.
