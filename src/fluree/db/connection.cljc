--- conflicted
+++ resolved
@@ -488,7 +488,6 @@
                                     :cljs (json-serde))
                 transactor?      false
                 private-key-file "default-private-key.txt"}} opts
-<<<<<<< HEAD
         object-cache-atom (when-not object-cache
                             (oc/default-object-cache memory))
         object-cache      (or object-cache
@@ -537,6 +536,7 @@
                            :storage-exists   storage-exists*
                            :storage-write    storage-write
                            :storage-rename   storage-rename
+                           :storage-delete   storage-delete
                            :object-cache     object-cache
                            :parallelism      parallelism
                            :serializer       serializer
@@ -553,74 +553,6 @@
                                                keep-alive-fn)
                            :add-listener     (partial add-listener* state-atom)
                            :remove-listener  (partial remove-listener* state-atom)}]
-=======
-        memory-object-size (quot memory 100000)             ;; avg 100kb per cache object
-        _                  (when (< memory-object-size 10)
-                             (throw (ex-info (str "Must allocate at least 1MB of memory for Fluree. You've allocated: " memory " bytes.") {:status 400 :error :db/invalid-configuration})))
-        default-cache-atom (atom (default-object-cache-factory memory-object-size))
-        object-cache-fn    (or object-cache
-                               (default-object-cache-fn default-cache-atom))
-        conn-id            (str (util/random-uuid))
-        close              (fn []
-                             (async/close! req-chan)
-                             (async/close! sub-chan)
-                             (async/close! pub-chan)
-                             (close-websocket conn-id)
-                             (swap! state-atom assoc :close? true)
-                             ;; NOTE - when we allow permissions back in CLJS (browser), remove conditional below
-                             #?(:clj  (dbfunctions/clear-db-fn-cache)
-                                :cljs (when (identical? "nodejs" cljs.core/*target*)
-                                        (dbfunctions/clear-db-fn-cache)))
-                             (session/close-all-sessions conn-id)
-                             (reset! default-cache-atom (default-object-cache-factory memory-object-size))
-                             ;; user-supplied close function
-                             (when (fn? close-fn) (close-fn))
-                             (log/info "connection closed"))
-        servers*           (normalize-servers servers transactor?)
-        storage-read*      (or storage-read (default-storage-read conn-id servers* opts))
-        storage-exists*    (or storage-exists storage-read (default-storage-read conn-id servers* opts))
-        _                  (when-not (fn? storage-read*)
-                             (throw (ex-info (str "Connection's storage-read must be a function. Provided: " (pr-str storage-read))
-                                             {:status 500 :error :db/unexpected-error})))
-        _                  (when-not (fn? storage-exists*)
-                             (throw (ex-info (str "Connection's storage-exists must be a function. Provided: " (pr-str storage-exists))
-                                             {:status 500 :error :db/unexpected-error})))
-        _                  (when (and storage-write (not (fn? storage-write)))
-                             (throw (ex-info (str "Connection's storage-write, if provided, must be a function. Provided: " (pr-str storage-write))
-                                             {:status 500 :error :db/unexpected-error})))
-        settings           {:meta             meta
-                            ;; supplied static metadata, used mostly by ledger to add additional info
-                            :id               conn-id
-                            :servers          servers*
-                            :state            state-atom
-                            :req-chan         req-chan
-                            :sub-chan         sub-chan
-                            :pub-chan         pub-chan
-                            :close            close
-                            :group            group
-                            :storage-list     storage-list
-                            :storage-read     storage-read*
-                            :storage-exists   storage-exists*
-                            :storage-write    storage-write
-                            :storage-rename   storage-rename
-                            :storage-delete   storage-delete
-                            :object-cache     object-cache-fn
-                            :parallelism      parallelism
-                            :serializer       serializer
-                            :default-network  default-network
-                            :transact-handler transact-handler ;; only used for transactors
-                            :transactor?      transactor?
-                            :memory           memory?
-                            :publish          publish       ;; publish function for transactors
-                            :tx-private-key   tx-private-key
-                            :tx-key-id        (when tx-private-key
-                                                #?(:clj  (crypto/account-id-from-private tx-private-key)
-                                                   :cljs nil))
-                            :keep-alive-fn    (when (or (fn? keep-alive-fn) (string? keep-alive-fn))
-                                                keep-alive-fn)
-                            :add-listener     (partial add-listener* state-atom)
-                            :remove-listener  (partial remove-listener* state-atom)}]
->>>>>>> 622de916
     (map->Connection settings)))
 
 (defn close!
