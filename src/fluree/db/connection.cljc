(ns fluree.db.connection
  (:refer-clojure :exclude [replicate])
  (:require [clojure.core.async :as async :refer [<! go go-loop]]
            [clojure.pprint :as pprint]
            [clojure.string :as str]
            [fluree.db.commit.storage :as commit-storage]
            [fluree.db.constants :as const]
            [fluree.db.indexer.garbage :as garbage]
            [fluree.db.ledger :as ledger]
            [fluree.db.nameservice :as nameservice]
            [fluree.db.nameservice.sub :as ns-subscribe]
            [fluree.db.serde.json :refer [json-serde]]
            [fluree.db.storage :as storage]
            [fluree.db.util :as util :refer [get-first get-first-value try* catch*]]
            [fluree.db.util.async :refer [<? go-try]]
            [fluree.db.util.ledger :as util.ledger]
            [fluree.db.util.log :as log :include-macros true])
  #?(:clj (:import (java.io Writer))))

#?(:clj (set! *warn-on-reflection* true))

(comment
 ;; state machine looks like this:
  {:ledger        {"ledger-a" {;; map of branches, along with current/default branch
                               :branches {}
                               :branch   {}}}
   :subscriptions {}})

(def blank-state
  "Initial connection state"
  {:ledger        {}
   :subscriptions {}})

(defn printer-map
  "Returns map of important data for print writer"
  [conn]
  (select-keys conn [:id]))

(defrecord Connection [id state parallelism commit-catalog index-catalog primary-publisher
                       secondary-publishers remote-systems serializer cache defaults])

#?(:clj
   (defmethod print-method Connection [^Connection conn, ^Writer w]
     (.write w "#fluree/Connection ")
     (binding [*out* w]
       (pr (printer-map conn))))
   :cljs
   (extend-type Connection
     IPrintWithWriter
     (-pr-writer [conn w _opts]
       (-write w "#fluree/Connection ")
       (-write w (pr (printer-map conn))))))

(defmethod pprint/simple-dispatch Connection [^Connection conn]
  (pr conn))

(defn connection?
  [x]
  (instance? Connection x))

(defn connect
  [{:keys [parallelism commit-catalog index-catalog cache serializer
           primary-publisher secondary-publishers remote-systems defaults]
    :or   {serializer (json-serde)} :as _opts}]
  (let [id    (random-uuid)
        state (atom blank-state)]
    (->Connection id state parallelism commit-catalog index-catalog primary-publisher
                  secondary-publishers remote-systems serializer cache defaults)))

(defn register-ledger
  "Creates a promise-chan and saves it in a cache of ledgers being held
  in-memory on the conn.

  Returns a two-tuple of
  [cached? promise-chan]

  where `cached?` is true if an existing promise-chan was found, false if a new
  promise-chan was created.

  `promise-chan` is a promise channel that must have the final ledger `put!`
  into it assuming `success?` is true, otherwise it will return the existing
  found promise-chan when `success?` is false"
  [{:keys [state] :as _conn} ledger-alias]
  (let [new-p-chan (async/promise-chan)
        p-chan     (-> state
                       (swap! update-in [:ledger ledger-alias]
                              (fn [existing]
                                (or existing new-p-chan)))
                       (get-in [:ledger ledger-alias]))
        cached?    (not= p-chan new-p-chan)]
    (log/debug "Registering ledger: " ledger-alias " cached? " cached?)
    [cached? p-chan]))

(defn notify
  [{:keys [commit-catalog] :as conn} address]
  (go-try
    (if-let [expanded-commit (<? (commit-storage/read-commit-jsonld commit-catalog address))]
      (if-let [ledger-alias (get-first-value expanded-commit const/iri-alias)]
        (if-let [ledger-ch (ns-subscribe/cached-ledger conn ledger-alias)]
          (do (log/debug "Notification received for ledger" ledger-alias
                         "of new commit:" expanded-commit)
              (let [ledger        (<? ledger-ch)
                    db-address    (-> expanded-commit
                                      (get-first const/iri-data)
                                      (get-first-value const/iri-address))
                    expanded-data (<? (commit-storage/read-data-jsonld commit-catalog db-address))]
                (case (<? (ledger/notify ledger expanded-commit expanded-data))
                  (::ledger/current ::ledger/newer ::ledger/updated)
                  (do (log/debug "Ledger" ledger-alias "is up to date")
                      true)

                  ::ledger/stale
                  (do (log/debug "Dropping state for stale ledger:" ledger-alias)
                      (ns-subscribe/release-ledger conn ledger-alias)))))
          (log/debug "No cached ledger found for commit: " expanded-commit))
        (log/warn "Notify called with a data that does not have a ledger alias."
                  "Are you sure it is a commit?: " expanded-commit))
      (log/warn "No commit found for address:" address))))

(defn publishers
  [{:keys [primary-publisher secondary-publishers] :as _conn}]
  (cons primary-publisher secondary-publishers))

(defn publications
  [conn]
  (:remote-systems conn))

(defn all-nameservices
  [{:keys [remote-systems] :as conn}]
  (concat (publishers conn) remote-systems))

(def fluree-address-prefix
  "fluree:")

(defn fluree-address?
  [x]
  (str/starts-with? x fluree-address-prefix))

(defn relative-ledger-alias?
  [ledger-alias]
  (not (fluree-address? ledger-alias)))

(defn publishing-addresses
  "Retrieve address for each nameservices based on a relative ledger-alias.
  If ledger-alias is not relative, returns only the current ledger alias.

  TODO - if a single non-relative address is used, and the ledger exists,
  we should retrieve all stored ns addresses in the commit if possible and
  try to use all nameservices."
  [conn ledger-alias]
  (go-try
    (if (relative-ledger-alias? ledger-alias)
      (loop [nameservices* (publishers conn)
             addresses     []]
        (let [ns (first nameservices*)]
          (if ns
            (if-let [address (<? (nameservice/publishing-address ns ledger-alias))]
              (recur (rest nameservices*) (conj addresses address))
              (recur (rest nameservices*) addresses))
            addresses)))
      [ledger-alias])))

(defn primary-address
  "From a connection, lookup primary address from nameservice(s) for a given
  ledger alias"
  [{:keys [primary-publisher] :as _conn} ledger-alias]
  (->> ledger-alias
       util.ledger/ensure-ledger-branch
       (nameservice/publishing-address primary-publisher)))

(defn lookup-commit*
  "Returns commit address from first matching nameservice on a conn
   for a given ledger alias and branch"
  [ledger-address nameservices]
  (go-try
    (loop [nses nameservices]
      (when-let [nameservice (first nses)]
        (or (<? (nameservice/lookup nameservice ledger-address))
            (recur (rest nses)))))))

(defn lookup-commit
  [conn ledger-address]
  (lookup-commit* ledger-address (all-nameservices conn)))

(defn read-file-address
  [{:keys [commit-catalog] :as _conn} addr]
  (go-try
    (let [json-data (<? (storage/read-json commit-catalog addr))]
      (assoc json-data "address" addr))))

(defn parse-address-hash
  [{:keys [commit-catalog] :as _conn} addr]
  (storage/get-hash commit-catalog addr))

(defn lookup-publisher-commit
  [conn ledger-address]
  (lookup-commit* ledger-address (publishers conn)))

(defn read-publisher-commit
  [conn ledger-address]
  (go-try
    (or (<? (lookup-publisher-commit conn ledger-address))
        (throw (ex-info (str "No published commits exist for: " ledger-address)
                        {:status 404 :error, :db/commit-not-found})))))

(defn published-addresses
  [conn ledger-alias]
  (go-try
    (loop [[nsv & r] (publishers conn)
           addrs     []]
      (if nsv
        (if (<? (nameservice/published-ledger? nsv ledger-alias))
          (recur r (conj addrs (<? (nameservice/publishing-address nsv ledger-alias))))
          (recur r addrs))
        addrs))))

(defn published-ledger?
  [conn ledger-alias]
  (go-try
    (log/debug "published-ledger? checking for:" ledger-alias)
    (loop [[nsv & r] (publishers conn)]
      (if nsv
        (or (<? (nameservice/published-ledger? nsv ledger-alias))
            (recur r))
        false))))

(defn known-addresses
  [conn ledger-alias]
  (go-try
    (loop [[nsv & r] (publications conn)
           addrs     []]
      (if nsv
        (recur r (into addrs (<? (nameservice/known-addresses nsv ledger-alias))))
        addrs))))

(defn ledger-exists?
  "Checks nameservices on a connection and returns true if any nameservice
  already has a ledger associated with the given alias."
  [conn ledger-alias]
  (go-try
    (or (<? (published-ledger? conn ledger-alias))
        (boolean (not-empty (<? (known-addresses conn ledger-alias)))))))

(defn current-addresses
  [conn ledger-alias]
  (go-try
    (into (<? (published-addresses conn ledger-alias))
          (<? (known-addresses conn ledger-alias)))))

(defn parse-identity
  [conn identity]
  (if identity
    (if (map? identity)
      identity
      {:id identity})
    (-> conn :defaults :identity)))

(defn parse-ledger-options
  [conn {:keys [did indexing]}]
  (let [did*           (parse-identity conn did)
        ledger-default (-> conn :defaults :indexing)
        indexing*      (merge ledger-default indexing)]
    {:did      did*
     :indexing indexing*}))

(defn throw-ledger-exists
  [ledger-alias]
  (throw (ex-info (str "Unable to create new ledger, one already exists for: " ledger-alias)
                  {:status 409, :error :db/ledger-exists})))

(defn create-ledger
  [{:keys [commit-catalog index-catalog primary-publisher secondary-publishers] :as conn} ledger-alias opts]
  (go-try
    (let [;; Normalize ledger-alias to include branch
          normalized-alias (util.ledger/ensure-ledger-branch ledger-alias)]
      (if (<? (ledger-exists? conn normalized-alias))
        (throw-ledger-exists normalized-alias)
        (let [[cached? ledger-chan] (register-ledger conn normalized-alias)]
          (if  cached?
            (throw-ledger-exists normalized-alias)
            (let [addr          (<? (primary-address conn normalized-alias))
                  publish-addrs (<? (publishing-addresses conn normalized-alias))
                  ledger-opts   (parse-ledger-options conn opts)
                  ledger        (<! (ledger/create {:alias                normalized-alias
                                                    :primary-address      addr
                                                    :publish-addresses    publish-addrs
                                                    :commit-catalog       commit-catalog
                                                    :index-catalog        index-catalog
                                                    :primary-publisher    primary-publisher
                                                    :secondary-publishers secondary-publishers}
                                                   ledger-opts))]
              (when (util/exception? ledger)
                (ns-subscribe/release-ledger conn normalized-alias))
              (async/put! ledger-chan ledger)
              ledger)))))))

(defn commit->ledger-alias
  "Returns ledger alias from commit map, if present. If not present
  then tries to resolve the ledger alias from the nameservice."
  [conn db-alias commit-map]
  (or (get-first-value commit-map const/iri-alias)
      (->> (all-nameservices conn)
           (some (fn [ns]
                   (nameservice/alias ns db-alias))))))

(defn load-ledger*
  [{:keys [commit-catalog index-catalog primary-publisher secondary-publishers] :as conn}
   ledger-chan ledger-address]
  (go-try
    (if-let [ns-record (<? (lookup-commit conn ledger-address))]
      (let [;; Extract minimal data from nameservice
            commit-address (get-in ns-record ["f:commit" "@id"])
            index-address  (get-in ns-record ["f:index" "@id"])

            ;; Load full commit from disk
<<<<<<< HEAD
            _              (log/debug "Attempting to load from address:" ledger-address)
            commit         (<? (commit-storage/load-commit-with-metadata commit-catalog
                                                                         commit-address
                                                                         index-address))
            expanded-commit (json-ld/expand commit)

            {:keys [did indexing]} (parse-ledger-options conn {})
            ;; Extract the alias from the nameservice record, or use the address as the alias
            ;; (for branch ledgers, the address IS the alias like "test-ledger:feature")
            ledger-alias (or (get-first-value ns-record const/iri-alias)
                             ledger-address)
            ;; Extract branch metadata from ns-record
            branch-metadata {:created-at (get ns-record "f:createdAt")
                             :created-from (get ns-record "f:createdFrom")
                             :protected (get ns-record "f:protected")
                             :description (get ns-record "f:description")}
            ledger (ledger/instantiate ledger-alias ledger-address commit-catalog index-catalog
                                       primary-publisher secondary-publishers indexing did expanded-commit
                                       branch-metadata)]
=======
            _               (log/debug "Attempting to load from address:" address)
            expanded-commit (<? (commit-storage/load-commit-with-metadata commit-catalog
                                                                          commit-address
                                                                          index-address))
            ledger-alias    (commit->ledger-alias conn address expanded-commit)

            {:keys [did indexing]} (parse-ledger-options conn {})
            ledger                 (ledger/instantiate ledger-alias address commit-catalog
                                                       index-catalog primary-publisher
                                                       secondary-publishers indexing did
                                                       expanded-commit)]
>>>>>>> d1d96f75
        (ns-subscribe/subscribe-ledger conn ledger-alias)
        (async/put! ledger-chan ledger)
        ledger)
      (throw (ex-info (str "Unable to load. No record of ledger at address: " ledger-address " exists.")
                      {:status 404, :error :db/unknown-address})))))

(defn load-ledger-address
  [conn address]
  (let [alias (storage/get-local-path address)
        [cached? ledger-chan] (register-ledger conn alias)]
    (if cached?
      ledger-chan
      (load-ledger* conn ledger-chan address))))

(defn try-load-address
  [conn ledger-chan alias addr]
  (go
    (try* (<? (load-ledger* conn ledger-chan addr))
          (catch* e
            (log/debug e "Unable to load ledger alias" alias "at address:" addr)))))

(defn load-ledger-alias
  [conn alias]
  (go-try
    (let [;; Normalize ledger-alias to include branch
          normalized-alias (util.ledger/ensure-ledger-branch alias)
          [cached? ledger-chan] (register-ledger conn normalized-alias)]
      (if cached?
        (<? ledger-chan)
        (let [addresses (<? (current-addresses conn normalized-alias))]
          (log/debug "load-ledger-alias: Looking for" normalized-alias "found addresses:" addresses)
          (loop [[addr & r] addresses]
            (if addr
              (or (<? (try-load-address conn ledger-chan normalized-alias addr))
                  (recur r))
              (do (ns-subscribe/release-ledger conn normalized-alias)
                  (let [ex (ex-info (str "Load for " normalized-alias " failed due to failed address lookup.")
                                    {:status 404, :error :db/unknown-ledger})]
                    (async/put! ledger-chan ex)
                    (throw ex))))))))))

(defn load-ledger
  [conn alias-or-address]
  (if (fluree-address? alias-or-address)
    (load-ledger-address conn alias-or-address)
    (load-ledger-alias conn alias-or-address)))

(defn drop-commit-artifacts
  [{:keys [commit-catalog] :as _conn} latest-commit]
  (let [error-ch  (async/chan)
        commit-ch (commit-storage/trace-commits commit-catalog latest-commit 0 error-ch)]
    (go-loop []
      (when-let [[commit _] (<! commit-ch)]
        (let [txn-address         (util/get-first-value commit const/iri-txn)
              commit-address      (util/get-first-value commit const/iri-address)
              data-address        (-> (util/get-first commit const/iri-data)
                                      (util/get-first-value const/iri-address))]
          (log/debug "Dropping commit" (-> (util/get-first commit const/iri-data)
                                           (util/get-first-value const/iri-fluree-t)))
          (when data-address
            (log/debug "Deleting data" data-address)
            (storage/delete commit-catalog data-address))
          (when commit-address
            (log/debug "Deleting commit" commit-address)
            (storage/delete commit-catalog commit-address))
          (when txn-address
            (log/debug "Deleting txn" txn-address)
            (storage/delete commit-catalog txn-address))
          (recur))))))

(defn drop-index-nodes
  "Build up a list of node addresses in leaf->root order, then delete them."
  [storage node-address]
  (go-try
    (loop [[address & r] [node-address]
           addresses     (list)]
      (if address
        (if-let [children (->> (:children (<? (storage/read-json storage address true)))
                               (mapv :id))]
          (recur (into r children) (conj addresses address))
          (recur r (conj addresses address)))

        (doseq [address addresses]
          (log/debug "Dropping node" address)
          (storage/delete storage address))))
    :nodes-dropped))

(defn drop-index-artifacts
  [{:keys [index-catalog] :as _conn} latest-commit]
  (go-try
    (let [storage       (:storage index-catalog)
          index-address (some-> (util/get-first latest-commit const/iri-index)
                                (util/get-first-value const/iri-address))]
      (when index-address
        (log/debug "Dropping index" index-address)
        (let [{:keys [spot psot opst post tspo]} (<? (storage/read-json storage index-address true))

              garbage-ch (garbage/clean-garbage* index-catalog index-address 0)
              spot-ch    (drop-index-nodes storage (:id spot))
              psot-ch    (drop-index-nodes storage (:id psot))
              post-ch    (drop-index-nodes storage (:id post))
              tspo-ch    (drop-index-nodes storage (:id tspo))
              opst-ch    (drop-index-nodes storage (:id opst))]
          (<? garbage-ch)
          (<? spot-ch)
          (<? psot-ch)
          (<? post-ch)
          (<? tspo-ch)
          (<? opst-ch)
          (<? (storage/delete storage index-address))))
      :index-dropped)))

(defn drop-ledger
  [conn alias]
  (go
    (try*
      (let [alias* (cond-> alias
                     (fluree-address? alias) storage/get-local-path
                     true util.ledger/ensure-ledger-branch)]
        (loop [[publisher & r] (publishers conn)]
          (when publisher
            (let [ledger-addr   (<? (nameservice/publishing-address publisher alias*))
                  ns-record     (<? (nameservice/lookup publisher ledger-addr))
                  commit-address (get-in ns-record ["f:commit" "@id"])
                  index-address  (get-in ns-record ["f:index" "@id"])
                  latest-commit  (when commit-address
                                   (<? (commit-storage/load-commit-with-metadata
                                        (:commit-catalog conn)
                                        commit-address
                                        index-address)))]
              (log/debug "Dropping ledger" ledger-addr)
              (when latest-commit
                (drop-index-artifacts conn latest-commit)
                (drop-commit-artifacts conn latest-commit))
              (<? (nameservice/retract publisher alias*))
              (recur r))))
        (log/debug "Dropped ledger" alias*)
        :dropped)
      (catch* e (log/debug e "Failed to complete ledger deletion")))))

(defn resolve-txn
  "Reads a transaction from the commit catalog by address.

   Used by fluree/server in consensus/events."
  [{:keys [commit-catalog] :as _conn} address]
  (storage/read-json commit-catalog address))

(defn replicate-index-node
  [conn address data]
  (let [clg (-> conn :index-catalog :storage)]
    (storage/write-catalog-bytes clg address data)))

(defn trigger-ledger-index
  "Manually triggers indexing for a ledger/branch and waits for completion.
   Options:
   - :timeout - Max wait time in ms (default 300000 / 5 minutes)

   Returns the indexed database object or throws an exception on failure/timeout."
  [conn ledger-alias opts]
  (go-try
    (let [{:keys [timeout]
           :or {timeout 300000}} opts
          ledger (<? (load-ledger-alias conn ledger-alias))
          complete-ch (ledger/trigger-index! ledger)
          timeout-ch (async/timeout timeout)]
      (async/alt!
        complete-ch ([result] result)
        timeout-ch (ex-info "Indexing wait timeout, but assume indexing is proceeding in the background."
                            {:status 408
                             :error :db/timeout
                             :timeout timeout})))))<|MERGE_RESOLUTION|>--- conflicted
+++ resolved
@@ -209,9 +209,11 @@
     (loop [[nsv & r] (publishers conn)
            addrs     []]
       (if nsv
-        (if (<? (nameservice/published-ledger? nsv ledger-alias))
-          (recur r (conj addrs (<? (nameservice/publishing-address nsv ledger-alias))))
-          (recur r addrs))
+        (let [published? (<? (nameservice/published-ledger? nsv ledger-alias))]
+          (log/info "published-addresses: checking" ledger-alias "published?" published?)
+          (if published?
+            (recur r (conj addrs (<? (nameservice/publishing-address nsv ledger-alias))))
+            (recur r addrs)))
         addrs))))
 
 (defn published-ledger?
@@ -256,10 +258,15 @@
     (-> conn :defaults :identity)))
 
 (defn parse-ledger-options
-  [conn {:keys [did indexing]}]
-  (let [did*           (parse-identity conn did)
-        ledger-default (-> conn :defaults :indexing)
-        indexing*      (merge ledger-default indexing)]
+  [conn {:keys [did indexing] :as opts}]
+  (let [did*                 (parse-identity conn did)
+        ledger-default       (-> conn :defaults :indexing)
+        ;; Support flat indexing keys passed directly to create opts
+        flat-indexing-opts   (select-keys opts [:reindex-min-bytes
+                                                :reindex-max-bytes
+                                                :max-old-indexes
+                                                :indexing-enabled])
+        indexing*            (merge ledger-default flat-indexing-opts indexing)]
     {:did      did*
      :indexing indexing*}))
 
@@ -295,57 +302,47 @@
               ledger)))))))
 
 (defn commit->ledger-alias
-  "Returns ledger alias from commit map, if present. If not present
-  then tries to resolve the ledger alias from the nameservice."
-  [conn db-alias commit-map]
-  (or (get-first-value commit-map const/iri-alias)
-      (->> (all-nameservices conn)
-           (some (fn [ns]
-                   (nameservice/alias ns db-alias))))))
+  "Returns the ledger alias to use when loading a ledger.
+
+  If a relative alias (e.g., ledger:branch) was provided, prefer it (normalized to include a branch).
+  If an absolute address (e.g., fluree:...) was provided, derive from the commit's alias,
+  falling back to the nameservice if necessary."
+  [conn address-or-alias commit-map]
+  (if (relative-ledger-alias? address-or-alias)
+    (util.ledger/ensure-ledger-branch address-or-alias)
+    (or (get-first-value commit-map const/iri-alias)
+        (->> (all-nameservices conn)
+             (some (fn [ns]
+                     (nameservice/alias ns address-or-alias)))))))
 
 (defn load-ledger*
   [{:keys [commit-catalog index-catalog primary-publisher secondary-publishers] :as conn}
    ledger-chan ledger-address]
   (go-try
+    (log/info "load-ledger*: Loading from address" ledger-address)
     (if-let [ns-record (<? (lookup-commit conn ledger-address))]
       (let [;; Extract minimal data from nameservice
             commit-address (get-in ns-record ["f:commit" "@id"])
             index-address  (get-in ns-record ["f:index" "@id"])
+            _ (log/info "load-ledger*: Found ns-record with commit" commit-address "for" ledger-address)
 
             ;; Load full commit from disk
-<<<<<<< HEAD
-            _              (log/debug "Attempting to load from address:" ledger-address)
-            commit         (<? (commit-storage/load-commit-with-metadata commit-catalog
-                                                                         commit-address
-                                                                         index-address))
-            expanded-commit (json-ld/expand commit)
+            _               (log/debug "Attempting to load from address:" ledger-address)
+            expanded-commit (<? (commit-storage/load-commit-with-metadata commit-catalog
+                                                                          commit-address
+                                                                          index-address))
+            ledger-alias    (commit->ledger-alias conn ledger-address expanded-commit)
 
             {:keys [did indexing]} (parse-ledger-options conn {})
-            ;; Extract the alias from the nameservice record, or use the address as the alias
-            ;; (for branch ledgers, the address IS the alias like "test-ledger:feature")
-            ledger-alias (or (get-first-value ns-record const/iri-alias)
-                             ledger-address)
             ;; Extract branch metadata from ns-record
             branch-metadata {:created-at (get ns-record "f:createdAt")
                              :created-from (get ns-record "f:createdFrom")
                              :protected (get ns-record "f:protected")
                              :description (get ns-record "f:description")}
-            ledger (ledger/instantiate ledger-alias ledger-address commit-catalog index-catalog
-                                       primary-publisher secondary-publishers indexing did expanded-commit
-                                       branch-metadata)]
-=======
-            _               (log/debug "Attempting to load from address:" address)
-            expanded-commit (<? (commit-storage/load-commit-with-metadata commit-catalog
-                                                                          commit-address
-                                                                          index-address))
-            ledger-alias    (commit->ledger-alias conn address expanded-commit)
-
-            {:keys [did indexing]} (parse-ledger-options conn {})
-            ledger                 (ledger/instantiate ledger-alias address commit-catalog
+            ledger                 (ledger/instantiate ledger-alias ledger-address commit-catalog
                                                        index-catalog primary-publisher
                                                        secondary-publishers indexing did
-                                                       expanded-commit)]
->>>>>>> d1d96f75
+                                                       expanded-commit branch-metadata)]
         (ns-subscribe/subscribe-ledger conn ledger-alias)
         (async/put! ledger-chan ledger)
         ledger)
@@ -376,7 +373,7 @@
       (if cached?
         (<? ledger-chan)
         (let [addresses (<? (current-addresses conn normalized-alias))]
-          (log/debug "load-ledger-alias: Looking for" normalized-alias "found addresses:" addresses)
+          (log/info "load-ledger-alias: Looking for" normalized-alias "found addresses:" addresses)
           (loop [[addr & r] addresses]
             (if addr
               (or (<? (try-load-address conn ledger-chan normalized-alias addr))
