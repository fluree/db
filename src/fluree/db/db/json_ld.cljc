(ns fluree.db.db.json-ld
  (:require [fluree.db.dbproto :as dbproto]
            [fluree.db.util.core :as util #?(:clj :refer :cljs :refer-macros) [try* catch*]]
            [fluree.db.query.fql :as fql]
            [fluree.db.index :as index]
            [fluree.db.query.range :as query-range]
            [fluree.db.constants :as const]
            [fluree.db.flake :as flake]
            [fluree.db.util.async :refer [<? go-try]]
            #?(:clj  [clojure.core.async :refer [go] :as async]
               :cljs [cljs.core.async :refer [go] :as async])
            [clojure.string :as str]
            [fluree.json-ld :as json-ld]
            [fluree.db.json-ld.vocab :as vocab]
            [fluree.db.json-ld.branch :as branch]
            [fluree.db.json-ld.transact :as jld-transact]
            [fluree.db.indexer.proto :as idx-proto]
            [fluree.db.util.log :as log]
            [fluree.db.util.context :as ctx-util]
            [fluree.db.json-ld.commit-data :as commit-data])
  #?(:clj (:import (java.io Writer))))

#?(:clj (set! *warn-on-reflection* true))

(def root-policy-map
  "Base policy (permissions) map that will give access to all flakes."
  {:f/view   {:root? true}
   :f/modify {:root? true}})


<<<<<<< HEAD
(defn validate-ledger-name
  "Returns when ledger name is valid.
  Otherwise throws."
  [ledger-id type]
  (when-not (re-matches #"^[a-z0-9-]{1,100}" ledger-id)
    (throw (ex-info (str "Invalid " type " id: " ledger-id ". Must match a-z0-9- and be no more than 100 characters long.")
                    {:status 400 :error :db/invalid-db}))))

;; TODO - we should make the names more restrictive
(defn validate-ledger-ident
  "Returns two-tuple of [network name-or-dbid] if db-ident is valid.

  Will ignore a direct db name reference (prefixed with '_')
  Otherwise throws."
  [ledger]
  (let [[_ network maybe-alias] (re-find #"^([^/]+)/(?:_)?([^/]+)$" (util/keyword->str ledger))]
    (if (and network maybe-alias)
      [network maybe-alias]
      (throw (ex-info (str "Invalid ledger identity: " ledger)
                      {:status 400 :error :db/invalid-ledger-name})))))

;; exclude these predicates from the database
(def ^:const exclude-predicates #{const/$_tx:tx const/$_tx:sig const/$_tx:tempids})

(defn add-predicate-to-idx
  "Adds a predicate to post index when :index true is turned on.
  Ensures adding the predicate into novelty won't blow past novelty-max.
  When reindex? is true, we are doing a full reindex and allow the novelty
  to grow beyond novelty-max."
  [db pred-id {:keys [reindex?] :as opts}]
  (go-try
   (let [flakes-to-idx (<? (query-range/index-range db :psot = [pred-id]))
         {:keys [post size]} (:novelty db)
         with-size     (flake/size-bytes flakes-to-idx)
         total-size    (+ size with-size)
         {:keys [novelty-min novelty-max]} (get-in db [:conn :meta])
         _             (if (and (> total-size novelty-max) (not reindex?))
                         (throw (ex-info (str "You cannot add " pred-id " to the index at this point. There are too many affected flakes.")
                                         {:error  :db/max-novelty-size
                                          :status 400})))
         post          (into post flakes-to-idx)]
     (swap! (:schema-cache db) empty)
     (-> db
         (assoc-in [:novelty :post] post)
         (assoc-in [:novelty :size] total-size)))))


(defn- with-db-size
  "Calculates db size. On JVM, would typically be used in a separate thread for concurrency"
  [current-size flakes]
  (+ current-size (flake/size-bytes flakes)))


(defn- with-t-novelty
  [db flakes flakes-bytes]
  (let [{:keys [novelty schema]} db
        pred-map (:pred schema)
        {:keys [spot psot post opst size]} novelty
        res      {:spot (into spot flakes)
                  :psot (into psot flakes)
                  :post (into post flakes)
                  :opst (->> flakes
                             (sort-by flake/p)
                             (partition-by flake/p)
                             (reduce
                              (fn [opst* p-flakes]
                                (if (get-in pred-map [(-> p-flakes first flake/p) :ref?])
                                  (into opst* p-flakes)
                                  opst*))
                              opst))
                  :size (+ size #?(:clj @flakes-bytes :cljs flakes-bytes))}]
    res))


(defn- with-t-ecount
  "Calculates updated ecount based on flakes for with-t. Also records if a schema or settings change
  occurred."
  [{:keys [ecount schema] :as db} flakes]
  (loop [[flakes-s & r] (partition-by flake/s flakes)
         schema-change?  (boolean (nil? schema)) ;; if no schema for any reason, make sure one is generated
         setting-change? false
         ecount          ecount]
    (if flakes-s
      (let [sid (-> flakes-s first flake/s)
            cid (flake/sid->cid sid)]
        (recur r
               (if (true? schema-change?)
                 schema-change?
                 (boolean (schema-util/is-schema-sid? sid)))
               (if (true? setting-change?)
                 setting-change?
                 (schema-util/is-setting-sid? sid))
               (update ecount cid #(if % (max % sid) sid))))
      {:schema-change?  schema-change?
       :setting-change? setting-change?
       :ecount          ecount})))


(defn- with-t-updated-schema
  "If the schema changed, there may be also be new flakes with the transaction that rely on those
  schema changes. Re-run novelty with the updated schema so things make it into the proper indexes.

  This is not common, so while this duplicates the novelty work, in most circumstances
  it allows novelty to be run in parallel and this function is never triggered."
  [proposed-db flakes flake-bytes]
  (go-try
   (let [schema  (<? (vocab/vocab-map proposed-db))
         novelty (with-t-novelty (assoc proposed-db :schema schema) flakes flake-bytes)]
     (assoc proposed-db :schema schema
                        :novelty novelty))))


(defn- with-t-updated-settings
  "If settings changed, return new settings map."
  [proposed-db]
  (go-try
   (assoc proposed-db :settings (<? (schema/setting-map proposed-db)))))


(defn with-t
  ([db flakes] (with-t db flakes nil))
  ([{:keys [stats t] :as db} flakes opts]
   (go-try
    (let [new-t           (-> flakes first flake/t)
          _               (when (not= new-t (dec t))
                            (throw (ex-info (str "Invalid with called for db " (:dbid db) " because current 't', " t " is not beyond supplied transaction t: " new-t ".")
                                            {:status 500
                                             :error  :db/unexpected-error})))
          bytes #?(:clj   (future (flake/size-bytes flakes)) ;; calculate in separate thread for CLJ
                   :cljs (flake/size-bytes flakes))
          novelty #?(:clj (future (with-t-novelty db flakes bytes)) ;; calculate in separate thread for CLJ
                     :cljs (with-t-novelty db flakes bytes))
          {:keys [schema-change? setting-change? ecount]} (with-t-ecount db flakes)
          stats*          (-> stats
                              (update :size + #?(:clj @bytes :cljs bytes)) ;; total db ~size
                              (update :flakes + (count flakes)))]
      (cond-> (assoc db :t new-t
                        :novelty #?(:clj @novelty :cljs novelty)
                        :ecount ecount
                        :stats stats*)
              schema-change? (-> (with-t-updated-schema flakes bytes) <?)
                             setting-change? (-> with-t-updated-settings <?))))))


(defn with
  "Returns db 'with' flakes added as a core async promise channel.
  Note this always does a re-sort."
  ([db block flakes] (with db block flakes nil))
  ([db block flakes opts]
   (let [resp-ch (async/promise-chan)]
     (async/go
       (try*
        (if (empty? flakes)
          (async/put! resp-ch db)
          (let [flakes-by-t (->> flakes
                                 (sort flake/cmp-flakes-block)
                                 (partition-by :t))]
            (loop [[t-flakes & r] flakes-by-t
                   db db]
              (if t-flakes
                (let [db' (<? (with-t db t-flakes opts))]
                  (recur r db'))
                (async/put! resp-ch db)))))
        (catch* e
          (async/put! resp-ch e))))
     resp-ch)))

(defn forward-time-travel-db?
  "Returns true if db is a forward time travel db."
  [db]
  (not (nil? (:tt-id db))))

(defn forward-time-travel
  "Returns a core async chan with a new db based on the provided db, including the provided flakes.
  Flakes can contain one or more 't's, but should be sequential and start after the current
  't' of the provided db. (i.e. if db-t is -14, flakes 't' should be -15, -16, etc.).
  Remember 't' is negative and thus should be in descending order.

  A tt-id (time-travel-id), if provided, can be any unique identifier of any type and is required.
  It must be unique (to the computer/process) to avoid any query caching issues.

  A forward-time-travel dbf can be further forward-time-traveled. If a tt-id is provided, ensure
  it is unique for each successive call.

  A forward-time travel DB is held in memory, and is not shared across servers. Ensure you
  have adequate memory to hold the flakes you generate and add. If access is provided via
  an external API, do any desired size restrictions or controls within your API endpoint.

  Remember schema operations done via forward-time-travel should be done in a 't' prior to
  the flakes that end up requiring the schema change."
  [db tt-id flakes]
  (go-try
   (let [tt-id'      (if (nil? tt-id) (random-uuid) tt-id)
         ;; update each root index with the provided tt-id
         ;; As the root indexes are resolved, the tt-id will carry through the b-tree and ensure
         ;; query caching is specific to this tt-id
         db'         (reduce (fn [db* idx]
                               (assoc db* idx (-> (get db* idx)
                                                  (assoc :tt-id tt-id'))))
                             (assoc db :tt-id tt-id')
                             [:spot :psot :post :opst])
         flakes-by-t (->> flakes
                          (sort-by :t)
                          reverse
                          (partition-by :t))]
     (loop [db db'
            [flakes & rest] flakes-by-t]
       (if flakes
         (recur (<? (with-t db flakes)) rest)
         db)))))

=======
>>>>>>> a98b64d8
(defn expand-iri
  "Expands an IRI from the db's context."
  ([db iri]
   (expand-iri db iri nil))
  ([db iri provided-context]
   (json-ld/expand-iri iri (dbproto/-context db provided-context))))

(defn iri->sid
  "Returns subject id or nil if no match.

  iri can be a compact iri."
  [db iri]
  (go-try
<<<<<<< HEAD
   (let [iri* (expand-iri db iri)]
     (some-> (<? (query-range/index-range db :post = [const/$iri iri*]))
             first
             flake/s))))
=======
    (let [iri* (expand-iri db iri)]
      ;; string? necessary because expand-iri will return original iri if not matched, and could be a keyword
      (when (string? iri*)
        (some-> (<? (query-range/index-range db :post = [const/$xsd:anyURI iri*]))
                first
                flake/s)))))
>>>>>>> a98b64d8

(defn subid
  "Returns subject ID of ident as async promise channel.
  Closes channel (nil) if doesn't exist, or if strict? is true, will return exception."
  [db ident strict?]
  (let [return-chan (async/promise-chan)]
    (go
      (try*
       (let [res (cond (number? ident)
                       (when (not-empty (<? (query-range/index-range db :spot = [ident])))
                         ident)

                       ;; assume iri
                       (string? ident)
                       (<? (iri->sid db ident))

                       ;; TODO - should we validate this is an ident predicate? This will return first result of any indexed value
                       (util/pred-ident? ident)
                       (if-let [pid (dbproto/-p-prop db :id (first ident))]
                         (some-> (<? (query-range/index-range db :post = [pid (second ident)]))
                                 first
                                 flake/s)
                         (throw (ex-info (str "Subject ID lookup failed. The predicate " (pr-str (first ident)) " does not exist.")
                                         {:status 400
                                          :error  :db/invalid-ident})))

                       :else
                       (throw (ex-info (str "Entid lookup must be a number or valid two-tuple identity: " (pr-str ident))
                                       {:status 400
                                        :error  :db/invalid-ident})))]
         (cond
           res
           (async/put! return-chan res)

           (and (nil? res) strict?)
           (async/put! return-chan
                       (ex-info (str "Subject identity does not exist: " ident)
                                {:status 400 :error :db/invalid-subject}))

           :else
           (async/close! return-chan)))

       (catch* e
         (async/put! return-chan
                     (ex-info (str "Error looking up subject id: " ident)
                              {:status 400 :error :db/invalid-subject}
                              e)))))
    return-chan))

(defn class-ids
  "Returns list of class-ids for given subject-id"
  [db subject-id]
  (go-try
   (map flake/o
        (-> (dbproto/-rootdb db)
            (query-range/index-range :spot = [subject-id const/$rdf:type])
            <?))))

(defn iri
  "Returns the iri for a given subject ID"
  [db subject-id compact-fn]
  (go-try
   (when-let [flake (first (<? (query-range/index-range db :spot = [subject-id 0])))]
     (-> flake flake/o compact-fn))))

;; ================ GraphDB record support fns ================================

<<<<<<< HEAD
(defn- graphdb-latest-db [{:keys [current-db-fn policy]}]
  (go-try
   (let [current-db (<? (current-db-fn))]
     (assoc current-db :policy policy))))

=======
>>>>>>> a98b64d8
(defn- graphdb-root-db [this]
  (assoc this :policy root-policy-map))

(defn- graphdb-c-prop [{:keys [schema]} property collection]
  ;; collection properties TODO-deprecate :id property below in favor of :partition
  (assert (#{:name :id :sid :partition :spec :specDoc :base-iri} property)
          (str "Invalid collection property: " (pr-str property)))
  (if (neg-int? collection)
    (get-in schema [:coll "_tx" property])
    (get-in schema [:coll collection property])))

(defn- graphdb-p-prop [{:keys [schema] :as this} property predicate]
  (assert (#{:name :id :iri :type :ref? :idx? :unique :multi :index :upsert
             :component :noHistory :restrictCollection :spec :specDoc :txSpec
             :txSpecDoc :restrictTag :retractDuplicates :subclassOf :new?} property)
          (str "Invalid predicate property: " (pr-str property)))
  (cond->> (get-in schema [:pred predicate property])
           (= :restrictCollection property) (dbproto/-c-prop this :partition)))

(defn- graphdb-tag
  "resolves a tags's value given a tag subject id; optionally shortening the
  return value if it starts with the given predicate name"
  ([this tag-id]
   (go-try
    (let [tag-pred-id 30]
      (some-> (<? (query-range/index-range (dbproto/-rootdb this)
                                           :spot = [tag-id tag-pred-id]))
              first
              flake/o))))
  ([this tag-id pred]
   (go-try
    (let [pred-name (if (string? pred) pred (dbproto/-p-prop this :name pred))
          tag       (<? (dbproto/-tag this tag-id))]
      (when (and pred-name tag)
        (if (str/includes? tag ":")
          (-> (str/split tag #":") second)
          tag))))))

(defn- graphdb-tag-id
  ([this tag-name]
   (go-try
    (let [tag-pred-id const/$_tag:id]
      (some-> (<? (query-range/index-range (dbproto/-rootdb this) :post = [tag-pred-id tag-name]))
              first
              flake/s))))
  ([this tag-name pred]
   (go-try
    (if (str/includes? tag-name "/")
      (<? (dbproto/-tag-id this tag-name))
      (let [pred-name (if (string? pred) pred (dbproto/-p-prop this :name pred))]
        (when pred-name
          (<? (dbproto/-tag-id this (str pred-name ":" tag-name)))))))))

(defn index-update
  "If provided commit-index is newer than db's commit index, updates db by cleaning novelty.
  If it is not newer, returns original db."
  [{:keys [ledger commit] :as db} {data-map :data, :keys [spot psot post opst tspo] :as commit-index}]
  (let [index-t      (:t data-map)
        newer-index? (and data-map
                          (or (nil? (commit-data/index-t commit))
                              (> index-t (commit-data/index-t commit))))]
    (if newer-index?
      (-> db
          (assoc :commit (assoc commit :index commit-index)
                 :novelty* (idx-proto/-empty-novelty (:indexer ledger) db (- index-t))
                 :spot spot
                 :psot psot
                 :post post
                 :opst opst
                 :tspo tspo)
          (assoc-in [:stats :indexed] index-t))
      db)))

(defn retrieve-context
  "Returns the parsed context. Caches."
  [default-context context-cache supplied-context]
  (log/debug "retrieve-context - default: " default-context "supplied:" supplied-context)
  (or (get @context-cache supplied-context)
      (let [context    (if supplied-context
                         (if (sequential? supplied-context)
                           (mapv #(if (= "" %)
                                    ;; we need to substitute in the default context
                                    default-context
                                    %)
                                 supplied-context)
                           supplied-context)
                         default-context)
            parsed-ctx (json-ld/parse-context context)]
        (vswap! context-cache assoc supplied-context parsed-ctx)
        parsed-ctx)))


;; ================ end GraphDB record support fns ============================

;; TODO - conn is included here because current index-range query looks for conn on the db
;; TODO - this can likely be excluded once index-range is changed to get 'conn' from (:conn ledger) where it also exists
<<<<<<< HEAD
(defrecord JsonLdDb [ledger conn method alias branch commit block t tt-id stats
                     spot psot post opst tspo schema comparators novelty policy
                     ecount default-context context-cache new-context?]
=======
(defrecord JsonLdDb [ledger conn method alias branch commit t tt-id stats
                     spot psot post opst tspo schema comparators novelty policy ecount
                     default-context context-type context-cache new-context?]
>>>>>>> a98b64d8
  dbproto/IFlureeDb
  (-rootdb [this] (graphdb-root-db this))
  (-c-prop [this property collection] (graphdb-c-prop this property collection))
  (-class-prop [this property class]
    (if (= :subclasses property)
      (get @(:subclasses schema) class)
      (get-in schema [:pred class property])))
  (-p-prop [this property predicate] (graphdb-p-prop this property predicate))
  (-expand-iri [this compact-iri] (expand-iri this compact-iri))
  (-expand-iri [this compact-iri context] (expand-iri this compact-iri context))
  (-tag [this tag-id] (graphdb-tag this tag-id))
  (-tag [this tag-id pred] (graphdb-tag this tag-id pred))
  (-tag-id [this tag-name] (graphdb-tag-id this tag-name))
  (-tag-id [this tag-name pred] (graphdb-tag-id this tag-name pred))
  (-subid [this ident] (subid this ident false))
  (-subid [this ident strict?] (subid this ident strict?))
  (-class-ids [this subject] (class-ids this subject))
  (-iri [this subject-id] (iri this subject-id identity))
  (-iri [this subject-id compact-fn] (iri this subject-id compact-fn))
  (-search [this fparts] (query-range/search this fparts))
  (-query [this query-map] (fql/query this query-map))
  (-stage [db json-ld] (jld-transact/stage db json-ld nil))
  (-stage [db json-ld opts] (jld-transact/stage db json-ld opts))
  (-index-update [db commit-index] (index-update db commit-index))
  (-context [_] (retrieve-context default-context context-cache nil))
  (-context [_ context] (retrieve-context default-context context-cache context))
  (-default-context [_] default-context))

#?(:cljs
   (extend-type JsonLdDb
     IPrintWithWriter
     (-pr-writer [db w opts]
       (-write w "#FlureeJsonLdDb ")
<<<<<<< HEAD
       (-write w (pr {:method (:method db) :alias (:alias db) :block (:block db)
                      :t      (:t db) :stats (:stats db)
                      :policy (:policy db)})))))
=======
       (-write w (pr {:method      (:method db) :alias (:alias db)
                      :t           (:t db) :stats (:stats db)
                      :policy      (:policy db)})))))
>>>>>>> a98b64d8

#?(:clj
   (defmethod print-method JsonLdDb [^JsonLdDb db, ^Writer w]
     (.write w (str "#FlureeJsonLdDb "))
     (binding [*out* w]
       (pr {:method (:method db) :alias (:alias db)
            :t      (:t db) :stats (:stats db) :policy (:policy db)}))))

(defn new-novelty-map
  [comparators]
  (reduce
   (fn [m idx]
     (assoc m idx (-> comparators
                      (get idx)
                      flake/sorted-set-by)))
   {:size 0} index/types))

(def genesis-ecount {const/$_predicate  (flake/->sid const/$_predicate 1000)
                     const/$_collection (flake/->sid const/$_collection 19)
                     const/$_tag        (flake/->sid const/$_tag 1000)
                     const/$_fn         (flake/->sid const/$_fn 1000)
                     const/$_user       (flake/->sid const/$_user 1000)
                     const/$_auth       (flake/->sid const/$_auth 1000)
                     const/$_role       (flake/->sid const/$_role 1000)
                     const/$_rule       (flake/->sid const/$_rule 1000)
                     const/$_setting    (flake/->sid const/$_setting 1000)
                     const/$_prefix     (flake/->sid const/$_prefix 1000)
                     const/$_shard      (flake/->sid const/$_shard 1000)})


(defn create
  [{:keys [method alias conn] :as ledger} default-context new-context?]
  (let [novelty (new-novelty-map index/default-comparators)
        {spot-cmp :spot
         psot-cmp :psot
         post-cmp :post
         opst-cmp :opst
         tspo-cmp :tspo} index/default-comparators

        spot    (index/empty-branch method alias spot-cmp)
        psot    (index/empty-branch method alias psot-cmp)
        post    (index/empty-branch method alias post-cmp)
        opst    (index/empty-branch method alias opst-cmp)
        tspo    (index/empty-branch method alias tspo-cmp)
        stats   {:flakes 0, :size 0, :indexed 0}
        schema  (vocab/base-schema)
        branch  (branch/branch-meta ledger)]
    (map->JsonLdDb {:ledger          ledger
                    :conn            conn
                    :method          method
                    :alias           alias
                    :branch          (:name branch)
                    :commit          (:commit branch)
                    :t               0
                    :tt-id           nil
                    :stats           stats
                    :spot            spot
                    :psot            psot
                    :post            post
                    :opst            opst
                    :tspo            tspo
                    :schema          schema
                    :comparators     index/default-comparators
                    :novelty         novelty
                    :policy          root-policy-map
                    :default-context default-context
                    :context-cache   (volatile! nil)
                    :new-context?    new-context?
                    :ecount          genesis-ecount})))<|MERGE_RESOLUTION|>--- conflicted
+++ resolved
@@ -27,221 +27,6 @@
   {:f/view   {:root? true}
    :f/modify {:root? true}})
 
-
-<<<<<<< HEAD
-(defn validate-ledger-name
-  "Returns when ledger name is valid.
-  Otherwise throws."
-  [ledger-id type]
-  (when-not (re-matches #"^[a-z0-9-]{1,100}" ledger-id)
-    (throw (ex-info (str "Invalid " type " id: " ledger-id ". Must match a-z0-9- and be no more than 100 characters long.")
-                    {:status 400 :error :db/invalid-db}))))
-
-;; TODO - we should make the names more restrictive
-(defn validate-ledger-ident
-  "Returns two-tuple of [network name-or-dbid] if db-ident is valid.
-
-  Will ignore a direct db name reference (prefixed with '_')
-  Otherwise throws."
-  [ledger]
-  (let [[_ network maybe-alias] (re-find #"^([^/]+)/(?:_)?([^/]+)$" (util/keyword->str ledger))]
-    (if (and network maybe-alias)
-      [network maybe-alias]
-      (throw (ex-info (str "Invalid ledger identity: " ledger)
-                      {:status 400 :error :db/invalid-ledger-name})))))
-
-;; exclude these predicates from the database
-(def ^:const exclude-predicates #{const/$_tx:tx const/$_tx:sig const/$_tx:tempids})
-
-(defn add-predicate-to-idx
-  "Adds a predicate to post index when :index true is turned on.
-  Ensures adding the predicate into novelty won't blow past novelty-max.
-  When reindex? is true, we are doing a full reindex and allow the novelty
-  to grow beyond novelty-max."
-  [db pred-id {:keys [reindex?] :as opts}]
-  (go-try
-   (let [flakes-to-idx (<? (query-range/index-range db :psot = [pred-id]))
-         {:keys [post size]} (:novelty db)
-         with-size     (flake/size-bytes flakes-to-idx)
-         total-size    (+ size with-size)
-         {:keys [novelty-min novelty-max]} (get-in db [:conn :meta])
-         _             (if (and (> total-size novelty-max) (not reindex?))
-                         (throw (ex-info (str "You cannot add " pred-id " to the index at this point. There are too many affected flakes.")
-                                         {:error  :db/max-novelty-size
-                                          :status 400})))
-         post          (into post flakes-to-idx)]
-     (swap! (:schema-cache db) empty)
-     (-> db
-         (assoc-in [:novelty :post] post)
-         (assoc-in [:novelty :size] total-size)))))
-
-
-(defn- with-db-size
-  "Calculates db size. On JVM, would typically be used in a separate thread for concurrency"
-  [current-size flakes]
-  (+ current-size (flake/size-bytes flakes)))
-
-
-(defn- with-t-novelty
-  [db flakes flakes-bytes]
-  (let [{:keys [novelty schema]} db
-        pred-map (:pred schema)
-        {:keys [spot psot post opst size]} novelty
-        res      {:spot (into spot flakes)
-                  :psot (into psot flakes)
-                  :post (into post flakes)
-                  :opst (->> flakes
-                             (sort-by flake/p)
-                             (partition-by flake/p)
-                             (reduce
-                              (fn [opst* p-flakes]
-                                (if (get-in pred-map [(-> p-flakes first flake/p) :ref?])
-                                  (into opst* p-flakes)
-                                  opst*))
-                              opst))
-                  :size (+ size #?(:clj @flakes-bytes :cljs flakes-bytes))}]
-    res))
-
-
-(defn- with-t-ecount
-  "Calculates updated ecount based on flakes for with-t. Also records if a schema or settings change
-  occurred."
-  [{:keys [ecount schema] :as db} flakes]
-  (loop [[flakes-s & r] (partition-by flake/s flakes)
-         schema-change?  (boolean (nil? schema)) ;; if no schema for any reason, make sure one is generated
-         setting-change? false
-         ecount          ecount]
-    (if flakes-s
-      (let [sid (-> flakes-s first flake/s)
-            cid (flake/sid->cid sid)]
-        (recur r
-               (if (true? schema-change?)
-                 schema-change?
-                 (boolean (schema-util/is-schema-sid? sid)))
-               (if (true? setting-change?)
-                 setting-change?
-                 (schema-util/is-setting-sid? sid))
-               (update ecount cid #(if % (max % sid) sid))))
-      {:schema-change?  schema-change?
-       :setting-change? setting-change?
-       :ecount          ecount})))
-
-
-(defn- with-t-updated-schema
-  "If the schema changed, there may be also be new flakes with the transaction that rely on those
-  schema changes. Re-run novelty with the updated schema so things make it into the proper indexes.
-
-  This is not common, so while this duplicates the novelty work, in most circumstances
-  it allows novelty to be run in parallel and this function is never triggered."
-  [proposed-db flakes flake-bytes]
-  (go-try
-   (let [schema  (<? (vocab/vocab-map proposed-db))
-         novelty (with-t-novelty (assoc proposed-db :schema schema) flakes flake-bytes)]
-     (assoc proposed-db :schema schema
-                        :novelty novelty))))
-
-
-(defn- with-t-updated-settings
-  "If settings changed, return new settings map."
-  [proposed-db]
-  (go-try
-   (assoc proposed-db :settings (<? (schema/setting-map proposed-db)))))
-
-
-(defn with-t
-  ([db flakes] (with-t db flakes nil))
-  ([{:keys [stats t] :as db} flakes opts]
-   (go-try
-    (let [new-t           (-> flakes first flake/t)
-          _               (when (not= new-t (dec t))
-                            (throw (ex-info (str "Invalid with called for db " (:dbid db) " because current 't', " t " is not beyond supplied transaction t: " new-t ".")
-                                            {:status 500
-                                             :error  :db/unexpected-error})))
-          bytes #?(:clj   (future (flake/size-bytes flakes)) ;; calculate in separate thread for CLJ
-                   :cljs (flake/size-bytes flakes))
-          novelty #?(:clj (future (with-t-novelty db flakes bytes)) ;; calculate in separate thread for CLJ
-                     :cljs (with-t-novelty db flakes bytes))
-          {:keys [schema-change? setting-change? ecount]} (with-t-ecount db flakes)
-          stats*          (-> stats
-                              (update :size + #?(:clj @bytes :cljs bytes)) ;; total db ~size
-                              (update :flakes + (count flakes)))]
-      (cond-> (assoc db :t new-t
-                        :novelty #?(:clj @novelty :cljs novelty)
-                        :ecount ecount
-                        :stats stats*)
-              schema-change? (-> (with-t-updated-schema flakes bytes) <?)
-                             setting-change? (-> with-t-updated-settings <?))))))
-
-
-(defn with
-  "Returns db 'with' flakes added as a core async promise channel.
-  Note this always does a re-sort."
-  ([db block flakes] (with db block flakes nil))
-  ([db block flakes opts]
-   (let [resp-ch (async/promise-chan)]
-     (async/go
-       (try*
-        (if (empty? flakes)
-          (async/put! resp-ch db)
-          (let [flakes-by-t (->> flakes
-                                 (sort flake/cmp-flakes-block)
-                                 (partition-by :t))]
-            (loop [[t-flakes & r] flakes-by-t
-                   db db]
-              (if t-flakes
-                (let [db' (<? (with-t db t-flakes opts))]
-                  (recur r db'))
-                (async/put! resp-ch db)))))
-        (catch* e
-          (async/put! resp-ch e))))
-     resp-ch)))
-
-(defn forward-time-travel-db?
-  "Returns true if db is a forward time travel db."
-  [db]
-  (not (nil? (:tt-id db))))
-
-(defn forward-time-travel
-  "Returns a core async chan with a new db based on the provided db, including the provided flakes.
-  Flakes can contain one or more 't's, but should be sequential and start after the current
-  't' of the provided db. (i.e. if db-t is -14, flakes 't' should be -15, -16, etc.).
-  Remember 't' is negative and thus should be in descending order.
-
-  A tt-id (time-travel-id), if provided, can be any unique identifier of any type and is required.
-  It must be unique (to the computer/process) to avoid any query caching issues.
-
-  A forward-time-travel dbf can be further forward-time-traveled. If a tt-id is provided, ensure
-  it is unique for each successive call.
-
-  A forward-time travel DB is held in memory, and is not shared across servers. Ensure you
-  have adequate memory to hold the flakes you generate and add. If access is provided via
-  an external API, do any desired size restrictions or controls within your API endpoint.
-
-  Remember schema operations done via forward-time-travel should be done in a 't' prior to
-  the flakes that end up requiring the schema change."
-  [db tt-id flakes]
-  (go-try
-   (let [tt-id'      (if (nil? tt-id) (random-uuid) tt-id)
-         ;; update each root index with the provided tt-id
-         ;; As the root indexes are resolved, the tt-id will carry through the b-tree and ensure
-         ;; query caching is specific to this tt-id
-         db'         (reduce (fn [db* idx]
-                               (assoc db* idx (-> (get db* idx)
-                                                  (assoc :tt-id tt-id'))))
-                             (assoc db :tt-id tt-id')
-                             [:spot :psot :post :opst])
-         flakes-by-t (->> flakes
-                          (sort-by :t)
-                          reverse
-                          (partition-by :t))]
-     (loop [db db'
-            [flakes & rest] flakes-by-t]
-       (if flakes
-         (recur (<? (with-t db flakes)) rest)
-         db)))))
-
-=======
->>>>>>> a98b64d8
 (defn expand-iri
   "Expands an IRI from the db's context."
   ([db iri]
@@ -255,19 +40,10 @@
   iri can be a compact iri."
   [db iri]
   (go-try
-<<<<<<< HEAD
    (let [iri* (expand-iri db iri)]
-     (some-> (<? (query-range/index-range db :post = [const/$iri iri*]))
+     (some-> (<? (query-range/index-range db :post = [const/$xsd:anyURI iri*]))
              first
              flake/s))))
-=======
-    (let [iri* (expand-iri db iri)]
-      ;; string? necessary because expand-iri will return original iri if not matched, and could be a keyword
-      (when (string? iri*)
-        (some-> (<? (query-range/index-range db :post = [const/$xsd:anyURI iri*]))
-                first
-                flake/s)))))
->>>>>>> a98b64d8
 
 (defn subid
   "Returns subject ID of ident as async promise channel.
@@ -335,14 +111,6 @@
 
 ;; ================ GraphDB record support fns ================================
 
-<<<<<<< HEAD
-(defn- graphdb-latest-db [{:keys [current-db-fn policy]}]
-  (go-try
-   (let [current-db (<? (current-db-fn))]
-     (assoc current-db :policy policy))))
-
-=======
->>>>>>> a98b64d8
 (defn- graphdb-root-db [this]
   (assoc this :policy root-policy-map))
 
@@ -439,15 +207,9 @@
 
 ;; TODO - conn is included here because current index-range query looks for conn on the db
 ;; TODO - this can likely be excluded once index-range is changed to get 'conn' from (:conn ledger) where it also exists
-<<<<<<< HEAD
-(defrecord JsonLdDb [ledger conn method alias branch commit block t tt-id stats
-                     spot psot post opst tspo schema comparators novelty policy
+(defrecord JsonLdDb [ledger conn method alias branch commit t tt-id stats spot
+                     psot post opst tspo schema comparators novelty policy
                      ecount default-context context-cache new-context?]
-=======
-(defrecord JsonLdDb [ledger conn method alias branch commit t tt-id stats
-                     spot psot post opst tspo schema comparators novelty policy ecount
-                     default-context context-type context-cache new-context?]
->>>>>>> a98b64d8
   dbproto/IFlureeDb
   (-rootdb [this] (graphdb-root-db this))
   (-c-prop [this property collection] (graphdb-c-prop this property collection))
@@ -481,17 +243,10 @@
      IPrintWithWriter
      (-pr-writer [db w opts]
        (-write w "#FlureeJsonLdDb ")
-<<<<<<< HEAD
-       (-write w (pr {:method (:method db) :alias (:alias db) :block (:block db)
+       (-write w (pr {:method (:method db) :alias (:alias db)
                       :t      (:t db) :stats (:stats db)
-                      :policy (:policy db)})))))
-=======
-       (-write w (pr {:method      (:method db) :alias (:alias db)
-                      :t           (:t db) :stats (:stats db)
-                      :policy      (:policy db)})))))
->>>>>>> a98b64d8
-
-#?(:clj
+                      :policy (:policy db)}))))
+   :clj
    (defmethod print-method JsonLdDb [^JsonLdDb db, ^Writer w]
      (.write w (str "#FlureeJsonLdDb "))
      (binding [*out* w]
