--- conflicted
+++ resolved
@@ -20,12 +20,8 @@
 
 (declare db session)
 
-<<<<<<< HEAD
-(defrecord DbSession [conn network ledger-id db-name update-chan transact-chan state schema-cache blank-db close id])
-=======
-(defrecord DbSession [conn network dbid db-name db-cache update-chan
+(defrecord DbSession [conn network ledger-id db-name db-cache update-chan
                       transact-chan state schema-cache blank-db close id])
->>>>>>> 5aa2f5a0
 
 
 ;;; ----------------------------------------
@@ -40,24 +36,6 @@
 
 (def ^:private session-cache (atom (cache-factory)))
 
-<<<<<<< HEAD
-
-(comment
-
-  (-> @session-cache)
-
-  (reset! session-cache {})
-
-  (-> @session-cache
-      (first)
-      (val)
-      :state
-      deref
-      :db/current
-      (async/poll!)))
-
-=======
->>>>>>> 5aa2f5a0
 (defn- cache!
   "Only replaces cache if an existing conn is not already present.
   Returns the cached connection."
@@ -85,63 +63,22 @@
   []
   (reset! session-cache (cache-factory)))
 
-<<<<<<< HEAD
-(defn- full-load-existing-db
-  [session]
-  (let [pc (async/promise-chan)]
-    (async/go
-      (try*
-        (let [blank-db        (:blank-db session)
-              {:keys [conn network ledger-id]} session
-              db-info         (<? (ops/ledger-info-async conn [network ledger-id]))
-              _               (when (not= :ready (keyword (:status db-info)))
-                                (throw (ex-info (if (empty? db-info)
-                                                  (str "Ledger " network "/" ledger-id
-                                                       " is not found on this ledger group.")
-                                                  (str "Ledger " network "/" ledger-id
-                                                       " is not currently available. Status is: "
-                                                       (:status db-info) "."))
-                                                {:status 400
-                                                 :error  :db/unavailable})))
-              last-indexed-db (<? (storage/reify-db conn network ledger-id blank-db (:index db-info)))
-              latest-block    (:block db-info)
-              db              (when last-indexed-db
-                                (loop [db         last-indexed-db
-                                       next-block (-> last-indexed-db :block inc)]
-                                  (if (> next-block latest-block)
-                                    db
-                                    (let [block-data (<? (storage/read-block conn network ledger-id next-block))]
-                                      (if block-data
-                                        (let [{:keys [flakes block t]} block-data
-                                              db* (<? (dbproto/-with db block flakes))]
-                                          (recur db* (inc next-block)))
-                                        (throw (ex-info (str "Error reading block " next-block " for db: " network "/" ledger-id ".")
-                                                        {:status 500 :error :db/unexpected-error})))))))
-              db-schema       (schema/schema-map db)        ;; returns async chan
-              db-settings     (schema/setting-map db)       ;; returns async chan
-              db*             (assoc db :schema (<? db-schema)
-                                        :settings (<? db-settings))]
-          (async/put! pc db*))
-        (catch* e
-                (async/put! pc e))))
-    pc))
-=======
 (defn ready?
   [db-info]
   (= :ready
      (-> db-info :status keyword)))
 
 (defn load-ledger-info
-  [conn network dbid]
+  [conn network ledger-id]
   (go-try
-   (let [ledger-info (<? (ops/ledger-info-async conn [network dbid]))]
+   (let [ledger-info (<? (ops/ledger-info-async conn [network ledger-id]))]
      (if (empty? ledger-info)
-       (throw (ex-info (str "Ledger " network "/" dbid
+       (throw (ex-info (str "Ledger " network "/" ledger-id
                             " is not found on this ledger group.")
                        {:status 400
                         :error  :db/unavailable}))
        (if-not (ready? ledger-info)
-         (throw (ex-info (str "Ledger " network "/" dbid
+         (throw (ex-info (str "Ledger " network "/" ledger-id
                               " is not currently available. Status is: "
                               (:status ledger-info) ".")
                          {:status 400
@@ -149,11 +86,11 @@
          ledger-info)))))
 
 (defn load-current-db
-  [conn {:keys [network dbid] :as blank-db}]
+  [conn {:keys [network ledger-id] :as blank-db}]
   (go-try
    (let [{:keys [index], latest-block :block, :as ledger-info}
-         (<? (load-ledger-info conn network dbid))]
-     (when-let [indexed-db (<? (storage/reify-db conn network dbid blank-db index))]
+         (<? (load-ledger-info conn network ledger-id))]
+     (when-let [indexed-db (<? (storage/reify-db conn network ledger-id blank-db index))]
        (loop [db         indexed-db
               next-block (-> indexed-db :block inc)]
          (if (> next-block latest-block)
@@ -162,15 +99,15 @@
              (swap! (:schema-cache db) empty)
              (assoc db :schema schema, :settings settings))
            (if-let [{:keys [flakes block t]}
-                    (<? (storage/read-block conn network dbid next-block))]
+                    (<? (storage/read-block conn network ledger-id next-block))]
              (recur (<? (dbproto/-with db block flakes))
                     (inc next-block))
              (throw (ex-info (str "Error reading block " next-block " for ledger: "
-                                  network "/" dbid ".")
+                                  network "/" ledger-id ".")
                              {:status 500, :error :db/unexpected-error})))))))))
 
 (defn reload-and-respond
-  [conn {:keys [network dbid] :as blank-db} resp-ch]
+  [conn {:keys [network ledger-id] :as blank-db} resp-ch]
   (go
     (try*
      (let [latest-db (<? (load-current-db conn blank-db))]
@@ -178,13 +115,13 @@
        latest-db)
      (catch* e
              (log/error e
-                        "Error loading latest database for ledger" network dbid
+                        "Error loading latest database for ledger" network ledger-id
                         "in session")
              (async/put! resp-ch e)
              nil))))
 
 (defn new-db-cache
-  [conn network dbid cur-db]
+  [conn network ledger-id cur-db]
   (let [cur-ch (chan)
         cas-ch (chan)
         clr-ch (chan)
@@ -224,23 +161,12 @@
                (assoc m k (async/close! v)))
              {} db-cache))
 
->>>>>>> 5aa2f5a0
 
 (defn cas-db!
   "Perform a compare and set operation to update the db stored in the session
   argument's db cache. Update the cache to `new-db`, but only if the previously
   stored db is the same as the `old-db` .
 
-<<<<<<< HEAD
-  Returns true if successful, false if it did not replace."
-  [session old-db-ch new-db-ch]
-  (let [new-state (swap! (:state session)
-                         (fn [state]
-                           (if (= old-db-ch (:db/current state))
-                             (assoc state :db/current new-db-ch)
-                             state)))]
-    (= new-db-ch (:db/current new-state))))
-=======
   Returns a channel that will contain a boolean indicating whether the cache was
   updated."
   [{{:keys [cas]} :db-cache} old-db new-db]
@@ -249,21 +175,10 @@
                      :new-db  new-db
                      :resp-ch resp-ch})
     resp-ch))
->>>>>>> 5aa2f5a0
 
 
 (defn clear-db!
   "Clears db from cache, forcing a new full load next time db is requested."
-<<<<<<< HEAD
-  [session]
-  (swap! (:state session) assoc :db/current nil))
-
-
-(defn reload-db!
-  "Clears any current db that is cached and forces a db reload."
-  [session]
-  (swap! (:state session) assoc :db/current (full-load-existing-db session)))
-=======
   [{{:keys [clear]} :db-cache}]
   (async/put! clear {}))
 
@@ -276,7 +191,7 @@
     (async/put! reload {:blank-db blank-db
                         :resp-ch  resp-ch})
     resp-ch))
->>>>>>> 5aa2f5a0
+
 
 (defn current-db
   "Gets the current database from the session's database cache. If no database is
@@ -386,46 +301,13 @@
 (defmethod process-ledger-update :block
   [session event-type {:keys [block t flakes] :as data}]
   (go-try
-<<<<<<< HEAD
-    (let [current-db-ch (current-db session)
-          current-db    (<? current-db-ch)
-          current-block (:block current-db)]
-      (cond
-        ;; no-op
-        ;; TODO - we can avoid logging here if we are the transactor
-        (<= block current-block)
-        (log/info (str (:network session) "/" (:ledger-id session) ": Received block: " block
-                       ", but DB is already more current at block: " current-block ". No-op."))
-
-        ;; next block is correct, update cached db
-        (= block (+ 1 current-block))
-        (do
-          (log/trace (str (:network session) "/$" (:ledger-id session) ": Received block " block ", DB at that block, update cached db with flakes."))
-          (let [flakes* (map #(if (instance? Flake %) % (flake/parts->Flake %)) flakes)
-                new-db  (dbproto/-with current-db block flakes*)]
-            ;; update-local-db, returns true if successful
-            (when (cas-db! session current-db-ch new-db)
-              ;; place a local notification of updated db on *connection* sub-chan, which is what
-              ;; receives all events from ledger server - this allows any (fdb/listen...) listeners to listen
-              ;; for a :local-ledger-update event. :block events from ledger server will trigger listeners
-              ;; but if they rely on the block having updated the local ledger first they will instead want
-              ;; to filter for :local-ledger-update event instead of :block events (i.e. syncTo requires this)
-              (conn-events/process-event (:conn session) :local-ledger-update [(:network session) (:ledger-id session)] data))))
-
-        ;; missing blocks, reload entire db
-        :else
-        (do
-          (log/info (str "Missing block(s): " (:network session) "/" (:ledger-id session) ". Received block " block
-                         ", but latest local block is: " current-block ". Forcing a db reload."))
-          (reload-db! session))))))
-=======
    (let [current-db    (<? (current-db session))
          current-block (:block current-db)]
      (cond
        ;; no-op
        ;; TODO - we can avoid logging here if we are the transactor
        (<= block current-block)
-       (log/info (str (:network session) "/" (:dbid session)
+       (log/info (str (:network session) "/" (:ledger-id session)
                       ": Received block: " block
                       ", but DB is already more current at block: " current-block
                       ". No-op."))
@@ -433,7 +315,7 @@
        ;; next block is correct, update cached db
        (= block (+ 1 current-block))
        (do
-         (log/trace (str (:network session) "/$" (:dbid session)
+         (log/trace (str (:network session) "/$" (:ledger-id session)
                          ": Received block " block
                          ", DB at that block, update cached db with flakes."))
          (let [new-db  (<? (->> flakes
@@ -449,15 +331,14 @@
              ;; for a :local-ledger-update event. :block events from ledger server will trigger listeners
              ;; but if they rely on the block having updated the local ledger first they will instead want
              ;; to filter for :local-ledger-update event instead of :block events (i.e. syncTo requires this)
-             (conn-events/process-event (:conn session) :local-ledger-update [(:network session) (:dbid session)] data))))
+             (conn-events/process-event (:conn session) :local-ledger-update [(:network session) (:ledger-id session)] data))))
 
        ;; missing blocks, reload entire db
        :else
        (do
-         (log/info (str "Missing block(s): " (:network session) "/" (:dbid session) ". Received block " block
+         (log/info (str "Missing block(s): " (:network session) "/" (:ledger-id session) ". Received block " block
                         ", but latest local block is: " current-block ". Forcing a db reload."))
          (reload-db! session))))))
->>>>>>> 5aa2f5a0
 
 
 (defmethod process-ledger-update :new-index
@@ -482,48 +363,25 @@
   two arity network + ledger-id will see if a session is in cache and
   then perform the shutdown on the cached session, else will return
   false."
-<<<<<<< HEAD
-  ([session]
-   (let [{:keys [conn update-chan transact-chan state network ledger-id id]} session
-         closed? (closed? session)]
-     (if closed?
-       (do
-         (remove-cache! network ledger-id)
-         false)
-       (do
-         (swap! state assoc :closed? true)
-         ;; remove updates callback from connection
-         ((:remove-listener conn) network ledger-id id)
-         (async/close! update-chan)
-         (when transact-chan
-           (async/close! transact-chan))
-         (remove-cache! network ledger-id)
-         (when (fn? (:close session))
-           ((:close session)))
-         true))))
-  ([network ledger-id]
-   (if-let [session (from-cache network ledger-id)]
-=======
   ([{:keys [conn db-cache update-chan transact-chan state network
-            dbid id] :as session}]
+            ledger-id id] :as session}]
    (if (closed? session)
      (do
-       (remove-cache! network dbid)
+       (remove-cache! network ledger-id)
        false)
      (do
        (swap! state assoc :closed? true)
-       ((:remove-listener conn) network dbid id)
+       ((:remove-listener conn) network ledger-id id)
        (stop-db-cache! db-cache)
        (async/close! update-chan)
        (when transact-chan
          (async/close! transact-chan))
-       (remove-cache! network dbid)
+       (remove-cache! network ledger-id)
        (when (fn? (:close session))
          ((:close session)))
        true)))
-  ([network dbid]
-   (if-let [session (from-cache network dbid)]
->>>>>>> 5aa2f5a0
+  ([network ledger-id]
+   (if-let [session (from-cache network ledger-id)]
      (close session)
      false)))
 
@@ -546,45 +404,18 @@
         :else
         (do
           (try*
-<<<<<<< HEAD
-            (let [[event-type event-data] msg]
-              (log/trace "[process-ledger-updates[" (str network "/" ledger-id) "]: "
-                         (util/trunc (pr-str msg) 200))
-              (<? (process-ledger-update session event-type event-data)))
-            (catch* e
-              (log/error e "Exception processing ledger updates for message:" msg)))
-=======
            (let [[event-type event-data] msg]
              (log/trace (str "[process-ledger-updates[" network "/$" ledger-id "]: ") (util/trunc (pr-str msg) 200))
              (<? (process-ledger-update session event-type event-data)))
            (catch* e
                    (log/error e "Exception processing ledger updates for message: " msg)))
->>>>>>> 5aa2f5a0
           (recur))))))
 
 
 (defn- session-factory
-<<<<<<< HEAD
-  "Creates a connection without first checking if db exists. Only useful if reloading
-  and replacing an existing DB."
-  [{:keys [conn network ledger-id db-name db state close transactor? id]}]
-  (let [schema-cache  (atom {})
-        update-chan   (async/chan)
-        transact-chan (when transactor? (async/chan))       ;; transactors only
-        state         (atom (merge
-                              state
-                              {:req/sync      {}            ;; holds map of block -> [update-chans ...] to pass DB to once block is fully updated
-                               :req/count     0             ;; count of db requests on this connection
-                               :req/last      nil           ;; epoch millis of last db request on this connection
-                               :db/pending-tx {}            ;; map of pending transaction ids to a callback that we will monitor for
-                               :db/current    (when db
-                                                (assoc db :schema-cache schema-cache)) ;; current cached DB - make sure we use the latest (new) schema cache in it
-                               :db/indexing   nil           ;; a flag holding the block (a truthy value) we are currently in process of indexing.
-                               :closed?       false}))
-=======
   "Creates a connection without first checking if one already exists. Only useful
   if reloading and replacing an existing session."
-  [{:keys [conn network dbid db-name db state close transactor? id]}]
+  [{:keys [conn network ledger-id db-name db state close transactor? id]}]
   (let [schema-cache  (atom {})
         cur-db        (when db
                         (assoc db :schema-cache schema-cache))
@@ -595,12 +426,11 @@
                                     :db/pending-tx {}            ;; map of pending transaction ids to a callback that we will monitor for
                                     :db/indexing   nil           ;; a flag holding the block (a truthy value) we are currently in process of indexing.
                                     :closed?       false}))
->>>>>>> 5aa2f5a0
         session       (map->DbSession {:conn          conn
                                        :network       network
                                        :ledger-id     ledger-id
                                        :db-name       db-name
-                                       :db-cache      (new-db-cache conn network dbid cur-db)
+                                       :db-cache      (new-db-cache conn network ledger-id cur-db)
                                        :update-chan   (chan)
                                        :transact-chan (when transactor?
                                                         (chan))
@@ -609,13 +439,8 @@
                                        :blank-db      nil
                                        :close         close
                                        :id            id})
-<<<<<<< HEAD
-        current-db-fn (fn [] (current-db session))          ;; allows any 'db' to update itself to the latest db
+        current-db-fn (partial current-db session) ;; allows any 'db' to update itself to the latest db
         blank-db      (graphdb/blank-db conn network ledger-id schema-cache current-db-fn)]
-=======
-        current-db-fn (partial current-db session) ;; allows any 'db' to update itself to the latest db
-        blank-db      (graphdb/blank-db conn network dbid schema-cache current-db-fn)]
->>>>>>> 5aa2f5a0
     (assoc session :blank-db blank-db)))
 
 
@@ -742,26 +567,6 @@
 
            session)))))
 
-<<<<<<< HEAD
-
-(defn current-db
-  "Gets the latest db from the central DB atom if available, or loads it from scratch.
-  DB is returned as a core async promise channel."
-  [{:keys [state] :as session}]
-  (swap! state #(assoc % :req/last (util/current-time-millis)
-                         :req/count (inc (:req/count %))))
-  (or (:db/current @state)
-      (let [_         (swap! (:schema-cache session) empty) ;; always clear schema cache on new load
-            new-state (swap! state
-                             (fn [st]
-                               (if (:db/current st)
-                                 st
-                                 (assoc st :db/current (full-load-existing-db session)))))]
-        (:db/current new-state))))
-
-
-=======
->>>>>>> 5aa2f5a0
 (defn blank-db
   "Creates a session and returns a blank db."
   [conn ledger]
