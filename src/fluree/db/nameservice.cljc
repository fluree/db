--- conflicted
+++ resolved
@@ -1,10 +1,6 @@
 (ns fluree.db.nameservice
   (:refer-clojure :exclude [alias])
   (:require [clojure.core.async :as async :refer [go]]
-<<<<<<< HEAD
-            [fluree.db.storage :as storage]
-=======
->>>>>>> d1d96f75
             [fluree.db.util :refer [try* catch*]]
             [fluree.db.util.async :refer [<? go-try]]
             [fluree.db.util.log :as log]))
@@ -57,12 +53,4 @@
   [nsv ledger-alias]
   (go-try
     (let [addr (<? (publishing-address nsv ledger-alias))]
-<<<<<<< HEAD
-      (boolean (<? (lookup nsv addr))))))
-
-(defn address-path
-  [address]
-  (storage/get-local-path address))
-=======
-      (boolean (<? (lookup nsv addr))))))
->>>>>>> d1d96f75
+      (boolean (<? (lookup nsv addr))))))