(ns fluree.db.graphdb
  (:require [fluree.db.dbproto :as dbproto]
            [fluree.db.storage.core :as storage]
            [fluree.db.util.core :as util :refer [try* catch*]]
            [fluree.db.query.schema :as schema]
            [fluree.db.util.schema :as schema-util]
            [clojure.data.avl :as avl]
            [fluree.db.query.fql :as fql]
            [fluree.db.index :as index]
            [fluree.db.query.range :as query-range]
            [fluree.db.constants :as const]
            [fluree.db.flake :as flake #?@(:cljs [:refer [Flake]])]
            [fluree.db.util.async :refer [<? go-try merge-into?]]
            #?(:clj  [clojure.core.async :refer [go <!] :as async]
               :cljs [cljs.core.async :refer [go <!] :as async])
<<<<<<< HEAD
            [fluree.db.util.log :as log]
            [clojure.string :as str]))
=======
            [clojure.string :as str])
  #?(:clj (:import (fluree.db.flake Flake))))

#?(:clj (set! *warn-on-reflection* true))
>>>>>>> 3cb1fcee

(defn validate-ledger-name
  "Returns when ledger name is valid.
  Otherwise throws."
  [ledger-id type]
  (when-not (re-matches #"^[a-z0-9-]{1,100}" ledger-id)
    (throw (ex-info (str "Invalid " type " id: " ledger-id ". Must match a-z0-9- and be no more than 100 characters long.")
                    {:status 400 :error :db/invalid-db}))))

;; TODO - we should make the names more restrictive
(defn validate-ledger-ident
  "Returns two-tuple of [network name-or-dbid] if db-ident is valid.

  Will ignore a direct db name reference (prefixed with '_')
  Otherwise throws."
  [ledger]
  (let [[_ network maybe-alias] (re-find #"^([^/]+)/(?:_)?([^/]+)$" (util/keyword->str ledger))]
    (if (and network maybe-alias)
      [network maybe-alias]
      (throw (ex-info (str "Invalid ledger identity: " ledger)
                      {:status 400 :error :db/invalid-ledger-name})))))


(def ^:const exclude-predicates
  "Predicates to exclude from the database"
  #{const/$_tx:tx const/$_tx:sig const/$_tx:tempids})

(defn add-predicate-to-idx
  "Adds a predicate to post index when :index true is turned on.
  Ensures adding the predicate into novelty won't blow past novelty-max.
  When reindex? is true, we are doing a full reindex and allow the novelty
  to grow beyond novelty-max."
  [db pred-id {:keys [reindex?] :as opts}]
  (go-try
    (let [flakes-to-idx (<? (query-range/index-range db :psot = [pred-id]))
          {:keys [post size]} (:novelty db)
          with-size     (flake/size-bytes flakes-to-idx)
          total-size    (+ size with-size)
          {:keys [novelty-min novelty-max]} (get-in db [:conn :meta])
          _             (if (and (> total-size novelty-max) (not reindex?))
                          (throw (ex-info (str "You cannot add " pred-id " to the index at this point. There are too many affected flakes.")
                                          {:error  :db/max-novelty-size
                                           :status 400})))
          post          (into post flakes-to-idx)]
      (swap! (:schema-cache db) empty)
      (-> db
          (assoc-in [:novelty :post] post)
          (assoc-in [:novelty :size] total-size)))))

(defn with-t
  "Processes a single transaction, adding it to the DB.
  Assumes flakes are already properly sorted."
  ([db flakes] (with-t db flakes nil))
  ([db flakes opts]
   (go-try
    (let [t                    (-> flakes first flake/t)
          _                    (when (not= t (dec (:t db)))
                                 (throw (ex-info (str "Invalid with called for db " (:dbid db) " because current 't', " (:t db) " is not beyond supplied transaction t: " t ".")
                                                 {:status 500
                                                  :error  :db/unexpected-error})))
          add-flakes           (filter #(not (exclude-predicates (flake/p %))) flakes)
          add-preds            (into #{} (map #(flake/p %) add-flakes))
          idx?-map             (into {} (map (fn [p] [p (dbproto/-p-prop db :idx? p)]) add-preds))
          ref?-map             (into {} (map (fn [p] [p (dbproto/-p-prop db :ref? p)]) add-preds))
          flakes-bytes         (flake/size-bytes add-flakes)
          schema-change?       (schema-util/schema-change? add-flakes)
          root-setting-change? (schema-util/setting-change? add-flakes)
          pred-ecount          (-> db :ecount (get const/$_predicate))
          add-pred-to-idx?     (if schema-change? (schema-util/add-to-post-preds? add-flakes pred-ecount) [])
          db*                  (loop [[add-pred & r] add-pred-to-idx?
                                      db db]
                                 (if add-pred
                                   (recur r (<? (add-predicate-to-idx db add-pred opts)))
                                   db))
          ;; this could require reindexing, so we handle remove predicates later
          db*                  (-> db*
                                   (assoc :t t)
                                   (update-in [:stats :size] + flakes-bytes) ;; total db ~size
                                   (update-in [:stats :flakes] + (count add-flakes)))]
      (loop [[f & r] add-flakes
             spot   (get-in db* [:novelty :spot])
             psot   (get-in db* [:novelty :psot])
             post   (get-in db* [:novelty :post])
             opst   (get-in db* [:novelty :opst])
             tspo   (get-in db* [:novelty :tspo])
             ecount (:ecount db)]
        (if-not f
          (let [flake-size (-> db*
                               (get-in [:novelty :size])
                               (+ flakes-bytes))
                db*  (assoc db* :ecount ecount
                            :novelty {:spot spot, :psot psot, :post post,
                                      :opst opst, :tspo tspo, :size flake-size})]
            (cond-> db*
              (or schema-change?
                  (-> db* :schema nil?))
              (assoc :schema (<? (schema/schema-map db*)))

              root-setting-change?
              (assoc :settings (<? (schema/setting-map db*)))))
          (let [cid     (flake/sid->cid (flake/s f))
                ecount* (update ecount cid #(if % (max % (flake/s f)) (flake/s f)))]
            (recur r
                   (conj spot f)
                   (conj psot f)
                   (if (get idx?-map (flake/p f))
                     (conj post f)
                     post)
                   (if (get ref?-map (flake/p f))
                     (conj opst f)
                     opst)
                   (conj tspo f)
                   ecount*))))))))

(defn with
  "Returns db 'with' flakes added as a core async promise channel.
  Note this always does a re-sort."
  ([db block flakes] (with db block flakes nil))
  ([db block flakes opts]
   (let [resp-ch (async/promise-chan)]
     (async/go
       (try*
         (when (and (not= block (inc (:block db))))
           (throw (ex-info (str "Invalid 'with' called for db " (:dbid db) " because current db 'block', " (:block db) " must be one less than supplied block " block ".")
                           {:status 500
                            :error  :db/unexpected-error})))
         (if (empty? flakes)
           (async/put! resp-ch (assoc db :block block))
           (let [flakes (sort flake/cmp-flakes-block flakes)
<<<<<<< HEAD
                 db*    (loop [[f & r]  flakes
                               t        (->> flakes first flake/t) ;; current 't' value
                               t-flakes []                  ;; all flakes for current 't'
=======
                 ^Flake first-flake (first flakes)
                 db*    (loop [[^Flake f & r] flakes
                               t        (.-t first-flake) ;; current 't' value
                               t-flakes []                ;; all flakes for current 't'
>>>>>>> 3cb1fcee
                               db       db]
                          (cond (and f (= t (flake/t f)))
                                (recur r t (conj t-flakes f) db)

                                :else
                                (let [db' (-> db
                                              (assoc :t (inc t)) ;; due to permissions, an entire 't' may be filtered out, set to 't' prior to the new flakes
                                              (with-t t-flakes opts)
                                              (<?))]
                                  (if (nil? f)
                                    (assoc db' :block block)
                                    (recur r (flake/t f) [f] db')))))]

             (async/put! resp-ch db*)))
         (catch* e
                 (async/put! resp-ch e))))
     resp-ch)))

(defn forward-time-travel-db?
  "Returns true if db is a forward time travel db."
  [db]
  (not (nil? (:tt-id db))))

(defn forward-time-travel
  "Returns a core async chan with a new db based on the provided db, including the provided flakes.
  Flakes can contain one or more 't's, but should be sequential and start after the current
  't' of the provided db. (i.e. if db-t is -14, flakes 't' should be -15, -16, etc.).
  Remember 't' is negative and thus should be in descending order.

  A tt-id (time-travel-id), if provided, can be any unique identifier of any type and is required.
  It must be unique (to the computer/process) to avoid any query caching issues.

  A forward-time-travel dbf can be further forward-time-traveled. If a tt-id is provided, ensure
  it is unique for each successive call.

  A forward-time travel DB is held in memory, and is not shared across servers. Ensure you
  have adequate memory to hold the flakes you generate and add. If access is provided via
  an external API, do any desired size restrictions or controls within your API endpoint.

  Remember schema operations done via forward-time-travel should be done in a 't' prior to
  the flakes that end up requiring the schema change."
  [db tt-id flakes]
  (go-try
   (let [tt-id       (if (nil? tt-id)
                       (util/random-uuid)
                       tt-id)

         ;; update each root index with the provided tt-id
         ;; As the root indexes are resolved, the tt-id will carry through the b-tree and ensure
         ;; query caching is specific to this tt-id
         tt-db       (reduce (fn [db* idx]
                               (update db* idx assoc :tt-id tt-id))
                             (assoc db :tt-id tt-id)
                             index/types)
         flakes-by-t (->> flakes
                          (sort-by :t flake/cmp-tx)
                          (partition-by :t))]
     (loop [db tt-db
            [flakes & rest] flakes-by-t]
       (if flakes
         (recur (<? (with-t db flakes)) rest)
         db)))))

(defn subid
  "Returns subject ID of ident as async promise channel.
  Closes channel (nil) if doesn't exist, or if strict? is true, will return exception."
  [db ident strict?]
  (let [return-chan (async/promise-chan)]
    (go
      (try*
        (let [res (cond (number? ident)
                        (when (not-empty (<? (query-range/index-range db :spot = [ident])))
                          ident)

                        ; If it's an pred-ident, but the first part of the identity doesn't resolve to an existing predicate, throws an error
                        (and (util/pred-ident? ident) (nil? (dbproto/-p-prop db :id (first ident))))
                        (throw (ex-info (str "Subject ID lookup failed. The predicate " (pr-str (first ident)) " does not exist.")
                                        {:status 400
                                         :error  :db/invalid-ident}))

                        ;; TODO - should we validate this is an ident predicate? This will return first result of any indexed value
                        (util/pred-ident? ident)
                        (some-> (<? (query-range/index-range db :post = [(dbproto/-p-prop db :id (first ident)) (second ident)]))
                                first
                                flake/s)

                        :else
                        (throw (ex-info (str "Entid lookup must be a number or valid two-tuple identity: " (pr-str ident))
                                        {:status 400
                                         :error  :db/invalid-ident})))]
          (cond
            res
            (async/put! return-chan res)

            (and (nil? res) strict?)
            (async/put! return-chan
                        (ex-info (str "Subject identity does not exist: " ident)
                                 {:status 400 :error :db/invalid-subject}))

            :else
            (async/close! return-chan)))

        (catch* e
                (async/put! return-chan
                            (ex-info (str "Error looking up subject id: " ident)
                                     {:status 400 :error :db/invalid-subject}
                                     e)))))
    return-chan))

(defrecord GraphDb [conn network dbid block t tt-id stats spot psot post opst tspo schema settings comparators schema-cache novelty permissions fork fork-block current-db-fn]
  dbproto/IFlureeDb
  (-latest-db [this]
    (go-try
      (let [current-db (<? (current-db-fn))]
        (assoc current-db :permissions permissions))))
  (-rootdb [this] (assoc this :permissions {:root? true :collection {:all? true} :predicate {:all? true}}))
  (-forward-time-travel [db flakes] (forward-time-travel db nil flakes))
  (-forward-time-travel [db tt-id flakes] (forward-time-travel db tt-id flakes))
  (-c-prop [this property collection]
    ;; collection properties TODO-deprecate :id property below in favor of :partition
    (assert (#{:name :id :sid :partition :spec :specDoc} property) (str "Invalid collection property: " (pr-str property)))
    (if (neg-int? collection)
      (get-in schema [:coll "_tx" property])
      (get-in schema [:coll collection property])))
  (-p-prop [this property predicate]
    ;; predicate properties
    (assert (#{:name :id :type :ref? :idx? :unique :multi :index :upsert :component :noHistory :restrictCollection
               :spec :specDoc :txSpec :txSpecDoc :restrictTag :retractDuplicates} property) (str "Invalid predicate property: " (pr-str property)))
    (cond->> (get-in schema [:pred predicate property])
             (= :restrictCollection property) (dbproto/-c-prop this :partition)))
  (-tag [this tag-id]
    ;; resolves a tags's value given a tag subject id
    (go-try
      (let [tag-pred-id 30]
        (some-> (<? (query-range/index-range (dbproto/-rootdb this) :spot = [tag-id tag-pred-id]))
                first
                flake/o))))
  (-tag [this tag-id pred]
    ;; resolves a tag's value given a tag subject id, and shortens the return value if it
    ;; starts with the predicate name.
    (go-try
      (let [pred-name (if (string? pred) pred (dbproto/-p-prop this :name pred))
            tag       (<? (dbproto/-tag this tag-id))]
        (when (and pred-name tag)
          (if (str/includes? tag ":")
            (-> (str/split tag #":") second)
            tag)))))
  (-tag-id [this tag-name]
    (go-try
      (let [tag-pred-id const/$_tag:id]
        (some-> (<? (query-range/index-range (dbproto/-rootdb this) :post = [tag-pred-id tag-name]))
                first
                flake/s))))
  (-tag-id [this tag-name pred]
    (go-try
      (if (str/includes? tag-name "/")
        (<? (dbproto/-tag-id this tag-name))
        (let [pred-name (if (string? pred) pred (dbproto/-p-prop this :name pred))]
          (when pred-name
            (<? (dbproto/-tag-id this (str pred-name ":" tag-name))))))))
  (-subid [this ident] (subid this ident false))
  (-subid [this ident strict?] (subid this ident strict?))
  (-search [this fparts] (query-range/search this fparts))
  (-query [this query-map] (fql/query this query-map))
  (-with [this block flakes] (with this block flakes nil))
  (-with [this block flakes opts] (with this block flakes opts))
  (-with-t [this flakes] (with-t this flakes nil))
  (-with-t [this flakes opts] (with-t this flakes opts))
  (-add-predicate-to-idx [this pred-id] (add-predicate-to-idx this pred-id nil)))
;#?@(:cljs
;    [IPrintWithWriter
;     (-pr-writer [db w opts]
;                 (-write w "#FlureeGraphDB ")
;                 (-write w (pr {:network (:network db) :dbid (:dbid db) :block (:block db) :t (:t db) :stats (:stats db) :permissions (:permissions db)})))])

#?(:cljs
   (extend-type GraphDb
     IPrintWithWriter
     (-pr-writer [db w opts]
       (-write w "#FlureeGraphDB ")
       (-write w (pr {:network (:network db) :dbid (:dbid db) :block (:block db) :t (:t db) :stats (:stats db) :permissions (:permissions db)})))))

#?(:clj
   (defmethod print-method GraphDb [^GraphDb db, ^java.io.Writer w]
     (.write w (str "#FlureeGraphDB "))
     (binding [*out* w]
       (pr {:network (:network db) :dbid (:dbid db) :block (:block db) :t (:t db) :stats (:stats db) :permissions (:permissions db)}))))

(defn new-novelty-map
  [comparators]
  (reduce
   (fn [m idx]
     (assoc m idx (-> comparators
                      (get idx)
                      avl/sorted-set-by)))
   {:size 0} index/types))

(defn blank-db
  [conn network dbid schema-cache current-db-fn]
  (assert conn "No conn provided when creating new db.")
  (assert network "No network provided when creating new db.")
  (assert dbid "No dbid provided when creating new db.")
  (let [novelty     (new-novelty-map index/default-comparators)
        permissions {:collection {:all? false}
                     :predicate  {:all? true}
                     :root?      true}

        {spot-cmp :spot
         psot-cmp :psot
         post-cmp :post
         opst-cmp :opst
         tspo-cmp :tspo} index/default-comparators

        spot (index/empty-branch network dbid spot-cmp)
        psot (index/empty-branch network dbid psot-cmp)
        post (index/empty-branch network dbid post-cmp)
        opst (index/empty-branch network dbid opst-cmp)
        tspo (index/empty-branch network dbid tspo-cmp)

        stats       {:flakes 0, :size 0, :indexed 0}
        fork        nil
        fork-block  nil
        schema      nil
        settings    nil]
    (->GraphDb conn network dbid 0 -1 nil stats spot psot post opst tspo schema settings index/default-comparators schema-cache novelty permissions fork fork-block current-db-fn)))

(defn graphdb?
  [db]
  (instance? GraphDb db))<|MERGE_RESOLUTION|>--- conflicted
+++ resolved
@@ -13,15 +13,10 @@
             [fluree.db.util.async :refer [<? go-try merge-into?]]
             #?(:clj  [clojure.core.async :refer [go <!] :as async]
                :cljs [cljs.core.async :refer [go <!] :as async])
-<<<<<<< HEAD
             [fluree.db.util.log :as log]
             [clojure.string :as str]))
-=======
-            [clojure.string :as str])
-  #?(:clj (:import (fluree.db.flake Flake))))
 
 #?(:clj (set! *warn-on-reflection* true))
->>>>>>> 3cb1fcee
 
 (defn validate-ledger-name
   "Returns when ledger name is valid.
@@ -145,22 +140,18 @@
      (async/go
        (try*
          (when (and (not= block (inc (:block db))))
-           (throw (ex-info (str "Invalid 'with' called for db " (:dbid db) " because current db 'block', " (:block db) " must be one less than supplied block " block ".")
+           (throw (ex-info (str "Invalid 'with' called for db " (:dbid db)
+                                " because current db 'block', " (:block db)
+                                " must be one less than supplied block "
+                                block ".")
                            {:status 500
                             :error  :db/unexpected-error})))
          (if (empty? flakes)
            (async/put! resp-ch (assoc db :block block))
            (let [flakes (sort flake/cmp-flakes-block flakes)
-<<<<<<< HEAD
                  db*    (loop [[f & r]  flakes
                                t        (->> flakes first flake/t) ;; current 't' value
                                t-flakes []                  ;; all flakes for current 't'
-=======
-                 ^Flake first-flake (first flakes)
-                 db*    (loop [[^Flake f & r] flakes
-                               t        (.-t first-flake) ;; current 't' value
-                               t-flakes []                ;; all flakes for current 't'
->>>>>>> 3cb1fcee
                                db       db]
                           (cond (and f (= t (flake/t f)))
                                 (recur r t (conj t-flakes f) db)
