--- conflicted
+++ resolved
@@ -12,15 +12,9 @@
             [fluree.db.util.async :refer [<? go-try merge-into?]]
             #?(:clj  [clojure.core.async :refer [go <!] :as async]
                :cljs [cljs.core.async :refer [go <!] :as async])
-<<<<<<< HEAD
             [clojure.string :as str]
             [fluree.json-ld :as json-ld])
-  #?(:clj (:import (fluree.db.flake Flake)
-                   (java.io Writer))))
-=======
-            [clojure.string :as str])
   #?(:clj (:import (java.io Writer))))
->>>>>>> 5c94a8c7
 
 #?(:clj (set! *warn-on-reflection* true))
 
@@ -92,17 +86,18 @@
   [db flakes flakes-bytes]
   (let [{:keys [novelty schema]} db
         pred-map (:pred schema)
-        {:keys [spot psot post opst size]} novelty]
-    (loop [[[p p-flakes] & r] (group-by #(.-p ^Flake %) flakes)
+        {:keys [spot psot post opst tspo size]} novelty]
+    (loop [[[p p-flakes] & r] (group-by flake/p flakes)
            spot (transient spot)
            psot (transient psot)
            post (transient post)
-           opst (transient opst)]
+           opst (transient opst)
+           tspo (transient tspo)]
       (if p-flakes
         (let [exclude? (exclude-predicates p)
               {:keys [idx? ref?]} (get pred-map p)]
           (if exclude?
-            (recur r spot psot post opst)
+            (recur r spot psot post opst tspo)
             (recur r
                    (reduce conj! spot p-flakes)
                    (reduce conj! psot p-flakes)
@@ -111,11 +106,13 @@
                      post)
                    (if ref?
                      (reduce conj! opst p-flakes)
-                     opst))))
+                     opst)
+                   (reduce conj! tspo p-flakes))))
         {:spot (persistent! spot)
          :psot (persistent! psot)
          :post (persistent! post)
          :opst (persistent! opst)
+         :tspo (persistent! tspo)
          :size (+ size #?(:clj @flakes-bytes :cljs flakes-bytes))}))))
 
 
@@ -123,12 +120,12 @@
   "Calculates updated ecount based on flakes for with-t. Also records if a schema or settings change
   occurred."
   [{:keys [ecount schema] :as db} flakes]
-  (loop [[flakes-s & r] (partition-by #(.-s ^Flake %) flakes)
+  (loop [[flakes-s & r] (partition-by flake/s flakes)
          schema-change?  (boolean (nil? schema))            ;; if no schema for any reason, make sure one is generated
          setting-change? false
          ecount          ecount]
     (if flakes-s
-      (let [sid (.-s ^Flake (first flakes-s))
+      (let [sid (flake/s (first flakes-s))
             cid (flake/sid->cid sid)]
         (recur r
                (if (true? schema-change?)
@@ -187,8 +184,7 @@
   ([db flakes] (with-t db flakes nil))
   ([{:keys [stats t] :as db} flakes opts]
    (go-try
-<<<<<<< HEAD
-     (let [new-t           (.-t ^Flake (first flakes))
+     (let [new-t           (flake/t (first flakes))
            _               (when (not= new-t (dec t))
                              (throw (ex-info (str "Invalid with called for db " (:dbid db) " because current 't', " t " is not beyond supplied transaction t: " new-t ".")
                                              {:status 500
@@ -208,66 +204,6 @@
                schema-change? (-> (with-t-updated-schema db flakes bytes opts) <?)
                setting-change? (-> with-t-updated-settings <?))))))
 
-=======
-    (let [t                    (-> flakes first flake/t)
-          _                    (when (not= t (dec (:t db)))
-                                 (throw (ex-info (str "Invalid with called for db " (:dbid db) " because current 't', " (:t db) " is not beyond supplied transaction t: " t ".")
-                                                 {:status 500
-                                                  :error  :db/unexpected-error})))
-          add-flakes           (filter include-flake? flakes)
-          add-preds            (into #{} (map flake/p add-flakes))
-          idx?-map             (into {} (map (fn [p] [p (dbproto/-p-prop db :idx? p)]) add-preds))
-          ref?-map             (into {} (map (fn [p] [p (dbproto/-p-prop db :ref? p)]) add-preds))
-          flakes-bytes         (flake/size-bytes add-flakes)
-          schema-change?       (schema-util/schema-change? add-flakes)
-          root-setting-change? (schema-util/setting-change? add-flakes)
-          pred-ecount          (-> db :ecount (get const/$_predicate))
-          add-pred-to-idx?     (if schema-change? (schema-util/add-to-post-preds? add-flakes pred-ecount) [])
-          db*                  (loop [[add-pred & r] add-pred-to-idx?
-                                      db db]
-                                 (if add-pred
-                                   (recur r (<? (add-predicate-to-idx db add-pred opts)))
-                                   db))
-          ;; this could require reindexing, so we handle remove predicates later
-          db*                  (-> db*
-                                   (assoc :t t)
-                                   (update-in [:stats :size] + flakes-bytes) ;; total db ~size
-                                   (update-in [:stats :flakes] + (count add-flakes)))]
-      (loop [[f & r] add-flakes
-             spot   (get-in db* [:novelty :spot])
-             psot   (get-in db* [:novelty :psot])
-             post   (get-in db* [:novelty :post])
-             opst   (get-in db* [:novelty :opst])
-             tspo   (get-in db* [:novelty :tspo])
-             ecount (:ecount db)]
-        (if-not f
-          (let [flake-size (-> db*
-                               (get-in [:novelty :size])
-                               (+ flakes-bytes))
-                db*  (assoc db* :ecount ecount
-                            :novelty {:spot spot, :psot psot, :post post,
-                                      :opst opst, :tspo tspo, :size flake-size})]
-            (cond-> db*
-              (or schema-change?
-                  (-> db* :schema nil?))
-              (assoc :schema (<? (schema/schema-map db*)))
-
-              root-setting-change?
-              (assoc :settings (<? (schema/setting-map db*)))))
-          (let [cid     (flake/sid->cid (flake/s f))
-                ecount* (update ecount cid #(if % (max % (flake/s f)) (flake/s f)))]
-            (recur r
-                   (conj spot f)
-                   (conj psot f)
-                   (if (get idx?-map (flake/p f))
-                     (conj post f)
-                     post)
-                   (if (get ref?-map (flake/p f))
-                     (conj opst f)
-                     opst)
-                   (conj tspo f)
-                   ecount*))))))))
->>>>>>> 5c94a8c7
 
 (defn with
   "Returns db 'with' flakes added as a core async promise channel.
@@ -368,24 +304,18 @@
                         (string? ident)
                         (let [iri (json-ld/expand-iri ident (get-in db [:schema :prefix]))]
                           (some-> (<? (query-range/index-range db :post = [const/$iri iri]))
-                                  ^Flake (first)
-                                  (.-s)))
+                                  first
+                                  flake/s))
 
                         ;; TODO - should we validate this is an ident predicate? This will return first result of any indexed value
                         (util/pred-ident? ident)
-<<<<<<< HEAD
                         (if-let [pid (dbproto/-p-prop db :id (first ident))]
                           (some-> (<? (query-range/index-range db :post = [pid (second ident)]))
-                                  ^Flake (first)
-                                  (.-s))
+                                  first
+                                  flake/s)
                           (throw (ex-info (str "Subject ID lookup failed. The predicate " (pr-str (first ident)) " does not exist.")
                                           {:status 400
                                            :error  :db/invalid-ident})))
-=======
-                        (some-> (<? (query-range/index-range db :post = [(dbproto/-p-prop db :id (first ident)) (second ident)]))
-                                first
-                                flake/s)
->>>>>>> 5c94a8c7
 
                         :else
                         (throw (ex-info (str "Entid lookup must be a number or valid two-tuple identity: " (pr-str ident))
@@ -455,13 +385,8 @@
      (let [tag-pred-id 30]
        (some-> (<? (query-range/index-range (dbproto/-rootdb this)
                                             :spot = [tag-id tag-pred-id]))
-<<<<<<< HEAD
-               ^Flake (first)
-               (.-o)))))
-=======
                first
                (flake/o)))))
->>>>>>> 5c94a8c7
   ([this tag-id pred]
    (go-try
      (let [pred-name (if (string? pred) pred (dbproto/-p-prop this :name pred))
@@ -476,13 +401,8 @@
    (go-try
      (let [tag-pred-id const/$_tag:id]
        (some-> (<? (query-range/index-range (dbproto/-rootdb this) :post = [tag-pred-id tag-name]))
-<<<<<<< HEAD
-               ^Flake (first)
-               (.-s)))))
-=======
                first
                (flake/s)))))
->>>>>>> 5c94a8c7
   ([this tag-name pred]
    (go-try
      (if (str/includes? tag-name "/")
@@ -539,52 +459,13 @@
             :t       (:t db) :stats (:stats db) :permissions (:permissions db)}))))
 
 (defn new-novelty-map
-<<<<<<< HEAD
-  [index-configs]
-  (->> [:spot :psot :post :opst]
-       (reduce
-         (fn [m idx]
-           (let [ss (flake/sorted-set-by (get-in index-configs [idx :historyComparator]))]
-             (assoc m idx ss)))
-         {:size 0})))
-
-(defn new-empty-index
-  [conn index-configs network dbid idx]
-  (let [index-config (get index-configs idx)
-        _            (assert index-config (str "No index config found for index: " idx))
-        comparator   (:historyComparator index-config)
-        _            (assert comparator (str "No index comparator found for index: " idx))
-        first-flake  (flake/->Flake util/max-long -1 util/max-long 0 true nil) ;; left hand side is the largest flake possible
-        child-node   (storage/map->UnresolvedNode
-                       {:conn  conn :config index-config :network network :dbid dbid :id :empty :leaf true
-                        :first first-flake :rhs nil :size 0 :block 0 :t 0 :tt-id nil :leftmost? true})
-        children     (flake/sorted-map-by comparator first-flake child-node)
-        idx-node     (index/->IndexNode 0 0 nil children index-config true)]
-    ;; mark all indexes as dirty to ensure they get written to disk on first indexing process
-    idx-node))
-
-(def default-index-configs
-  {:spot (index/map->IndexConfig {:index-type        :spot
-                                  :comparator        flake/cmp-flakes-spot
-                                  :historyComparator flake/cmp-flakes-spot-novelty})
-   :psot (index/map->IndexConfig {:index-type        :psot
-                                  :comparator        flake/cmp-flakes-psot
-                                  :historyComparator flake/cmp-flakes-psot-novelty})
-   :post (index/map->IndexConfig {:index-type        :post
-                                  :comparator        flake/cmp-flakes-post
-                                  :historyComparator flake/cmp-flakes-post-novelty})
-   :opst (index/map->IndexConfig {:index-type        :opst
-                                  :comparator        flake/cmp-flakes-opst
-                                  :historyComparator flake/cmp-flakes-opst-novelty})})
-=======
   [comparators]
   (reduce
    (fn [m idx]
      (assoc m idx (-> comparators
                       (get idx)
-                      avl/sorted-set-by)))
+                      flake/sorted-set-by)))
    {:size 0} index/types))
->>>>>>> 5c94a8c7
 
 (defn blank-db
   [conn network dbid schema-cache current-db-fn]
@@ -619,7 +500,6 @@
 
 (defn graphdb?
   [db]
-<<<<<<< HEAD
   (instance? GraphDb db))
 
 (def predefined-properties
@@ -825,8 +705,4 @@
                         {:select ["*"]
                          :from   "http://example.org/ns#ontology"})
 
-  )
-
-=======
-  (instance? GraphDb db))
->>>>>>> 5c94a8c7
+  )