(ns fluree.db.graphdb
  (:require [fluree.db.dbproto :as dbproto]
            [fluree.db.storage.core :as storage]
            [fluree.db.util.core :as util :refer [try* catch*]]
            [fluree.db.query.schema :as schema]
            [fluree.db.util.schema :as schema-util]
            [clojure.data.avl :as avl]
            [fluree.db.query.fql :as fql]
            [fluree.db.index :as index]
            [fluree.db.query.range :as query-range]
            [fluree.db.constants :as const]
            [fluree.db.flake :as flake #?@(:cljs [:refer [Flake]])]
            [fluree.db.util.async :refer [<? go-try merge-into?]]
            #?(:clj  [clojure.core.async :refer [go <!] :as async]
               :cljs [cljs.core.async :refer [go <!] :as async])
            [fluree.db.util.log :as log]
            [clojure.string :as str])
  #?(:clj
     (:import (fluree.db.flake Flake))))

(defn validate-ledger-name
  "Returns when ledger name is valid.
  Otherwise throws."
  [ledger-id type]
  (when-not (re-matches #"^[a-z0-9-]{1,100}" ledger-id)
    (throw (ex-info (str "Invalid " type " id: " ledger-id ". Must match a-z0-9- and be no more than 100 characters long.")
                    {:status 400 :error :db/invalid-db}))))

;; TODO - we should make the names more restrictive
(defn validate-ledger-ident
  "Returns two-tuple of [network name-or-dbid] if db-ident is valid.

  Will ignore a direct db name reference (prefixed with '_')
  Otherwise throws."
  [ledger]
  (let [[_ network maybe-alias] (re-find #"^([^/]+)/(?:_)?([^/]+)$" (util/keyword->str ledger))]
    (if (and network maybe-alias)
      [network maybe-alias]
      (throw (ex-info (str "Invalid ledger identity: " ledger)
                      {:status 400 :error :db/invalid-ledger-name})))))

;; exclude these predicates from the database
(def ^:const exclude-predicates #{const/$_tx:tx const/$_tx:sig const/$_tx:tempids})

(defn add-predicate-to-idx
  "Adds a predicate to post index when :index true is turned on.
  Ensures adding the predicate into novelty won't blow past novelty-max.
  When reindex? is true, we are doing a full reindex and allow the novelty
  to grow beyond novelty-max."
  [db pred-id {:keys [reindex?] :as opts}]
  (go-try
    (let [flakes-to-idx (<? (query-range/index-range db :psot = [pred-id]))
          {:keys [post size]} (:novelty db)
          with-size     (flake/size-bytes flakes-to-idx)
          total-size    (+ size with-size)
          {:keys [novelty-min novelty-max]} (get-in db [:conn :meta])
          _             (if (and (> total-size novelty-max) (not reindex?))
                          (throw (ex-info (str "You cannot add " pred-id " to the index at this point. There are too many affected flakes.")
                                          {:error  :db/max-novelty-size
                                           :status 400})))
          post          (into post flakes-to-idx)]
      (swap! (:schema-cache db) empty)
      (-> db
          (assoc-in [:novelty :post] post)
          (assoc-in [:novelty :size] total-size)))))

(defn with-t
  "Processes a single transaction, adding it to the DB.
  Assumes flakes are already properly sorted."
<<<<<<< HEAD
  [db flakes]
  (go
    (try*
      (let [t                    (.-t ^Flake (first flakes))
            _                    (when (not= t (dec (:t db)))
                                   (throw (ex-info (str "Invalid with called for db " (:dbid db) " because current 't', " (:t db) " is not beyond supplied transaction t: " t ".")
                                                   {:status 500
                                                    :error  :db/unexpected-error})))
            add-flakes           (filter #(not (exclude-predicates (.-p ^Flake %))) flakes)
            add-preds            (into #{} (map #(.-p ^Flake %) add-flakes))
            idx?-map             (into {} (map (fn [p] [p (dbproto/-p-prop db :idx? p)]) add-preds))
            ref?-map             (into {} (map (fn [p] [p (dbproto/-p-prop db :ref? p)]) add-preds))
            flakes-bytes         (flake/size-bytes add-flakes)
            schema-change?       (schema-util/schema-change? add-flakes)
            root-setting-change? (schema-util/setting-change? add-flakes)
            pred-ecount          (-> db :ecount (get const/$_predicate))
            add-pred-to-idx?     (if schema-change? (schema-util/add-to-post-preds? add-flakes pred-ecount) [])
            db*                  (loop [[add-pred & r] add-pred-to-idx?
                                        db db]
                                   (if add-pred
                                     (recur r (<? (add-predicate-to-idx db add-pred)))
                                     db))
            ;; this could require reindexing, so we handle remove predicates later
            db*                  (-> db*
                                     (assoc :t t)
                                     (update-in [:stats :size] + flakes-bytes) ;; total db ~size
                                     (update-in [:stats :flakes] + (count add-flakes)))]
        (loop [[^Flake f & r] add-flakes
               spot   (get-in db* [:novelty :spot])
               psot   (get-in db* [:novelty :psot])
               post   (get-in db* [:novelty :post])
               opst   (get-in db* [:novelty :opst])
               ecount (:ecount db)]
          (if-not f
            (let [db*  (assoc db* :ecount ecount
                                  :novelty {:spot spot :psot psot :post post :opst opst
                                            :size (+ flakes-bytes (get-in db* [:novelty :size]))})
                  db** (if (or schema-change? (nil? (:schema db*)))
                         (assoc db* :schema (<? (schema/schema-map db*)))
                         db*)]
              (cond-> db**

                      root-setting-change?
                      (assoc :settings (<? (schema/setting-map db**)))))
            (let [cid     (flake/sid->cid (.-s f))
                  ecount* (update ecount cid #(if % (max % (.-s f)) (.-s f)))]
              (recur r
                     (conj spot f)
                     (conj psot f)
                     (if (get idx?-map (.-p f))
                       (conj post f)
                       post)
                     (if (get ref?-map (.-p f))
                       (conj opst f)
                       opst)
                     ecount*)))))
      (catch* e (log/error e "Could not process with-t on the following data, returning error upstream."
                           {:db db :flakes flakes})
              e))))
=======
  ([db flakes] (with-t db flakes nil))
  ([db flakes opts]
   (go-try
     (let [t                    (.-t ^Flake (first flakes))
           _                    (when (not= t (dec (:t db)))
                                  (throw (ex-info (str "Invalid with called for db " (:dbid db) " because current 't', " (:t db) " is not beyond supplied transaction t: " t ".")
                                                  {:status 500
                                                   :error  :db/unexpected-error})))
           add-flakes           (filter #(not (exclude-predicates (.-p ^Flake %))) flakes)
           add-preds            (into #{} (map #(.-p ^Flake %) add-flakes))
           idx?-map             (into {} (map (fn [p] [p (dbproto/-p-prop db :idx? p)]) add-preds))
           ref?-map             (into {} (map (fn [p] [p (dbproto/-p-prop db :ref? p)]) add-preds))
           flakes-bytes         (flake/size-bytes add-flakes)
           schema-change?       (schema-util/schema-change? add-flakes)
           root-setting-change? (schema-util/setting-change? add-flakes)
           pred-ecount          (-> db :ecount (get const/$_predicate))
           add-pred-to-idx?     (if schema-change? (schema-util/add-to-post-preds? add-flakes pred-ecount) [])
           db*                  (loop [[add-pred & r] add-pred-to-idx?
                                       db db]
                                  (if add-pred
                                    (recur r (<? (add-predicate-to-idx db add-pred opts)))
                                    db))
           ;; this could require reindexing, so we handle remove predicates later
           db*                  (-> db*
                                    (assoc :t t)
                                    (update-in [:stats :size] + flakes-bytes) ;; total db ~size
                                    (update-in [:stats :flakes] + (count add-flakes)))]
       (loop [[^Flake f & r] add-flakes
              spot   (get-in db* [:novelty :spot])
              psot   (get-in db* [:novelty :psot])
              post   (get-in db* [:novelty :post])
              opst   (get-in db* [:novelty :opst])
              ecount (:ecount db)]
         (if-not f
           (let [db*  (assoc db* :ecount ecount
                                 :novelty {:spot spot :psot psot :post post :opst opst
                                           :size (+ flakes-bytes (get-in db* [:novelty :size]))})
                 db** (if (or schema-change? (nil? (:schema db*)))
                        (assoc db* :schema (<? (schema/schema-map db*)))
                        db*)]
             (cond-> db**

                     root-setting-change?
                     (assoc :settings (<? (schema/setting-map db**)))))
           (let [cid     (flake/sid->cid (.-s f))
                 ecount* (update ecount cid #(if % (max % (.-s f)) (.-s f)))]
             (recur r
                    (conj spot f)
                    (conj psot f)
                    (if (get idx?-map (.-p f))
                      (conj post f)
                      post)
                    (if (get ref?-map (.-p f))
                      (conj opst f)
                      opst)
                    ecount*))))))))
>>>>>>> 8a8bfcc2

(defn with
  "Returns db 'with' flakes added as a core async promise channel.
  Note this always does a re-sort."
  ([db block flakes] (with db block flakes nil))
  ([db block flakes opts]
   (let [resp-ch (async/promise-chan)]
     (async/go
       (try*
         (when (and (not= block (inc (:block db))))
           (throw (ex-info (str "Invalid 'with' called for db " (:dbid db) " because current db 'block', " (:block db) " must be one less than supplied block " block ".")
                           {:status 500
                            :error  :db/unexpected-error})))
         (if (empty? flakes)
           (async/put! resp-ch (assoc db :block block))
           (let [flakes (sort flake/cmp-flakes-block flakes)
                 db*    (loop [[^Flake f & r] flakes
                               t        (.-t (first flakes)) ;; current 't' value
                               t-flakes []                  ;; all flakes for current 't'
                               db       db]
                          (cond (and f (= t (.-t f)))
                                (recur r t (conj t-flakes f) db)

                                :else
                                (let [db' (-> db
                                              (assoc :t (inc t)) ;; due to permissions, an entire 't' may be filtered out, set to 't' prior to the new flakes
                                              (with-t t-flakes opts)
                                              (<?))]
                                  (if (nil? f)
                                    (assoc db' :block block)
                                    (recur r (.-t f) [f] db')))))]

             (async/put! resp-ch db*)))
         (catch* e
                 (async/put! resp-ch e))))
     resp-ch)))

(defn forward-time-travel-db?
  "Returns true if db is a forward time travel db."
  [db]
  (not (nil? (:tt-id db))))

(defn forward-time-travel
  "Returns a core async chan with a new db based on the provided db, including the provided flakes.
  Flakes can contain one or more 't's, but should be sequential and start after the current
  't' of the provided db. (i.e. if db-t is -14, flakes 't' should be -15, -16, etc.).
  Remember 't' is negative and thus should be in descending order.

  A tt-id (time-travel-id), if provided, can be any unique identifier of any type and is required.
  It must be unique (to the computer/process) to avoid any query caching issues.

  A forward-time-travel dbf can be further forward-time-traveled. If a tt-id is provided, ensure
  it is unique for each successive call.

  A forward-time travel DB is held in memory, and is not shared across servers. Ensure you
  have adequate memory to hold the flakes you generate and add. If access is provided via
  an external API, do any desired size restrictions or controls within your API endpoint.

  Remember schema operations done via forward-time-travel should be done in a 't' prior to
  the flakes that end up requiring the schema change."
  [db tt-id flakes]
  (go-try
    (let [tt-id'      (if (nil? tt-id) (util/random-uuid) tt-id)
          ;; update each root index with the provided tt-id
          ;; As the root indexes are resolved, the tt-id will carry through the b-tree and ensure
          ;; query caching is specific to this tt-id
          db'         (reduce (fn [db* idx]
                                (assoc db* idx (-> (get db* idx)
                                                   (assoc :tt-id tt-id'))))
                              (assoc db :tt-id tt-id')
                              [:spot :psot :post :opst])
          flakes-by-t (->> flakes
                           (sort-by :t)
                           reverse
                           (partition-by :t))]
      (loop [db db'
             [flakes & rest] flakes-by-t]
        (if flakes
          (recur (<? (with-t db flakes)) rest)
          db)))))

(defn subid
  "Returns subject ID of ident as async promise channel.
  Closes channel (nil) if doesn't exist, or if strict? is true, will return exception."
  [db ident strict?]
  (let [return-chan (async/promise-chan)]
    (go
      (try*
        (let [res (cond (number? ident)
                        (when (not-empty (<? (query-range/index-range db :spot = [ident])))
                          ident)

                        ; If it's an pred-ident, but the first part of the identity doesn't resolve to an existing predicate, throws an error
                        (and (util/pred-ident? ident) (nil? (dbproto/-p-prop db :id (first ident))))
                        (throw (ex-info (str "Subject ID lookup failed. The predicate " (pr-str (first ident)) " does not exist.")
                                        {:status 400
                                         :error  :db/invalid-ident}))

                        ;; TODO - should we validate this is an ident predicate? This will return first result of any indexed value
                        (util/pred-ident? ident)
                        (some-> (<? (query-range/index-range db :post = [(dbproto/-p-prop db :id (first ident)) (second ident)]))
                                ^Flake (first)
                                (.-s))

                        :else
                        (throw (ex-info (str "Entid lookup must be a number or valid two-tuple identity: " (pr-str ident))
                                        {:status 400
                                         :error  :db/invalid-ident})))]
          (cond
            res
            (async/put! return-chan res)

            (and (nil? res) strict?)
            (async/put! return-chan
                        (ex-info (str "Subject identity does not exist: " ident)
                                 {:status 400 :error :db/invalid-subject}))

            :else
            (async/close! return-chan)))

        (catch* e
                (async/put! return-chan
                            (ex-info (str "Error looking up subject id: " ident)
                                     {:status 400 :error :db/invalid-subject}
                                     e)))))
    return-chan))

(defrecord GraphDb [conn network dbid block t tt-id stats spot psot post opst schema settings index-configs schema-cache novelty permissions fork fork-block current-db-fn]
  dbproto/IFlureeDb
  (-latest-db [this]
    (go-try
      (let [current-db (<? (current-db-fn))]
        (assoc current-db :permissions permissions))))
  (-rootdb [this] (assoc this :permissions {:root? true :collection {:all? true} :predicate {:all? true}}))
  (-forward-time-travel [db flakes] (forward-time-travel db nil flakes))
  (-forward-time-travel [db tt-id flakes] (forward-time-travel db tt-id flakes))
  (-c-prop [this property collection]
    ;; collection properties TODO-deprecate :id property below in favor of :partition
    (assert (#{:name :id :sid :partition :spec :specDoc} property) (str "Invalid collection property: " (pr-str property)))
    (if (neg-int? collection)
      (get-in schema [:coll "_tx" property])
      (get-in schema [:coll collection property])))
  (-p-prop [this property predicate]
    ;; predicate properties
    (assert (#{:name :id :type :ref? :idx? :unique :multi :index :upsert :component :noHistory :restrictCollection
               :spec :specDoc :txSpec :txSpecDoc :restrictTag :retractDuplicates} property) (str "Invalid predicate property: " (pr-str property)))
    (cond->> (get-in schema [:pred predicate property])
             (= :restrictCollection property) (dbproto/-c-prop this :partition)))
  (-tag [this tag-id]
    ;; resolves a tags's value given a tag subject id
    (go-try
      (let [tag-pred-id 30]
        (some-> (<? (query-range/index-range (dbproto/-rootdb this) :spot = [tag-id tag-pred-id]))
                ^Flake (first)
                (.-o)))))
  (-tag [this tag-id pred]
    ;; resolves a tag's value given a tag subject id, and shortens the return value if it
    ;; starts with the predicate name.
    (go-try
      (let [pred-name (if (string? pred) pred (dbproto/-p-prop this :name pred))
            tag       (<? (dbproto/-tag this tag-id))]
        (when (and pred-name tag)
          (if (str/includes? tag ":")
            (-> (str/split tag #":") second)
            tag)))))
  (-tag-id [this tag-name]
    (go-try
      (let [tag-pred-id const/$_tag:id]
        (some-> (<? (query-range/index-range (dbproto/-rootdb this) :post = [tag-pred-id tag-name]))
                ^Flake (first)
                (.-s)))))
  (-tag-id [this tag-name pred]
    (go-try
      (if (str/includes? tag-name "/")
        (<? (dbproto/-tag-id this tag-name))
        (let [pred-name (if (string? pred) pred (dbproto/-p-prop this :name pred))]
          (when pred-name
            (<? (dbproto/-tag-id this (str pred-name ":" tag-name))))))))
  (-subid [this ident] (subid this ident false))
  (-subid [this ident strict?] (subid this ident strict?))
  (-search [this fparts] (query-range/search this fparts))
  (-query [this query-map] (fql/query this query-map))
  (-with [this block flakes] (with this block flakes nil))
  (-with [this block flakes opts] (with this block flakes opts))
  (-with-t [this flakes] (with-t this flakes nil))
  (-with-t [this flakes opts] (with-t this flakes opts))
  (-add-predicate-to-idx [this pred-id] (add-predicate-to-idx this pred-id nil)))
;#?@(:cljs
;    [IPrintWithWriter
;     (-pr-writer [db w opts]
;                 (-write w "#FlureeGraphDB ")
;                 (-write w (pr {:network (:network db) :dbid (:dbid db) :block (:block db) :t (:t db) :stats (:stats db) :permissions (:permissions db)})))])

#?(:cljs
   (extend-type GraphDb
     IPrintWithWriter
     (-pr-writer [db w opts]
       (-write w "#FlureeGraphDB ")
       (-write w (pr {:network (:network db) :dbid (:dbid db) :block (:block db) :t (:t db) :stats (:stats db) :permissions (:permissions db)})))))

#?(:clj
   (defmethod print-method GraphDb [^GraphDb db, ^java.io.Writer w]
     (.write w (str "#FlureeGraphDB "))
     (binding [*out* w]
       (pr {:network (:network db) :dbid (:dbid db) :block (:block db) :t (:t db) :stats (:stats db) :permissions (:permissions db)}))))

(defn new-novelty-map
  [index-configs]
  (->> [:spot :psot :post :opst]
       (reduce
         (fn [m idx]
           (let [ss (avl/sorted-set-by (get-in index-configs [idx :historyComparator]))]
             (assoc m idx ss)))
         {:size 0})))

(defn new-empty-index
  [conn index-configs network dbid idx]
  (let [index-config (get index-configs idx)
        _            (assert index-config (str "No index config found for index: " idx))
        comparator   (:historyComparator index-config)
        _            (assert comparator (str "No index comparator found for index: " idx))
        first-flake  (flake/->Flake util/max-long 0 util/max-long 0 true nil) ;; left hand side is the largest flake possible
        child-node   (storage/map->UnresolvedNode
                       {:conn  conn :config index-config :network network :dbid dbid :id :empty :leaf true
                        :first first-flake :rhs nil :size 0 :block 0 :t 0 :tt-id nil :leftmost? true})
        children     (avl/sorted-map-by comparator first-flake child-node)
        idx-node     (index/->IndexNode 0 0 nil children index-config true)]
    ;; mark all indexes as dirty to ensure they get written to disk on first indexing process
    idx-node))

(def default-index-configs {:spot (index/map->IndexConfig {:index-type        :spot
                                                           :comparator        flake/cmp-flakes-spot
                                                           :historyComparator flake/cmp-flakes-spot-novelty})
                            :psot (index/map->IndexConfig {:index-type        :psot
                                                           :comparator        flake/cmp-flakes-psot
                                                           :historyComparator flake/cmp-flakes-psot-novelty})
                            :post (index/map->IndexConfig {:index-type        :post
                                                           :comparator        flake/cmp-flakes-post
                                                           :historyComparator flake/cmp-flakes-post-novelty})
                            :opst (index/map->IndexConfig {:index-type        :opst
                                                           :comparator        flake/cmp-flakes-opst
                                                           :historyComparator flake/cmp-flakes-opst-novelty})})

(defn blank-db
  [conn network dbid schema-cache current-db-fn]
  (assert conn "No conn provided when creating new db.")
  (assert network "No network provided when creating new db.")
  (assert dbid "No dbid provided when creating new db.")
  (let [novelty     (new-novelty-map default-index-configs)
        permissions {:collection {:all? false}
                     :predicate  {:all? true}
                     :root?      true}
        spot        (new-empty-index conn default-index-configs network dbid :spot)
        psot        (new-empty-index conn default-index-configs network dbid :psot)
        post        (new-empty-index conn default-index-configs network dbid :post)
        opst        (new-empty-index conn default-index-configs network dbid :opst)
        stats       {:flakes  0
                     :size    0
                     :indexed 0}
        fork        nil
        fork-block  nil
        schema      nil
        settings    nil]
    (->GraphDb conn network dbid 0 -1 nil stats spot psot post opst schema settings default-index-configs schema-cache novelty permissions fork fork-block current-db-fn)))

(defn graphdb?
  [db]
  (instance? GraphDb db))
<|MERGE_RESOLUTION|>--- conflicted
+++ resolved
@@ -67,67 +67,6 @@
 (defn with-t
   "Processes a single transaction, adding it to the DB.
   Assumes flakes are already properly sorted."
-<<<<<<< HEAD
-  [db flakes]
-  (go
-    (try*
-      (let [t                    (.-t ^Flake (first flakes))
-            _                    (when (not= t (dec (:t db)))
-                                   (throw (ex-info (str "Invalid with called for db " (:dbid db) " because current 't', " (:t db) " is not beyond supplied transaction t: " t ".")
-                                                   {:status 500
-                                                    :error  :db/unexpected-error})))
-            add-flakes           (filter #(not (exclude-predicates (.-p ^Flake %))) flakes)
-            add-preds            (into #{} (map #(.-p ^Flake %) add-flakes))
-            idx?-map             (into {} (map (fn [p] [p (dbproto/-p-prop db :idx? p)]) add-preds))
-            ref?-map             (into {} (map (fn [p] [p (dbproto/-p-prop db :ref? p)]) add-preds))
-            flakes-bytes         (flake/size-bytes add-flakes)
-            schema-change?       (schema-util/schema-change? add-flakes)
-            root-setting-change? (schema-util/setting-change? add-flakes)
-            pred-ecount          (-> db :ecount (get const/$_predicate))
-            add-pred-to-idx?     (if schema-change? (schema-util/add-to-post-preds? add-flakes pred-ecount) [])
-            db*                  (loop [[add-pred & r] add-pred-to-idx?
-                                        db db]
-                                   (if add-pred
-                                     (recur r (<? (add-predicate-to-idx db add-pred)))
-                                     db))
-            ;; this could require reindexing, so we handle remove predicates later
-            db*                  (-> db*
-                                     (assoc :t t)
-                                     (update-in [:stats :size] + flakes-bytes) ;; total db ~size
-                                     (update-in [:stats :flakes] + (count add-flakes)))]
-        (loop [[^Flake f & r] add-flakes
-               spot   (get-in db* [:novelty :spot])
-               psot   (get-in db* [:novelty :psot])
-               post   (get-in db* [:novelty :post])
-               opst   (get-in db* [:novelty :opst])
-               ecount (:ecount db)]
-          (if-not f
-            (let [db*  (assoc db* :ecount ecount
-                                  :novelty {:spot spot :psot psot :post post :opst opst
-                                            :size (+ flakes-bytes (get-in db* [:novelty :size]))})
-                  db** (if (or schema-change? (nil? (:schema db*)))
-                         (assoc db* :schema (<? (schema/schema-map db*)))
-                         db*)]
-              (cond-> db**
-
-                      root-setting-change?
-                      (assoc :settings (<? (schema/setting-map db**)))))
-            (let [cid     (flake/sid->cid (.-s f))
-                  ecount* (update ecount cid #(if % (max % (.-s f)) (.-s f)))]
-              (recur r
-                     (conj spot f)
-                     (conj psot f)
-                     (if (get idx?-map (.-p f))
-                       (conj post f)
-                       post)
-                     (if (get ref?-map (.-p f))
-                       (conj opst f)
-                       opst)
-                     ecount*)))))
-      (catch* e (log/error e "Could not process with-t on the following data, returning error upstream."
-                           {:db db :flakes flakes})
-              e))))
-=======
   ([db flakes] (with-t db flakes nil))
   ([db flakes opts]
    (go-try
@@ -184,7 +123,6 @@
                       (conj opst f)
                       opst)
                     ecount*))))))))
->>>>>>> 8a8bfcc2
 
 (defn with
   "Returns db 'with' flakes added as a core async promise channel.
