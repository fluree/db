--- conflicted
+++ resolved
@@ -151,14 +151,10 @@
       (if-let [primary-publisher (:primary-publisher conn)]
         (do
           (<? (nameservice/retract primary-publisher branch-spec*))
-<<<<<<< HEAD
-          (ns-subscribe/release-ledger conn branch-spec*)
+          (connection/release-ledger conn branch-spec*)
           ;; Delete the cuckoo filter file for this branch
           (when (and index-catalog (:storage index-catalog))
             (<? (cuckoo/delete-filter index-catalog ledger-id branch))))
-=======
-          (connection/release-ledger conn branch-spec*))
->>>>>>> 303e04ea
         (throw (ex-info "No nameservice available for branch deletion"
                         {:status 400 :error :db/no-nameservice})))
       {:deleted branch-spec*})))
