(ns fluree.db.api.branch
  "Internal branch operations for Fluree DB.
  This namespace contains the implementation logic for branch management."
  (:require [fluree.db.connection :as connection]
            [fluree.db.constants :as const]
            [fluree.db.flake.commit-data :as commit-data]
            [fluree.db.indexer.cuckoo :as cuckoo]
            [fluree.db.ledger :as ledger]
            [fluree.db.nameservice :as nameservice]
            [fluree.db.nameservice.sub :as ns-subscribe]
            [fluree.db.util :as util]
            [fluree.db.util.async :refer [<? go-try]]
            [fluree.db.util.branch :as util.branch]
            [fluree.db.util.ledger :as util.ledger]
            [fluree.db.util.log :as log]))

(defn create-branch!
  "Creates a new branch from an existing branch.
  
  Parameters:
    conn - Connection object
    new-branch-spec - Full branch spec (e.g., 'ledger:new-branch')
    from-branch-spec - Source branch spec (e.g., 'ledger:old-branch')
    from-commit - (optional) Specific commit ID to branch from, defaults to latest
    
  Returns the new branch metadata."
  [conn new-branch-spec from-branch-spec from-commit]
  (go-try
    (let [[ledger-id new-branch] (util.ledger/ledger-parts new-branch-spec)
          [from-ledger-id from-branch] (util.ledger/ledger-parts from-branch-spec)]

      (when (not= ledger-id from-ledger-id)
        (throw (ex-info "Cannot create branch across different ledgers"
                        {:status 400 :error :db/invalid-branch-operation})))

      ;; Load source ledger to get its current commit
      (let [source-ledger (<? (connection/load-ledger conn from-branch-spec))
            source-db (ledger/current-db source-ledger)
            source-commit (or from-commit (get-in source-db [:commit :id]))

            ;; Create branch metadata
<<<<<<< HEAD
            created-at (util/current-time-iso)
            branch-metadata {:created-at created-at
                             :created-from {"f:branch" from-branch
                                            "f:commit" {"@id" source-commit}}}

            ;; Copy cuckoo filter from source branch to new branch (if storage supports it)
            index-catalog (:index-catalog source-db)
            _ (when (and index-catalog (:storage index-catalog))
                ;; Read the source branch's filter and copy it if it exists
                (when-let [source-filter (<? (cuckoo/read-filter index-catalog ledger-id from-branch))]
                  (<? (cuckoo/write-filter index-catalog ledger-id new-branch
                                           (:t source-db) source-filter))))
=======
            metadata {:created-at (util/current-time-iso)
                      :source-branch from-branch
                      :source-commit source-commit-id}
>>>>>>> e84ccafa

            ;; Prepare commit for new branch with flat metadata fields
            source-commit-map (:commit source-db)
            compact-commit (-> source-commit-map
                               commit-data/->json-ld
                               (assoc "alias" new-branch-spec
                                      "branch" new-branch)
                               (util.branch/augment-commit-with-metadata metadata))

            primary-publisher (:primary-publisher conn)
            secondary-publishers (:secondary-publishers conn)
            _ (log/debug "create-branch! publishing commit for" new-branch-spec
                         "with primary-publisher?" (boolean primary-publisher))
            _ (when primary-publisher
<<<<<<< HEAD
                (<? (nameservice/publish primary-publisher compact-commit)))]

        {:name new-branch
         :created-at created-at
         :created-from {:branch from-branch :commit source-commit}
         :head source-commit}))))
=======
                (log/debug "Publishing commit with alias:" (get compact-commit "alias")
                           "address:" (get compact-commit "address")
                           "t:" (get-in compact-commit ["data" "t"]))
                (<? (nameservice/publish primary-publisher compact-commit))
                (log/debug "Published commit for" new-branch-spec)
                ;; Also publish to secondary publishers asynchronously
                (nameservice/publish-to-all compact-commit secondary-publishers))]

        (util.branch/branch-creation-response new-branch metadata source-commit-id)))))

(defn- same-ledger?
  "Check if a nameservice record belongs to a specific ledger.
  The ledger field in nameservice records can be either a string or an object with @id."
  [ledger-alias record]
  (let [ledger-obj (get record "f:ledger")
        ledger-name (if (map? ledger-obj)
                      (get ledger-obj "@id")
                      ledger-obj)]
    (= ledger-name ledger-alias)))

(defn- main-branch?
  "Check if a branch name represents the main/default branch.
   Returns true for 'main' or nil (which defaults to main)."
  [branch-name]
  (or (= branch-name const/default-branch-name)
      (nil? branch-name)))
>>>>>>> e84ccafa

(defn list-branches
  "Lists all available branches for a ledger.
  
  Parameters:
    conn - Connection object
    ledger-alias - Ledger alias string (without branch)
    
  Returns a vector of branch names."
  [conn ledger-alias]
  (go-try
    (log/debug "list-branches for ledger:" ledger-alias)
    (if-some [primary-publisher (:primary-publisher conn)]
      (let [records (<? (nameservice/all-records primary-publisher))
            ;; Extract branches for the specified ledger
            branches (->> records
                          (filter (partial same-ledger? ledger-alias))
                          (mapv #(get % "f:branch")))]
        (log/debug "Found branches:" branches "for ledger:" ledger-alias)
        branches)
      (throw (ex-info "No nameservice available for querying branches"
                      {:status 400 :error :db/no-nameservice})))))

(defn branch-info
  "Returns detailed information about a specific branch.
  
  Parameters:
    conn - Connection object
    branch-spec - Full branch spec (e.g., \"ledger:branch\")
    
  Returns branch metadata including creation info, head commit, etc."
  [conn branch-spec]
  (go-try
    (let [branch-ledger (<? (connection/load-ledger conn branch-spec))]
      (<? (ledger/branch-info branch-ledger)))))

(defn delete-branch!
  "Deletes a branch.
  
  Parameters:
    conn - Connection object
    branch-spec - Full branch spec to delete (e.g., \"ledger:branch\")
    
  Cannot delete the default branch or protected branches.
  Returns when deletion is complete."
  [conn branch-spec]
  (go-try
    (let [branch-spec* (util.ledger/ensure-ledger-branch branch-spec)
          [_ledger-id branch] (util.ledger/ledger-parts branch-spec*)
          _ (when (main-branch? branch)
              (throw (ex-info "Cannot delete the main branch. Use the drop API to remove the entire ledger."
                              {:status 400 :error :db/cannot-delete-main-branch})))
<<<<<<< HEAD
          ;; Load the branch to check if it exists and is protected
          ledger (<? (connection/load-ledger conn branch-spec))
          ;; Get branch info to check protection status
          branch-info (<? (ledger/branch-info ledger))
          _ (when (:protected branch-info)
              (throw (ex-info (str "Cannot delete protected branch: " branch)
                              {:status 400 :error :db/cannot-delete-protected-branch})))
          ;; Now delete the branch from nameservice
          primary-publisher (:primary-publisher conn)
          ;; Also delete the cuckoo filter for this branch
          index-catalog (:index-catalog ledger)
          [ledger-id branch-name] (util.ledger/ledger-parts branch-spec)]
      (if primary-publisher
        (do
          (<? (nameservice/retract primary-publisher branch-spec))
          ;; Remove from connection cache and subscriptions
          (ns-subscribe/release-ledger conn branch-spec)
          ;; Delete the cuckoo filter file for this branch
          (when (and index-catalog (:storage index-catalog))
            (<? (cuckoo/delete-filter index-catalog ledger-id branch-name))))
=======
          ledger (<? (connection/load-ledger conn branch-spec*))
          branch-info (<? (ledger/branch-info ledger))]
      (when (:protected branch-info)
        (throw (ex-info (str "Cannot delete protected branch: " branch)
                        {:status 400 :error :db/cannot-delete-protected-branch})))
      (if-let [primary-publisher (:primary-publisher conn)]
        (do
          (<? (nameservice/retract primary-publisher branch-spec*))
          (ns-subscribe/release-ledger conn branch-spec*))
>>>>>>> e84ccafa
        (throw (ex-info "No nameservice available for branch deletion"
                        {:status 400 :error :db/no-nameservice})))
      {:deleted branch-spec*})))

(defn rename-branch!
  "Renames a branch.
  
  Parameters:
    conn - Connection object
    old-branch-spec - Current branch spec (e.g., \"ledger:old-branch\")
    new-branch-spec - New branch spec (e.g., \"ledger:new-branch\")
    
  Returns when rename is complete."
  [conn old-branch-spec new-branch-spec]
  (go-try
    (let [old-branch-spec* (util.ledger/ensure-ledger-branch old-branch-spec)
          new-branch-spec* (util.ledger/ensure-ledger-branch new-branch-spec)
          [old-ledger-id old-branch] (util.ledger/ledger-parts old-branch-spec*)
          [new-ledger-id new-branch] (util.ledger/ledger-parts new-branch-spec*)]

      (when (not= old-ledger-id new-ledger-id)
        (throw (ex-info "Cannot rename branch across different ledgers"
                        {:status 400 :error :db/invalid-branch-operation})))

      (when (main-branch? old-branch)
        (throw (ex-info "Cannot rename the main branch"
                        {:status 400 :error :db/cannot-rename-main-branch})))

      ;; Load the branch to get its current state
      (let [ledger (<? (connection/load-ledger conn old-branch-spec*))
            branch-info (<? (ledger/branch-info ledger))
            _ (when (:protected branch-info)
                (throw (ex-info (str "Cannot rename protected branch: " old-branch)
                                {:status 400 :error :db/cannot-rename-protected-branch})))

            source-db (ledger/current-db ledger)
            source-commit-map (:commit source-db)

            updated-commit (-> source-commit-map
                               commit-data/->json-ld
                               (assoc "alias" new-branch-spec*
                                      "branch" new-branch)
                               (util.branch/augment-commit-with-metadata branch-info))]

        (if-let [primary-publisher (:primary-publisher conn)]
          (do
            (<? (nameservice/publish primary-publisher updated-commit)) ;; Create new branch record 
            (<? (nameservice/retract primary-publisher old-branch-spec*)) ;; Delete old branch record
            {:renamed-from old-branch-spec*
             :renamed-to new-branch-spec*})
          (throw (ex-info "No nameservice available for branch renaming"
                          {:status 400 :error :db/no-nameservice})))))))<|MERGE_RESOLUTION|>--- conflicted
+++ resolved
@@ -16,13 +16,13 @@
 
 (defn create-branch!
   "Creates a new branch from an existing branch.
-  
+
   Parameters:
     conn - Connection object
     new-branch-spec - Full branch spec (e.g., 'ledger:new-branch')
     from-branch-spec - Source branch spec (e.g., 'ledger:old-branch')
     from-commit - (optional) Specific commit ID to branch from, defaults to latest
-    
+
   Returns the new branch metadata."
   [conn new-branch-spec from-branch-spec from-commit]
   (go-try
@@ -36,14 +36,12 @@
       ;; Load source ledger to get its current commit
       (let [source-ledger (<? (connection/load-ledger conn from-branch-spec))
             source-db (ledger/current-db source-ledger)
-            source-commit (or from-commit (get-in source-db [:commit :id]))
+            source-commit-id (or from-commit (get-in source-db [:commit :id]))
 
             ;; Create branch metadata
-<<<<<<< HEAD
-            created-at (util/current-time-iso)
-            branch-metadata {:created-at created-at
-                             :created-from {"f:branch" from-branch
-                                            "f:commit" {"@id" source-commit}}}
+            metadata {:created-at (util/current-time-iso)
+                      :source-branch from-branch
+                      :source-commit source-commit-id}
 
             ;; Copy cuckoo filter from source branch to new branch (if storage supports it)
             index-catalog (:index-catalog source-db)
@@ -52,11 +50,6 @@
                 (when-let [source-filter (<? (cuckoo/read-filter index-catalog ledger-id from-branch))]
                   (<? (cuckoo/write-filter index-catalog ledger-id new-branch
                                            (:t source-db) source-filter))))
-=======
-            metadata {:created-at (util/current-time-iso)
-                      :source-branch from-branch
-                      :source-commit source-commit-id}
->>>>>>> e84ccafa
 
             ;; Prepare commit for new branch with flat metadata fields
             source-commit-map (:commit source-db)
@@ -71,14 +64,6 @@
             _ (log/debug "create-branch! publishing commit for" new-branch-spec
                          "with primary-publisher?" (boolean primary-publisher))
             _ (when primary-publisher
-<<<<<<< HEAD
-                (<? (nameservice/publish primary-publisher compact-commit)))]
-
-        {:name new-branch
-         :created-at created-at
-         :created-from {:branch from-branch :commit source-commit}
-         :head source-commit}))))
-=======
                 (log/debug "Publishing commit with alias:" (get compact-commit "alias")
                            "address:" (get compact-commit "address")
                            "t:" (get-in compact-commit ["data" "t"]))
@@ -105,7 +90,6 @@
   [branch-name]
   (or (= branch-name const/default-branch-name)
       (nil? branch-name)))
->>>>>>> e84ccafa
 
 (defn list-branches
   "Lists all available branches for a ledger.
@@ -144,52 +128,34 @@
 
 (defn delete-branch!
   "Deletes a branch.
-  
+
   Parameters:
     conn - Connection object
     branch-spec - Full branch spec to delete (e.g., \"ledger:branch\")
-    
+
   Cannot delete the default branch or protected branches.
   Returns when deletion is complete."
   [conn branch-spec]
   (go-try
     (let [branch-spec* (util.ledger/ensure-ledger-branch branch-spec)
-          [_ledger-id branch] (util.ledger/ledger-parts branch-spec*)
+          [ledger-id branch] (util.ledger/ledger-parts branch-spec*)
           _ (when (main-branch? branch)
               (throw (ex-info "Cannot delete the main branch. Use the drop API to remove the entire ledger."
                               {:status 400 :error :db/cannot-delete-main-branch})))
-<<<<<<< HEAD
-          ;; Load the branch to check if it exists and is protected
-          ledger (<? (connection/load-ledger conn branch-spec))
-          ;; Get branch info to check protection status
+          ledger (<? (connection/load-ledger conn branch-spec*))
           branch-info (<? (ledger/branch-info ledger))
-          _ (when (:protected branch-info)
-              (throw (ex-info (str "Cannot delete protected branch: " branch)
-                              {:status 400 :error :db/cannot-delete-protected-branch})))
-          ;; Now delete the branch from nameservice
-          primary-publisher (:primary-publisher conn)
-          ;; Also delete the cuckoo filter for this branch
-          index-catalog (:index-catalog ledger)
-          [ledger-id branch-name] (util.ledger/ledger-parts branch-spec)]
-      (if primary-publisher
-        (do
-          (<? (nameservice/retract primary-publisher branch-spec))
-          ;; Remove from connection cache and subscriptions
-          (ns-subscribe/release-ledger conn branch-spec)
-          ;; Delete the cuckoo filter file for this branch
-          (when (and index-catalog (:storage index-catalog))
-            (<? (cuckoo/delete-filter index-catalog ledger-id branch-name))))
-=======
-          ledger (<? (connection/load-ledger conn branch-spec*))
-          branch-info (<? (ledger/branch-info ledger))]
+          ;; Also get the index catalog for cuckoo filter deletion
+          index-catalog (:index-catalog ledger)]
       (when (:protected branch-info)
         (throw (ex-info (str "Cannot delete protected branch: " branch)
                         {:status 400 :error :db/cannot-delete-protected-branch})))
       (if-let [primary-publisher (:primary-publisher conn)]
         (do
           (<? (nameservice/retract primary-publisher branch-spec*))
-          (ns-subscribe/release-ledger conn branch-spec*))
->>>>>>> e84ccafa
+          (ns-subscribe/release-ledger conn branch-spec*)
+          ;; Delete the cuckoo filter file for this branch
+          (when (and index-catalog (:storage index-catalog))
+            (<? (cuckoo/delete-filter index-catalog ledger-id branch))))
         (throw (ex-info "No nameservice available for branch deletion"
                         {:status 400 :error :db/no-nameservice})))
       {:deleted branch-spec*})))
