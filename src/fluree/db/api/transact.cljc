--- conflicted
+++ resolved
@@ -91,23 +91,13 @@
 (defn transact!
   [conn parsed-json-ld opts]
   (go-try
-<<<<<<< HEAD
-    (let [{txn-context "@context"
-           txn "@graph"
-           ledger-id "@id"
-           txn-opts const/iri-opts
-           default-context const/iri-default-context} (parse-json-ld-txn json-ld)
-          address  (<? (nameservice/primary-address conn ledger-id nil))]
-      (if-not (<? (nameservice/exists? conn address))
-=======
     (let [{txn-context     "@context"
            txn             "@graph"
            ledger-id       const/iri-ledger
            txn-opts        const/iri-opts
            default-context const/iri-default-context} parsed-json-ld
-          address (<? (conn-proto/-address conn ledger-id nil))]
-      (if-not (<? (conn-proto/-exists? conn address))
->>>>>>> 3b95d19a
+           address         (<? (nameservice/primary-address conn ledger-id nil))]
+      (if-not (<? (nameservice/exists? conn address))
         (throw (ex-info "Ledger does not exist" {:ledger address}))
         (let [ledger (<? (jld-ledger/load conn address))
               opts   (cond-> opts
