(ns fluree.db.api.transact
  (:require [fluree.db.connection :as connection]
            [fluree.db.json-ld.credential :as cred]
            [fluree.db.query.fql.parse :as q-parse]
            [fluree.db.query.fql.syntax :as syntax]
            [fluree.db.util.async :refer [<? go-try]]
<<<<<<< HEAD
            [fluree.db.util.context :as ctx-util]))
=======
            [fluree.db.util.core :as util]
            [fluree.db.util.context :as ctx-util]
            [fluree.json-ld :as json-ld]
            [fluree.db.json-ld.credential :as cred]
            [fluree.db.ledger :as ledger]
            [fluree.db.query.fql.syntax :as syntax]
            [fluree.db.query.sparql :as sparql]))
>>>>>>> 419fb4e8

(defn parse-opts
  [txn override-opts txn-context]
  (let [txn-opts (some-> (q-parse/get-named txn "opts")
                         (syntax/coerce-txn-opts))
        opts     (merge txn-opts (some-> override-opts syntax/coerce-txn-opts))]
    (-> opts
        (assoc :context txn-context)
        (update :identity #(or % (:did opts)))
        (dissoc :did))))

(defn stage
  [db txn opts]
  (go-try
<<<<<<< HEAD
    (let [txn-context (or (ctx-util/txn-context txn)
                          (:context opts))
          parsed-opts (parse-opts txn opts txn-context)
          parsed-txn  (q-parse/parse-txn txn txn-context)]
=======
    (let [txn*        (if (sparql/sparql-format? opts)
                        (sparql/->fql txn)
                        txn)
          txn-context (or (ctx-util/txn-context txn*)
                          (:context opts))
          parsed-opts (parse-opts txn* opts txn-context)
          parsed-txn  (q-parse/parse-txn txn* txn-context)]
>>>>>>> 419fb4e8
      (<? (connection/stage-triples db parsed-txn parsed-opts)))))

(defn extract-ledger-id
  "Extracts ledger-id from expanded json-ld transaction"
  [txn]
  (or (q-parse/get-named txn "ledger")
      (throw (ex-info "Invalid transaction, missing required key: ledger."
                      {:status 400 :error :db/invalid-transaction}))))

(defn transact!
  ([conn txn]
   (transact! conn txn nil))
  ([conn txn override-opts]
   (go-try
     (let [txn*           (if (sparql/sparql-format? override-opts)
                            (sparql/->fql txn)
                            txn)
           override-opts* (assoc override-opts :format :fql)
           context        (or (ctx-util/txn-context txn*)
                           ;; parent context might come from a Verifiable
                           ;; Credential's context
                           (:context override-opts*))
           ledger-id      (extract-ledger-id txn*)
           triples        (q-parse/parse-txn txn* context)
           parsed-opts    (parse-opts txn override-opts* context)]
       (<? (connection/transact! conn ledger-id triples parsed-opts))))))

(defn credential-transact!
  "Like transact!, but use when leveraging a Verifiable Credential or signed JWS.

  Will throw if signature cannot be extracted."
  [conn txn opts]
  (go-try
    (let [{txn* :subject identity :did} (<? (cred/verify txn))
          parent-context (when (map? txn) ;; parent-context only relevant for verifiable credential
                           (ctx-util/txn-context txn))]
      (<? (transact! conn txn* (assoc opts :raw-txn txn
                                      :identity identity
                                      :context parent-context))))))

(defn create-with-txn
  ([conn txn]
   (create-with-txn conn txn nil))
  ([conn txn {:keys [context] :as override-opts}]
   (go-try
     (let [txn-context (or (ctx-util/txn-context txn)
                           context) ;; parent context from credential if present
           ledger-id   (extract-ledger-id txn)
           address     (<? (connection/primary-address conn ledger-id))
           parsed-opts (-> (parse-opts txn override-opts txn-context)
                           (syntax/coerce-ledger-opts))]
       (if (<? (connection/ledger-exists? conn address))
         (throw (ex-info (str "Ledger " ledger-id " already exists")
                         {:status 409 :error :db/ledger-exists}))
         (let [ledger  (<? (connection/create-ledger conn ledger-id parsed-opts))
               triples (q-parse/parse-txn txn txn-context)

              ;; commit API takes a did-map and parsed context as opts
              ;; whereas stage API takes a did IRI and unparsed context.
              ;; Dissoc them until deciding at a later point if they can carry through.
               cmt-opts (dissoc parsed-opts :context :did)]
           (<? (connection/transact-ledger! conn ledger triples cmt-opts))))))))

(defn credential-create-with-txn!
  [conn txn]
  (let [{txn* :subject identity :did} (<? (cred/verify txn))
        parent-context (when (map? txn) ;; parent-context only relevant for verifiable credential
                         (ctx-util/txn-context txn))]
    (create-with-txn conn txn* {:raw-txn txn, :identity identity :context parent-context})))<|MERGE_RESOLUTION|>--- conflicted
+++ resolved
@@ -3,18 +3,9 @@
             [fluree.db.json-ld.credential :as cred]
             [fluree.db.query.fql.parse :as q-parse]
             [fluree.db.query.fql.syntax :as syntax]
+            [fluree.db.query.sparql :as sparql]
             [fluree.db.util.async :refer [<? go-try]]
-<<<<<<< HEAD
             [fluree.db.util.context :as ctx-util]))
-=======
-            [fluree.db.util.core :as util]
-            [fluree.db.util.context :as ctx-util]
-            [fluree.json-ld :as json-ld]
-            [fluree.db.json-ld.credential :as cred]
-            [fluree.db.ledger :as ledger]
-            [fluree.db.query.fql.syntax :as syntax]
-            [fluree.db.query.sparql :as sparql]))
->>>>>>> 419fb4e8
 
 (defn parse-opts
   [txn override-opts txn-context]
@@ -26,15 +17,14 @@
         (update :identity #(or % (:did opts)))
         (dissoc :did))))
 
+(defn track-fuel?
+  [parsed-opts]
+  (or (:max-fuel parsed-opts)
+      (:meta parsed-opts)))
+
 (defn stage
   [db txn opts]
   (go-try
-<<<<<<< HEAD
-    (let [txn-context (or (ctx-util/txn-context txn)
-                          (:context opts))
-          parsed-opts (parse-opts txn opts txn-context)
-          parsed-txn  (q-parse/parse-txn txn txn-context)]
-=======
     (let [txn*        (if (sparql/sparql-format? opts)
                         (sparql/->fql txn)
                         txn)
@@ -42,7 +32,6 @@
                           (:context opts))
           parsed-opts (parse-opts txn* opts txn-context)
           parsed-txn  (q-parse/parse-txn txn* txn-context)]
->>>>>>> 419fb4e8
       (<? (connection/stage-triples db parsed-txn parsed-opts)))))
 
 (defn extract-ledger-id
@@ -64,7 +53,7 @@
            context        (or (ctx-util/txn-context txn*)
                            ;; parent context might come from a Verifiable
                            ;; Credential's context
-                           (:context override-opts*))
+                              (:context override-opts*))
            ledger-id      (extract-ledger-id txn*)
            triples        (q-parse/parse-txn txn* context)
            parsed-opts    (parse-opts txn override-opts* context)]
