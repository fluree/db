--- conflicted
+++ resolved
@@ -14,13 +14,7 @@
             [fluree.db.auth :as auth]
             [fluree.db.flake :as flake]
             [fluree.db.util.core :as util :refer [try* catch*]]
-<<<<<<< HEAD
-            [fluree.db.util.async :refer [<? go-try]]
-            [fluree.db.util.async :as async-util])
-  #?(:clj (:import (fluree.db.flake Flake))))
-=======
-            [fluree.db.util.async :refer [<? go-try]]))
->>>>>>> 96fc3476
+            [fluree.db.util.async :refer [<? go-try channel?]]))
 
 #?(:clj (set! *warn-on-reflection* true))
 
@@ -384,7 +378,7 @@
                           (throw (ex-info (str "Only one type of select-key (select, selectOne, selectDistinct, selectReduced) allowed. Provided: " (pr-str flureeQL))
                                           {:status 400
                                            :error  :db/invalid-query})))
-          db            (if (async-util/channel? sources)   ;; only support 1 source currently
+          db            (if (channel? sources)   ;; only support 1 source currently
                           (<? sources)
                           sources)
           db*           (if block (<? (time-travel/as-of-block db block)) db)
