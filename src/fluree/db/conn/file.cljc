(ns fluree.db.conn.file
  (:refer-clojure :exclude [exists?])
  (:require [clojure.core.async :as async :refer [go]]
            [clojure.string :as str]
            [fluree.crypto :as crypto]
            [fluree.db.util.context :as ctx-util]
            [fluree.json-ld :as json-ld]
            [fluree.db.index :as index]
            [fluree.db.conn.proto :as conn-proto]
            [fluree.db.conn.cache :as conn-cache]
            [fluree.db.conn.state-machine :as state-machine]
            [fluree.db.util.core :as util #?(:clj :refer :cljs :refer-macros) [try* catch*]]
            [fluree.db.util.async :refer [<? go-try]]
            [fluree.db.util.log :as log :include-macros true]
            [fluree.db.storage.core :as storage]
            [fluree.db.indexer.default :as idx-default]
            [fluree.db.serde.json :refer [json-serde]]
            #?@(:cljs [["fs" :as fs]
                       ["path" :as path]])
            #?(:clj [fluree.db.full-text :as full-text])
            #?(:clj [clojure.java.io :as io])
            [fluree.db.util.json :as json]
            [fluree.db.ledger.proto :as ledger-proto])
  #?(:clj
     (:import (java.io ByteArrayOutputStream FileNotFoundException File))))

(defn file-address
  "Turn a path or a protocol-relative URL into a fluree file address."
  [path]
  (if (str/starts-with? path "//")
    (str "fluree:file:" path)
    (str "fluree:file://" path)))

(defn local-path
  [{:keys [storage-path] :as _conn}]
  (let [abs-path? #?(:clj (.isAbsolute (io/file storage-path))
                     :cljs (path/isAbsolute storage-path))
        abs-root  (if abs-path?
                    ""
                    (str #?(:clj  (.getAbsolutePath (io/file ""))
                            :cljs (path/resolve ".")) "/"))
        path      (str abs-root storage-path "/")]
    #?(:clj  (-> path io/file .getCanonicalPath)
       :cljs (path/resolve path))))

(defn address-path
  [address]
  (let [[_ _ path] (str/split address #":")]
    path))

(defn address-full-path
  [conn address]
  (str (local-path conn) "/" (address-path address)))

(defn address-path-exists?
  [conn address]
  (let [full-path (address-full-path conn address)]
    #?(:clj  (->> full-path io/file .exists)
       :cljs (fs/existsSync full-path))))

(defn read-file
  "Read a string from disk at `path`. Returns nil if file does not exist."
  [path]
  #?(:clj
     (try
       (with-open [xin  (io/input-stream path)
                   xout (ByteArrayOutputStream.)]
         (io/copy xin xout)
         (String. (.toByteArray xout)))

       (catch FileNotFoundException _
         nil))
     :cljs
     (try
       (fs/readFileSync path "utf8")
       (catch :default e
         (when (not= "ENOENT" (.-code e))
           (throw (ex-info "Error reading file."
                           {"errno"   ^String (.-errno e)
                            "syscall" ^String (.-syscall e)
                            "code"    (.-code e)
                            "path"    (.-path e)})))))))

(defn read-address
  [conn address]
  (->> address (address-full-path conn) read-file))

(defn read-commit
  [conn address]
  (json/parse (read-address conn address) false))

(defn write-file
  "Write bytes to disk at the given file path."
  [path ^bytes val]
  #?(:clj
     (try
       (with-open [out (io/output-stream (io/file path))]
         (.write out val))
       (catch FileNotFoundException _
         (try
           (io/make-parents (io/file path))
           (with-open [out (io/output-stream (io/file path))]
             (.write out val))
           (catch Exception e
             (log/error (str "Unable to create storage directory: " path
                             " with error: " (.getMessage e) "."))
             (log/error (str "Fatal Error, shutting down!"))
             (System/exit 1))))
       (catch Exception e (throw e)))
     :cljs
     (try
       (fs/writeFileSync path val)
       (catch :default e
         (if (= (.-code e) "ENOENT")
           (try
             (fs/mkdirSync (path/dirname path) #js{:recursive true})
             (try
               (fs/writeFileSync path val)
               (catch :default e
                 (log/error (str "Unable to write file to path " path
                                 " with error: " ^String (.-message e) "."))
                 (log/error (str "Fatal Error, shutting down! "
                                 {"errno"   ^String (.-errno e)
                                  "syscall" ^String (.-syscall e)
                                  "code"    (.-code e)
                                  "path"    (.-path e)}))
                 (js/process.exit 1)))
             (catch :default e
               (log/error (str "Unable to create storage directory: " path
                               " with error: " ^String (.-message e) "."))
               (log/error (str "Fatal Error, shutting down!"))
               (js/process.exit 1)))
           (throw (ex-info "Error writing file."
                           {"errno"   ^String (.-errno e)
                            "syscall" ^String (.-syscall e)
                            "code"    (.-code e)
                            "path"    (.-path e)})))))))

(defn ->bytes
  [s]
  #?(:clj  (.getBytes ^String s)
     :cljs (js/Uint8Array. (js/Buffer.from s "utf8"))))

(defn- write-data
  [conn ledger data-type data]
  (let [alias      (ledger-proto/-alias ledger)
        branch     (name (:name (ledger-proto/-branch ledger)))
<<<<<<< HEAD
        json       (json-ld/normalize-data data)
        _          (log/debug "normalized JSON:" json)
=======
        json       (if (string? data)
                     data
                     (json-ld/normalize-data data))
>>>>>>> d6d5a7be
        bytes      (->bytes json)
        hash       (crypto/sha2-256 bytes :hex)
        type-dir   (name data-type)
        path       (str alias
                        (when branch (str "/" branch))
                        (str "/" type-dir "/")
                        hash ".json")
        write-path (str (local-path conn) "/" path)]
    (log/debug (str "Writing " (name data-type) " at " write-path))
    (write-file write-path bytes)
    {:name    hash
     :hash    hash
     :json    json
     :size    (count json)
     :address (file-address path)}))

(defn write-commit
  [conn ledger commit-data]
  (write-data conn ledger :commit commit-data))

(defn write-context
  [conn ledger context-data]
  (write-data conn ledger :context context-data))

(defn write-index-item
  [conn ledger index-type index-data]
  (write-data conn ledger (str "index/" (name index-type)) index-data))

(defn push
  "Just write to a different directory?"
  [conn publish-address {commit-address :address}]
  (let [local-path  (local-path conn)
        commit-path (address-path commit-address)
        head-path   (address-path publish-address)
        write-path  (str local-path "/" head-path)

        work        (fn [complete]
                      (log/debug (str "Updating head at " write-path " to " commit-path "."))
                      (write-file write-path (->bytes commit-path))
                      (complete (file-address head-path)))]
    #?(:clj  (let [p (promise)]
               (future (work (partial deliver p)))
               p)
       :cljs (js/Promise. (fn [resolve reject] (work resolve))))))

(defn store-key->local-path
  [store k]
  (let [[_ ledger & r] (str/split k #"_")]
    (str (local-path store) "/" ledger "/" "indexes" "/" (str/join "/" r))))

(defn read-context
  [conn context-key]
  (json/parse (read-address conn context-key) false))

(defrecord FileConnection [id memory state ledger-defaults parallelism msg-in-ch
                           msg-out-ch lru-cache-atom]

  conn-proto/iStorage
  (-c-read [conn commit-key] (go (read-commit conn commit-key)))
  (-c-write [conn ledger commit-data] (go (write-commit conn ledger
                                                        commit-data)))
  (-ctx-read [conn context-key] (go (read-context conn context-key)))
  (-ctx-write [conn ledger context-data] (go (write-context conn ledger
                                                            context-data)))
  (-index-file-write [conn ledger index-type index-data]
    #?(:clj (async/thread (write-index-item conn ledger index-type index-data))
       :cljs (async/go (write-index-item conn ledger index-type index-data))))
  (-index-file-read [conn index-address]
    #?(:clj (async/thread (json/parse (read-address conn index-address) true))
       :cljs (async/go (json/parse (read-address conn index-address) true))))

  conn-proto/iNameService
  (-pull [conn ledger] (throw (ex-info "Unsupported FileConnection op: pull" {})))
  (-subscribe [conn ledger] (throw (ex-info "Unsupported FileConnection op: subscribe" {})))
  (-alias [conn ledger-address]
    ;; TODO: need to validate that the branch doesn't have a slash?
    (-> (address-path ledger-address)
        (str/split #"/")
        (->> (drop-last 2) ; branch-name, head
             (str/join #"/"))))
  (-push [conn head-path commit-data] (go (push conn head-path commit-data)))
  (-lookup [conn head-address] (go (file-address (read-address conn head-address))))
  (-address [conn ledger-alias {:keys [branch] :as _opts}]
    (let [branch (if branch (name branch) "main")]
      (go (file-address (str ledger-alias "/" branch "/head")))))
  (-exists? [conn ledger-address]
    (go (address-path-exists? conn ledger-address)))

  conn-proto/iConnection
  (-close [_]
    (log/info "Closing file connection" id)
    (swap! state assoc :closed? true))
  (-closed? [_] (boolean (:closed? @state)))
  (-method [_] :file)
  (-parallelism [_] parallelism)
  (-id [_] id)
  (-default-context [_] (:context ledger-defaults))
  (-new-indexer [_ opts]
    (let [indexer-fn (:indexer ledger-defaults)]
      (indexer-fn opts)))
  ;; default new ledger indexer
  (-did [_] (:did ledger-defaults))
  (-msg-in [conn msg] (throw (ex-info "Unsupported FileConnection msg-in: pull" {})))
  (-msg-out [conn msg] (throw (ex-info "Unsupported FileConnection msg-out: pull" {})))
  (-state [_] @state)
  (-state [_ ledger] (get @state ledger))

  index/Resolver
  (resolve
    [conn {:keys [id leaf tempid] :as node}]
    (let [cache-key [::resolve id tempid]]
      (if (= :empty id)
        (storage/resolve-empty-leaf node)
        (conn-cache/lru-lookup
          lru-cache-atom
          cache-key
          (fn [_]
            (storage/resolve-index-node conn node
                                        (fn [] (conn-cache/lru-evict lru-cache-atom cache-key))))))))

  #?@(:clj
      [full-text/IndexConnection
       (open-storage [conn network dbid lang]
         (throw (ex-info "File connection does not support full text operations."
                         {:status 500 :error :db/unexpected-error})))]))

(defn trim-last-slash
  [s]
  (if (str/ends-with? s "/")
    (subs s 0 (dec (count s)))
    s))

(defn ledger-defaults
<<<<<<< HEAD
  [{:keys [did indexer context] :as _opts}]
  {:context context
   :did     did
   :indexer (cond
              (fn? indexer)
              indexer
=======
  [{:keys [context context-type did indexer]}]
  {:context      (ctx-util/stringify-context context)
   :context-type context-type
   :did          did
   :indexer      (cond
                   (fn? indexer)
                   indexer
>>>>>>> d6d5a7be

              (or (map? indexer) (nil? indexer))
              (fn [opts]
                (idx-default/create (merge indexer opts)))

              :else
              (throw (ex-info (str "Expected an indexer constructor fn or "
                                   "default indexer options map. Provided: " indexer)
                              {:status 400 :error :db/invalid-file-connection})))})

(defn connect
  "Create a new file system connection."
  [{:keys [defaults parallelism storage-path lru-cache-atom memory serializer]
    :or   {serializer (json-serde)} :as _opts}]
  (go
    (let [storage-path   (trim-last-slash storage-path)
          conn-id        (str (random-uuid))
          state          (state-machine/blank-state)

          cache-size     (conn-cache/memory->cache-size memory)
          lru-cache-atom (or lru-cache-atom (atom (conn-cache/create-lru-cache cache-size)))
          ld             (ledger-defaults defaults)]
      (log/debug "connect ledger-defaults:" ld)
      ;; TODO - need to set up monitor loops for async chans
      (map->FileConnection {:id              conn-id
                            :storage-path    storage-path
<<<<<<< HEAD
                            :ledger-defaults ld
                            :serializer      #?(:clj  (avro-serde/avro-serde)
                                                :cljs (json-serde/json-serde))
=======
                            :ledger-defaults (ledger-defaults defaults)
                            :serializer      serializer
>>>>>>> d6d5a7be
                            :parallelism     parallelism
                            :msg-in-ch       (async/chan)
                            :msg-out-ch      (async/chan)
                            :state           state
                            :lru-cache-atom  lru-cache-atom}))))<|MERGE_RESOLUTION|>--- conflicted
+++ resolved
@@ -3,14 +3,11 @@
   (:require [clojure.core.async :as async :refer [go]]
             [clojure.string :as str]
             [fluree.crypto :as crypto]
-            [fluree.db.util.context :as ctx-util]
             [fluree.json-ld :as json-ld]
             [fluree.db.index :as index]
             [fluree.db.conn.proto :as conn-proto]
             [fluree.db.conn.cache :as conn-cache]
             [fluree.db.conn.state-machine :as state-machine]
-            [fluree.db.util.core :as util #?(:clj :refer :cljs :refer-macros) [try* catch*]]
-            [fluree.db.util.async :refer [<? go-try]]
             [fluree.db.util.log :as log :include-macros true]
             [fluree.db.storage.core :as storage]
             [fluree.db.indexer.default :as idx-default]
@@ -145,14 +142,9 @@
   [conn ledger data-type data]
   (let [alias      (ledger-proto/-alias ledger)
         branch     (name (:name (ledger-proto/-branch ledger)))
-<<<<<<< HEAD
-        json       (json-ld/normalize-data data)
-        _          (log/debug "normalized JSON:" json)
-=======
         json       (if (string? data)
                      data
                      (json-ld/normalize-data data))
->>>>>>> d6d5a7be
         bytes      (->bytes json)
         hash       (crypto/sha2-256 bytes :hex)
         type-dir   (name data-type)
@@ -286,22 +278,12 @@
     s))
 
 (defn ledger-defaults
-<<<<<<< HEAD
   [{:keys [did indexer context] :as _opts}]
   {:context context
    :did     did
    :indexer (cond
               (fn? indexer)
               indexer
-=======
-  [{:keys [context context-type did indexer]}]
-  {:context      (ctx-util/stringify-context context)
-   :context-type context-type
-   :did          did
-   :indexer      (cond
-                   (fn? indexer)
-                   indexer
->>>>>>> d6d5a7be
 
               (or (map? indexer) (nil? indexer))
               (fn [opts]
@@ -328,14 +310,8 @@
       ;; TODO - need to set up monitor loops for async chans
       (map->FileConnection {:id              conn-id
                             :storage-path    storage-path
-<<<<<<< HEAD
-                            :ledger-defaults ld
-                            :serializer      #?(:clj  (avro-serde/avro-serde)
-                                                :cljs (json-serde/json-serde))
-=======
                             :ledger-defaults (ledger-defaults defaults)
                             :serializer      serializer
->>>>>>> d6d5a7be
                             :parallelism     parallelism
                             :msg-in-ch       (async/chan)
                             :msg-out-ch      (async/chan)
