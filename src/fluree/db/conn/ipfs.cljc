--- conflicted
+++ resolved
@@ -1,8 +1,6 @@
 (ns fluree.db.conn.ipfs
   (:require [fluree.db.storage.core :as storage]
             [fluree.db.index :as index]
-            [fluree.db.util.context :as ctx-util]
-            [fluree.db.util.core :as util :refer [exception?]]
             #?(:clj [fluree.db.full-text :as full-text])
             [fluree.db.util.log :as log :include-macros true]
             [fluree.db.conn.proto :as conn-proto]
@@ -10,7 +8,6 @@
             [fluree.db.util.async :refer [<? go-try channel?]]
             [clojure.core.async :as async :refer [go <!]]
             [fluree.db.conn.state-machine :as state-machine]
-            [#?(:cljs cljs.cache :clj clojure.core.cache) :as cache]
             [fluree.db.serde.json :refer [json-serde]]
             [fluree.db.method.ipfs.keys :as ipfs-keys]
             [fluree.db.method.ipfs.directory :as ipfs-dir]
@@ -148,11 +145,7 @@
 
 (defn ledger-defaults
   "Normalizes ledger defaults settings"
-<<<<<<< HEAD
   [ipfs-endpoint {:keys [ipns context did indexer] :as _defaults}]
-=======
-  [ipfs-endpoint {:keys [ipns context context-type did indexer] :as _defaults}]
->>>>>>> d6d5a7be
   (go-try
     (let [ipns-default-key     (or (:key ipns) "self")
           ipns-default-address (<? (ipfs-keys/address ipfs-endpoint ipns-default-key))
@@ -172,20 +165,11 @@
         (throw (ex-info (str "IPNS publishing appears to have an issue. No corresponding ipns address found for key: "
                              ipns-default-key)
                         {:status 400 :error :db/ipfs-keys})))
-<<<<<<< HEAD
       {:ipns    {:key     ipns-default-key
                  :address ipns-default-address}
        :context context
        :did     did
        :indexer new-indexer-fn})))
-=======
-      {:ipns         {:key     ipns-default-key
-                      :address ipns-default-address}
-       :context      (ctx-util/stringify-context context)
-       :context-type context-type
-       :did          did
-       :indexer      new-indexer-fn})))
->>>>>>> d6d5a7be
 
 
 (defn connect
