(ns fluree.db.flake.flake-db
  (:refer-clojure :exclude [load vswap!])
  (:require [#?(:clj clojure.pprint, :cljs cljs.pprint) :as pprint :refer [pprint]]
            [clojure.core.async :as async :refer [<! >! go go-loop]]
            [clojure.set :refer [map-invert]]
            [clojure.string :as str]
            [fluree.db.commit.storage :as commit-storage]
            [fluree.db.constants :as const]
            [fluree.db.datatype :as datatype]
            [fluree.db.dbproto :as dbproto]
            [fluree.db.flake :as flake]
            [fluree.db.flake.commit-data :as commit-data]
            [fluree.db.flake.format :as jld-format]
            [fluree.db.flake.history :as history]
            [fluree.db.flake.index :as index]
            [fluree.db.flake.index.novelty :as novelty]
            [fluree.db.flake.index.storage :as index-storage]
            [fluree.db.flake.match :as match]
            [fluree.db.flake.reasoner :as flake.reasoner]
            [fluree.db.flake.transact :as flake.transact]
            [fluree.db.indexer :as indexer]
            [fluree.db.json-ld.iri :as iri]
            [fluree.db.json-ld.policy :as policy]
            [fluree.db.json-ld.policy.query :as qpolicy]
            [fluree.db.json-ld.policy.rules :as policy-rules]
            [fluree.db.json-ld.shacl :as shacl]
            [fluree.db.json-ld.vocab :as vocab]
            [fluree.db.query.exec.select.subject :as subject]
            [fluree.db.query.exec.where :as where]
            [fluree.db.query.fql :as fql]
            [fluree.db.query.history :refer [AuditLog]]
            [fluree.db.query.optimize :as optimize]
            [fluree.db.query.range :as query-range]
            [fluree.db.reasoner :as reasoner]
            [fluree.db.time-travel :refer [TimeTravel]]
            [fluree.db.transact :as transact]
            [fluree.db.util :as util :refer [try* catch* get-id get-types get-list
                                             get-first get-first-value]]
            [fluree.db.util.async :refer [<? go-try]]
            [fluree.db.util.log :as log]
<<<<<<< HEAD
            [fluree.db.util.reasoner :as reasoner-util])
=======
            [fluree.db.util.reasoner :as reasoner-util]
            [fluree.db.virtual-graph.flat-rank :as flat-rank]
            [fluree.db.virtual-graph.index-graph :as vg]
            [fluree.json-ld :as json-ld])
>>>>>>> bca2f91d
  #?(:clj (:import (java.io Writer))))

#?(:clj (set! *warn-on-reflection* true))

(defn empty-all-novelty
  [db]
  (let [cleared (reduce (fn [db* idx]
                          (update-in db* [:novelty idx] empty))
                        db index/types)]
    (assoc-in cleared [:novelty :size] 0)))

(defn novelty-after-t
  "Returns novelty after t value for provided index."
  [db t idx]
  (index/filter-after t (get-in db [:novelty idx])))

(defn empty-novelty
  "Empties novelty @ t value and earlier. If t is null, empties all novelty."
  [db t]
  (cond
    (or (nil? t)
        (= t (:t db)))
    (empty-all-novelty db)

    (flake/t-before? t (:t db))
    (let [novelty (reduce (fn [acc idx]
                            (assoc acc idx
                                   #?(:clj  (future (novelty-after-t db t idx))
                                      :cljs (novelty-after-t db t idx))))
                          {} index/types)
          size    (flake/size-bytes #?(:clj  @(:spot novelty)
                                       :cljs (:spot novelty)))
          db*     (reduce
                   (fn [db* idx]
                     (assoc-in db* [:novelty idx] #?(:clj  @(get novelty idx)
                                                     :cljs (get novelty idx))))
                   (assoc-in db [:novelty :size] size)
                   index/types)]
      db*)

    :else
    (throw (ex-info (str "Request to empty novelty at t value: " t
                         ", however provided db is only at t value: " (:t db))
                    {:status 500 :error :db/indexing}))))

(defn newer-index?
  [commit {data-map :data, :as _commit-index}]
  (if data-map
    (let [commit-index-t (commit-data/index-t commit)
          index-t        (:t data-map)]
      (or (nil? commit-index-t)
          (flake/t-after? index-t commit-index-t)))
    false))

(defn index-update
  "If provided commit-index is newer than db's commit index, updates db by cleaning novelty.
  If it is not newer, returns original db."
  [{:keys [commit] :as db} {data-map :data, :keys [spot psot post opst tspo] :as index-map}]
  (if (newer-index? commit index-map)
    (let [index-t (:t data-map)
          commit* (assoc commit :index index-map)]
      (-> db
          (empty-novelty index-t)
          (assoc :commit commit*
                 :spot spot
                 :psot psot
                 :post post
                 :opst opst
                 :tspo tspo)
          (assoc-in [:stats :indexed] index-t)))
    db))

(defn with-namespaces
  [{:keys [namespaces max-namespace-code] :as db} new-namespaces]
  (let [new-ns-map          (into namespaces
                                  (map-indexed (fn [i ns]
                                                 (let [ns-code (+ (inc i)
                                                                  max-namespace-code)]
                                                   [ns ns-code])))
                                  new-namespaces)
        new-ns-codes        (map-invert new-ns-map)
        max-namespace-code* (iri/get-max-namespace-code new-ns-codes)]
    (assoc db
           :namespaces new-ns-map
           :namespace-codes new-ns-codes
           :max-namespace-code max-namespace-code*)))

(defn db-assert
  [db-data]
  (get db-data const/iri-assert))

(defn db-retract
  [db-data]
  (get db-data const/iri-retract))

(defn commit-error
  [message commit-data]
  (throw
   (ex-info message
            {:status 400, :error :db/invalid-commit, :commit commit-data})))

(defn db-t
  "Returns 't' value from commit data."
  [db-data]
  (let [t (get-first-value db-data const/iri-fluree-t)]
    (when-not (pos-int? t)
      (commit-error
       (str "Invalid, or non existent 't' value inside commit: " t) db-data))
    t))

(defn add-list-meta
  [idx list-val]
  (let [m {:i idx}]
    (assoc list-val ::meta m)))

(defn list-value?
  "returns true if json-ld value is a list object."
  [v]
  (and (map? v)
       (= const/iri-list (-> v first key))))

(defn subject-node?
  "Returns true if a nested value is itself another subject node in the graph.
  Only need to test maps that have :id - and if they have other properties they
  are defining then we know it is a node and have additional data to include."
  [mapx]
  (cond
    (contains? mapx const/iri-value)
    false

    (list-value? mapx)
    false

    (and
     (contains? mapx const/iri-set)
     (= 1 (count mapx)))
    false

    :else
    true))

(defn value-map->flake
  [assert? db sid pid t v-map]
  (let [ref-id (get-id v-map)
        meta   (::meta v-map)]
    (if (and ref-id (subject-node? v-map))
      (let [ref-sid (iri/encode-iri db ref-id)]
        (flake/create sid pid ref-sid const/$id t assert? meta))
      (let [[value dt] (datatype/from-expanded db v-map)]
        (flake/create sid pid value dt t assert? meta)))))

(defn property->flake
  [assert? db sid pid t value]
  (let [v-maps (util/sequential value)]
    (mapcat (fn [v-map]
              (if (list-value? v-map)
                (let [list-vals (get-list v-map)]
                  (into []
                        (comp (map-indexed add-list-meta)
                              (map (partial value-map->flake assert? db sid pid t)))
                        list-vals))
                [(value-map->flake assert? db sid pid t v-map)]))
            v-maps)))

(defn- get-type-flakes
  [assert? db t sid types]
  (into []
        (map (fn [type-item]
               (let [type-sid (iri/encode-iri db type-item)]
                 (flake/create sid const/$rdf:type type-sid
                               const/$id t assert? nil))))
        types))

(defn node->flakes
  [assert? db t node]
  (log/trace "node->flakes:" node "assert?" assert?)
  (let [id              (get-id node)
        types           (get-types node)
        sid             (if assert?
                          (iri/encode-iri db id)
                          (or (iri/encode-iri db id)
                              (throw
                               (ex-info
                                "Cannot retract subject IRI with unknown namespace."
                                {:status 400
                                 :error  :db/invalid-retraction
                                 :iri    id}))))
        type-assertions (if (seq types)
                          (get-type-flakes assert? db t sid types)
                          [])]
    (into type-assertions
          (comp (remove #(-> % key #{const/iri-id const/iri-type}))
                (mapcat
                 (fn [[prop value]]
                   (let [pid (if assert?
                               (iri/encode-iri db prop)
                               (or (iri/encode-iri db prop)
                                   (throw
                                    (ex-info
                                     "Cannot retract property IRI with unknown namespace."
                                     {:status 400
                                      :error  :db/invalid-retraction
                                      :iri    prop}))))]
                     (property->flake assert? db sid pid t value)))))
          node)))

(defn create-flakes
  [assert? db t assertions]
  (into []
        (mapcat (partial node->flakes assert? db t))
        assertions))

(defn merge-flakes
  "Returns updated db with merged flakes."
  [db t flakes]
  (-> db
      (assoc :t t)
      (commit-data/update-novelty flakes)
      (vocab/hydrate-schema flakes)))

(defn merge-commit
  "Process a new commit map, converts commit into flakes, updates respective
  indexes and returns updated db"
  [db commit-jsonld commit-data-jsonld]
  (go-try
    (let [t-new            (db-t commit-data-jsonld)
          nses             (map util/get-value
                                (get commit-data-jsonld const/iri-namespaces))
          db*              (with-namespaces db nses)
          asserted-flakes  (->> (db-assert commit-data-jsonld)
                                (create-flakes true db* t-new))
          retracted-flakes (->> (db-retract commit-data-jsonld)
                                (create-flakes false db* t-new))
          commit-metadata  (commit-data/json-ld->map commit-jsonld db*)
          metadata-flakes  (commit-data/commit-metadata-flakes db* t-new commit-metadata)
          all-flakes       (-> db*
                               (get-in [:novelty :spot])
                               empty
                               (into metadata-flakes)
                               (into retracted-flakes)
                               (into asserted-flakes))]

      (when (empty? all-flakes)
        (commit-error "Commit has neither assertions or retractions!"
                      commit-metadata))
      (log/debug "Updating db" (str/join "@" [(:alias db) (:t db)])
                 "to t:" t-new "with new commit:" commit-metadata)
      (-> db*
          (merge-flakes t-new all-flakes)
          (assoc :commit commit-metadata)))))

(defn- component->user-value
  "Convert an internal pattern component to user-readable format"
  [component compact-fn]
  (cond
    (nil? component)
    nil

    (where/unmatched-var? component)
    (str (where/get-variable component))

    (where/matched-iri? component)
    (let [iri (where/get-iri component)]
      (json-ld/compact iri compact-fn))

    (where/matched-value? component)
    (where/get-value component)

    :else
    (throw (ex-info (str "Unexpected component type: " (pr-str component))
                    {:component component}))))

(defn- pattern->user-format
  "Convert internal pattern to user-readable triple format"
  [pattern compact-fn]
  (let [ptype (where/pattern-type pattern)
        pdata (where/pattern-data pattern)]
    (case ptype
      :class
      (let [[s _ o] pdata]
        {:subject (component->user-value s compact-fn)
         :property const/iri-type
         :object (component->user-value o compact-fn)})

      :tuple
      (let [[s p o] pdata]
        {:subject (component->user-value s compact-fn)
         :property (component->user-value p compact-fn)
         :object (component->user-value o compact-fn)})

      :id
      {:subject (component->user-value pdata compact-fn)}

      ;; Other pattern types (filter, bind, etc.)
      {:type ptype
       :data (pr-str pdata)})))

(defn- pattern-type->user-type
  "Convert internal pattern type to user-friendly type name"
  [ptype]
  (case ptype
    :tuple :triple
    ptype))

(defn- pattern-explain
  "Generate explain information for a single pattern"
  [db stats pattern compact-fn]
  (let [ptype       (where/pattern-type pattern)
        optimizable? (optimize/optimizable-pattern? pattern)
        selectivity (optimize/calculate-selectivity db stats pattern)]
    {:type        (pattern-type->user-type ptype)
     :pattern     (pattern->user-format pattern compact-fn)
     :selectivity selectivity
     :optimizable (when optimizable? (pattern-type->user-type optimizable?))}))

(defn- segment-explain
  "Generate explain information for pattern segments"
  [db stats where-clause compact-fn]
  (let [segments (optimize/split-by-optimization-boundaries where-clause)]
    (mapv (fn [segment]
            (if (= :optimizable (:type segment))
              {:type     :optimizable
               :patterns (mapv #(pattern-explain db stats % compact-fn) (:data segment))}
              {:type    :boundary
               :pattern (pattern-explain db stats (:data segment) compact-fn)}))
          segments)))

(defn optimize-query
  "Optimize a parsed query using statistics if available.
   Returns the optimized query with patterns reordered for optimal execution."
  [db parsed-query]
  (let [stats (:stats db)]
    (if (and stats (not-empty stats) (:where parsed-query))
      (let [optimized-where (optimize/optimize-patterns db (:where parsed-query))]
        (assoc parsed-query :where optimized-where))
      parsed-query)))

(defn explain-query
  "Generate an execution plan for the query showing optimization details.
   Returns a query plan map with optimization information."
  [db parsed-query]
  (let [stats            (:stats db)
        has-stat-counts? (and stats
                              (or (seq (:properties stats))
                                  (seq (:classes stats))))
        context          (:context parsed-query)
        compact-fn       (json-ld/compact-fn context)]
    (if-not has-stat-counts?
      {:query parsed-query
       :plan  {:optimization :none
               :reason       "No statistics available"
               :where-clause (:where parsed-query)}}
      (let [where-clause      (:where parsed-query)
            optimized-where   (when where-clause
                                (optimize/optimize-patterns db where-clause))
            original-explain  (when where-clause
                                (mapv #(pattern-explain db stats % compact-fn) where-clause))
            optimized-explain (when optimized-where
                                (mapv #(pattern-explain db stats % compact-fn) optimized-where))
            segments          (when where-clause
                                (segment-explain db stats where-clause compact-fn))
            changed?          (not= where-clause optimized-where)]
        {:query (assoc parsed-query :where optimized-where)
         :plan  {:optimization (if changed? :reordered :unchanged)
                 :statistics   {:property-counts (count (:properties stats))
                                :class-counts    (count (:classes stats))
                                :total-flakes    (:flakes stats)
                                :indexed-at-t    (:indexed stats)}
                 :original     original-explain
                 :optimized    optimized-explain
                 :segments     segments
                 :changed?     changed?}}))))

(defrecord FlakeDB [index-catalog commit-catalog alias commit t tt-id stats
                    spot post opst tspo vg schema comparators staged novelty policy
                    namespaces namespace-codes max-namespace-code
                    reindex-min-bytes reindex-max-bytes max-old-indexes]
  dbproto/IFlureeDb
  (-query [this tracker query-map] (fql/query this tracker query-map))
  (-class-ids [this tracker subject] (match/class-ids this tracker subject))
  (-index-update [db commit-index] (index-update db commit-index))

  iri/IRICodec
  (encode-iri [_ iri]
    (iri/iri->sid iri namespaces))
  (decode-sid [_ sid]
    (iri/sid->iri sid namespace-codes))

  where/Matcher
  (-match-id [db tracker solution s-mch error-ch]
    (match/match-id db tracker solution s-mch error-ch))

  (-match-triple [db tracker solution triple-mch error-ch]
    (match/match-triple db tracker solution triple-mch error-ch))

  (-match-class [db tracker solution class-mch error-ch]
    (match/match-class db tracker solution class-mch error-ch))

  (-activate-alias [db alias']
    (go-try
      (when (= alias alias')
        db)))

  (-aliases [_]
    [alias])

  (-finalize [_ _ _ solution-ch]
    solution-ch)

  transact/Transactable
  (-stage-txn [db tracker context identity author annotation raw-txn parsed-txn]
    (flake.transact/stage db tracker context identity author annotation raw-txn parsed-txn))
  (-merge-commit [db commit-jsonld commit-data-jsonld]
    (merge-commit db commit-jsonld commit-data-jsonld))

  subject/SubjectFormatter
  (-forward-properties [db iri spec context compact-fn cache tracker error-ch]
    (jld-format/forward-properties db iri spec context compact-fn cache tracker error-ch))

  (-reverse-property [db iri reverse-spec context tracker error-ch]
    (jld-format/reverse-property db iri reverse-spec context tracker error-ch))

  (-iri-visible? [db tracker iri]
    (qpolicy/allow-iri? db tracker iri))

  indexer/Indexable
  (index [db changes-ch]
    (if (novelty/min-novelty? db)
      (do (log/debug "minimum reindex novelty exceeded for:" (:alias db) ". starting reindex")
          (novelty/refresh db changes-ch max-old-indexes))
      (do (log/debug "minimum reindex novelty size not met for:" (:alias db) ". skipping reindex")
          (go db))))

  TimeTravel
  (datetime->t [db datetime]
    (go-try
      (log/debug "datetime->t db:" (pr-str db))
      (let [epoch-datetime (util/str->epoch-ms datetime)
            current-time   (util/current-time-millis)
            [start end]    (if (< epoch-datetime current-time)
                             [epoch-datetime current-time]
                             [current-time epoch-datetime])
            flakes         (-> db
                               policy/root
                               (query-range/index-range
                                nil    ;; TODO: track fuel
                                :post
                                > [const/$_commit:time start]
                                < [const/$_commit:time end])
                               <?)]
        (log/debug "datetime->t index-range:" (pr-str flakes))
        (if (empty? flakes)
          (:t db)
          (let [t (-> flakes first flake/t flake/prev-t)]
            (if (zero? t)
              (throw (ex-info (str "There is no data as of " datetime)
                              {:status 400, :error :db/invalid-query}))
              t))))))

  (latest-t [_]
    t)

  (sha->t [db sha]
    (go-try
      (log/debug "sha->t looking up commit SHA:" sha)
      ;; Normalize the input - use only 'fluree:commit:sha256:b' prefix when present,
      ;; otherwise ensure the value starts with 'b'
      (let [sha-normalized (cond
                             ;; Input is a full commit IRI with ':b' segment - keep leading 'b'
                             (str/starts-with? sha iri/f-commit-256-b-ns)
                             (subs sha (dec (count iri/f-commit-256-b-ns)))

                             ;; Already has correct format (starts with 'b')
                             (str/starts-with? sha "b")
                             sha

                             ;; User provided just the hash without 'b' prefix
                             :else
                             (str "b" sha))
            sha-length (count sha-normalized)]

        (log/debug "sha->t normalized SHA:" sha-normalized "length:" sha-length)

        (cond
          ;; Too long to be a valid SHA (52 = 'b' + 51 char hash)
          (> sha-length 52)
          (throw (ex-info (str "Invalid SHA: too long (" sha-length " chars). "
                               "SHA-256 in base32 with 'b' prefix should be 52 characters.")
                          {:status 400 :error :db/invalid-commit-sha
                           :sha sha :normalized sha-normalized :length sha-length}))

          ;; Too short to be a useful/efficient prefix (minimum 6)
          (< sha-length 6)
          (throw (ex-info "SHA prefix must be at least 6 characters"
                          {:status 400 :error :db/invalid-commit-sha :min 6}))

          :else
          (let [;; sha-normalized already has 'b' prefix from normalization
                commit-id-prefix (str iri/f-commit-256-ns sha-normalized)
                ;; Use the index to find commits with this SHA or prefix
                start-sid (iri/encode-iri db commit-id-prefix)
                end-sid   (iri/encode-iri db (str commit-id-prefix "~"))
                ;; Get flakes for subjects in this range
                flakes    (-> db
                              policy/root
                              (query-range/index-range
                               nil ;; TODO: track fuel
                               :spot
                               >= [start-sid]
                               < [end-sid])
                              <?)
                distinct-sids (count (distinct (map flake/s flakes)))]
            (log/debug "sha->t prefix search found" distinct-sids "matching commits")
            (cond
              (empty? flakes)
              (throw (ex-info (str "No commit found with SHA prefix: " sha-normalized)
                              {:status 400 :error :db/invalid-commit-sha :sha sha}))

              (> distinct-sids 1)
              (let [commit-sids (distinct (map flake/s flakes))
                    commit-ids (mapv #(iri/decode-sid db %) commit-sids)]
                (throw (ex-info (str "Ambiguous SHA prefix: " sha-normalized ". Multiple commits match.")
                                {:status 400 :error :db/ambiguous-commit-sha
                                 :sha sha
                                 :matches commit-ids})))

              :else
              ;; Single matching commit - use the t from the first flake
              (flake/t (first flakes))))))))

  (-as-of [db t]
    (assoc db :t t))

  AuditLog
  (-history [db tracker context from-t to-t commit-details? include error-ch history-q]
    (history/query-history db tracker context from-t to-t commit-details? include error-ch history-q))
  (-commits [db tracker context from-t to-t include error-ch]
    (history/query-commits db tracker context from-t to-t include error-ch))

  policy/Restrictable
  (wrap-policy [db policy policy-values]
    (policy-rules/wrap-policy db policy policy-values))
  (wrap-policy [db tracker policy policy-values]
    (policy-rules/wrap-policy db tracker policy policy-values))
  (root [db]
    (policy/root-db db))

  reasoner/Reasoner
  (-reason [db methods rule-sources tracker reasoner-max]
    (flake.reasoner/reason db methods rule-sources tracker reasoner-max))
  (-reasoned-facts [db]
    (reasoner-util/reasoned-facts db))

  optimize/Optimizable
  (-reorder [db parsed-query]
    (async/go (optimize-query db parsed-query)))

  (-explain [db parsed-query]
    (async/go (explain-query db parsed-query))))

(defn db?
  [x]
  (instance? FlakeDB x))

(def ^String label "#fluree/FlakeDB ")

(defn display
  [db]
  (select-keys db [:alias :t :stats :policy]))

#?(:cljs (extend-type FlakeDB
           IPrintWithWriter
           (-pr-writer [db w _opts]
             (-write w label)
             (-write w (-> db display pr))))

   :clj (defmethod print-method FlakeDB [^FlakeDB db, ^Writer w]
          (.write w label)
          (binding [*out* w]
            (-> db display pr))))

(defmethod pprint/simple-dispatch FlakeDB
  [db]
  (print label)
  (-> db display pprint))

(defn new-novelty-map
  [comparators]
  (reduce
   (fn [m idx]
     (assoc m idx (-> comparators
                      (get idx)
                      flake/sorted-set-by)))
   {:size 0
    :t    0} index/types))

(defn genesis-root-map
  [ledger-alias]
  (let [{spot-cmp :spot, psot-cmp :psot, post-cmp :post, opst-cmp :opst, tspo-cmp :tspo}
        index/comparators]
    {:t               0
     :spot            (index/empty-branch ledger-alias spot-cmp)
     :psot            (index/empty-branch ledger-alias psot-cmp)
     :post            (index/empty-branch ledger-alias post-cmp)
     :opst            (index/empty-branch ledger-alias opst-cmp)
     :tspo            (index/empty-branch ledger-alias tspo-cmp)
     :stats           {:flakes 0, :size 0, :indexed 0}
     :namespaces      iri/default-namespaces
     :namespace-codes iri/default-namespace-codes
     :schema          (vocab/base-schema)}))

(defn read-commit-data
  [commit-storage commit-jsonld db-address error-ch]
  (go
    (try*
      (let [commit-data (<? (commit-storage/read-data-jsonld commit-storage db-address))]
        [commit-jsonld commit-data])
      (catch* e
        (log/error e "Error reading commit data")
        (>! error-ch e)))))

(defn with-commit-data
  [commit-storage error-ch commits-ch]
  (let [to (async/chan)
        af (fn [input ch]
             (go
               (let [[commit-jsonld _commit-proof] input
                     db-address (-> commit-jsonld
                                    (get-first const/iri-data)
                                    (get-first-value const/iri-address))]
                 (-> commit-storage
                     (read-commit-data commit-jsonld db-address error-ch)
                     (async/pipe ch)))))]
    (async/pipeline-async 2 to af commits-ch)
    to))

(defn merge-novelty-commit
  [db error-ch [commit-jsonld db-data-jsonld]]
  (go
    (try*
      (<? (transact/-merge-commit db commit-jsonld db-data-jsonld))
      (catch* e
        (log/error e "Error merging novelty commit")
        (>! error-ch e)))))

(defn merge-novelty-commits
  [indexed-db error-ch commit-pair-ch]
  (go-loop [db indexed-db]
    (if-let [commit-pair (<! commit-pair-ch)]
      (recur (<! (merge-novelty-commit db error-ch commit-pair)))
      db)))

(defn load-novelty
  [commit-storage indexed-db index-t commit-jsonld]
  (go
    (let [error-ch (async/chan)
          db-ch    (->> (commit-storage/trace-commits commit-storage commit-jsonld (inc index-t) error-ch)
                        (with-commit-data commit-storage error-ch)
                        (merge-novelty-commits indexed-db error-ch))]
      (async/alt!
        error-ch ([e] e)
        db-ch    ([db] db)))))

(defn add-reindex-thresholds
  "Adds reindexing thresholds to the root map.

  Gives preference to indexing-opts param, which is passed in
  when creating a new ledger.

  If no indexing opts are present, looks for latest setting
  written at latest index root and uses that.

  Else, uses default values."
  [{:keys [config] :as root-map} indexing-opts]
  (let [reindex-min-bytes (or (:reindex-min-bytes indexing-opts)
                              (:reindex-min-bytes config)
                              100000) ; 100 kb
        reindex-max-bytes (or (:reindex-max-bytes indexing-opts)
                              (:reindex-max-bytes config)
                              1000000) ; 1mb
        max-old-indexes (or (:max-old-indexes indexing-opts)
                            (:max-old-indexes config)
                            3)] ;; default of 3 maximum old indexes not garbage collected
    (when-not (and (int? max-old-indexes)
                   (>= max-old-indexes 0))
      (throw (ex-info "Invalid max-old-indexes value. Must be a non-negative integer."
                      {:status 400, :error :db/invalid-config})))
    (assoc root-map :reindex-min-bytes reindex-min-bytes
           :reindex-max-bytes reindex-max-bytes
           :max-old-indexes max-old-indexes)))

;; TODO - VG - need to reify vg from db-root!!
(defn load
  ([ledger-alias commit-catalog index-catalog commit-pair]
   (load ledger-alias commit-catalog index-catalog commit-pair {}))
  ([ledger-alias commit-catalog index-catalog [commit-jsonld commit-map] indexing-opts]
   (go-try
     (let [commit-t    (-> commit-jsonld
                           (get-first const/iri-data)
                           (get-first-value const/iri-fluree-t))
           root-map    (if-let [{:keys [address]} (:index commit-map)]
                         (<? (index-storage/read-db-root index-catalog address))
                         (genesis-root-map ledger-alias))
           max-ns-code (-> root-map :namespace-codes iri/get-max-namespace-code)
           indexed-db  (-> root-map
                           (add-reindex-thresholds indexing-opts)
                           (assoc :index-catalog index-catalog
                                  :commit-catalog commit-catalog
                                  :alias ledger-alias
                                  :commit commit-map
                                  :tt-id nil
                                  :comparators index/comparators
                                  :staged nil
                                  :novelty (new-novelty-map index/comparators)
                                  :max-namespace-code max-ns-code)
                           map->FlakeDB
                           policy/root)
           indexed-db* (if (nil? (:schema root-map)) ;; needed for legacy (v0) root index map
                         (<? (vocab/load-schema indexed-db (:preds root-map)))
                         indexed-db)
           index-t     (:t indexed-db*)
           loaded-db   (if (= commit-t index-t)
                         indexed-db*
                         (<? (load-novelty commit-catalog indexed-db* index-t commit-jsonld)))]
       (<? (shacl/hydrate-shape-cache! loaded-db))))))<|MERGE_RESOLUTION|>--- conflicted
+++ resolved
@@ -38,14 +38,8 @@
                                              get-first get-first-value]]
             [fluree.db.util.async :refer [<? go-try]]
             [fluree.db.util.log :as log]
-<<<<<<< HEAD
-            [fluree.db.util.reasoner :as reasoner-util])
-=======
             [fluree.db.util.reasoner :as reasoner-util]
-            [fluree.db.virtual-graph.flat-rank :as flat-rank]
-            [fluree.db.virtual-graph.index-graph :as vg]
             [fluree.json-ld :as json-ld])
->>>>>>> bca2f91d
   #?(:clj (:import (java.io Writer))))
 
 #?(:clj (set! *warn-on-reflection* true))
