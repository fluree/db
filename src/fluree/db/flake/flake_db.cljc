(ns fluree.db.flake.flake-db
  (:refer-clojure :exclude [load vswap!])
  (:require [#?(:clj clojure.pprint, :cljs cljs.pprint) :as pprint :refer [pprint]]
            [clojure.core.async :as async :refer [<! >! go go-loop]]
            [clojure.set :refer [map-invert]]
            [clojure.string :as str]
            [fluree.db.commit.storage :as commit-storage]
            [fluree.db.constants :as const]
            [fluree.db.datatype :as datatype]
            [fluree.db.dbproto :as dbproto]
            [fluree.db.flake :as flake]
            [fluree.db.flake.commit-data :as commit-data]
            [fluree.db.flake.format :as jld-format]
            [fluree.db.flake.history :as history]
            [fluree.db.flake.index :as index]
            [fluree.db.flake.index.novelty :as novelty]
            [fluree.db.flake.index.storage :as index-storage]
            [fluree.db.flake.match :as match]
            [fluree.db.flake.optimize :refer  [explain-query optimize-query]]
            [fluree.db.flake.reasoner :as flake.reasoner]
            [fluree.db.flake.transact :as flake.transact]
            [fluree.db.indexer :as indexer]
            [fluree.db.json-ld.iri :as iri]
            [fluree.db.json-ld.policy :as policy]
            [fluree.db.json-ld.policy.query :as qpolicy]
            [fluree.db.json-ld.policy.rules :as policy-rules]
            [fluree.db.json-ld.shacl :as shacl]
            [fluree.db.json-ld.vocab :as vocab]
            [fluree.db.query.exec.select.subject :as subject]
            [fluree.db.query.exec.where :as where]
            [fluree.db.query.fql :as fql]
            [fluree.db.query.history :refer [AuditLog]]
            [fluree.db.query.optimize :as optimize]
            [fluree.db.query.range :as query-range]
            [fluree.db.reasoner :as reasoner]
            [fluree.db.time-travel :refer [TimeTravel]]
            [fluree.db.transact :as transact]
            [fluree.db.util :as util :refer [try* catch* get-id get-types get-list
                                             get-first get-first-value]]
            [fluree.db.util.async :refer [<? go-try]]
            [fluree.db.util.log :as log]
            [fluree.db.util.reasoner :as reasoner-util]
            [fluree.db.virtual-graph.flat-rank :as flat-rank]
            [fluree.db.virtual-graph.index-graph :as vg])
  #?(:clj (:import (java.io Writer))))

#?(:clj (set! *warn-on-reflection* true))

(defn empty-all-novelty
  [db]
  (let [cleared (->> (index/indexes-for db)
                     (reduce (fn [db* idx]
                               (update-in db* [:novelty idx] empty))
                             db))]
    (assoc-in cleared [:novelty :size] 0)))

(defn novelty-after-t
  "Returns novelty after t value for provided index."
  [db t idx]
  (index/filter-after t (get-in db [:novelty idx])))

(defn empty-novelty
  "Empties novelty @ t value and earlier. If t is null, empties all novelty."
  [db t]
  (cond
    (or (nil? t)
        (= t (:t db)))
    (empty-all-novelty db)

    (flake/t-before? t (:t db))
    (let [indexes (index/indexes-for db)
          novelty (reduce (fn [acc idx]
                            (assoc acc idx
                                   #?(:clj  (future (novelty-after-t db t idx))
                                      :cljs (novelty-after-t db t idx))))
                          {} indexes)
          size    (flake/size-bytes #?(:clj  @(:spot novelty)
                                       :cljs (:spot novelty)))
          db*     (reduce (fn [db* idx]
                            (assoc-in db* [:novelty idx] #?(:clj  @(get novelty idx)
                                                            :cljs (get novelty idx))))
                          (assoc-in db [:novelty :size] size)
                          indexes)]
      db*)

    :else
    (throw (ex-info (str "Request to empty novelty at t value: " t
                         ", however provided db is only at t value: " (:t db))
                    {:status 500 :error :db/indexing}))))

(defn newer-index?
  [commit {data-map :data, :as _commit-index}]
  (if data-map
    (let [commit-index-t (commit-data/index-t commit)
          index-t        (:t data-map)]
      (or (nil? commit-index-t)
          (flake/t-after? index-t commit-index-t)))
    false))

(defn index-update
  "If provided commit-index is newer than db's commit index, updates db by cleaning novelty.
<<<<<<< HEAD
  If it is not newer, returns original db."
  [{:keys [commit] :as db} {data-map :data, :as index-map}]
  (if (newer-index? commit index-map)
    (let [index-t     (:t data-map)
          commit*     (assoc commit :index index-map)
          index-roots (index/select-roots index-map)]
      (-> db
          (empty-novelty index-t)
          (assoc :commit commit*)
          (merge index-roots)
          (assoc-in [:stats :indexed] index-t)))
=======
  If it is not newer, returns original db.

  The index-map may include :stats from the index root (with :properties and :classes)
  which should be merged into the db's stats when applying the newer index."
  [{:keys [commit] :as db} {data-map :data, :keys [spot psot post opst tspo stats] :as index-map}]
  (if (newer-index? commit index-map)
    (let [index-t (:t data-map)
          commit* (assoc commit :index index-map)
          ;; Merge stats from index root, preserving flakes/size from current db
          ;; and applying :properties/:classes from the index
          current-stats (get db :stats {})
          updated-stats (cond-> current-stats
                          true                (assoc :indexed index-t)
                          (:properties stats) (assoc :properties (:properties stats))
                          (:classes stats)    (assoc :classes (:classes stats)))]
      (-> db
          (empty-novelty index-t)
          (assoc :commit commit*
                 :spot spot
                 :psot psot
                 :post post
                 :opst opst
                 :tspo tspo
                 :stats updated-stats)))
>>>>>>> 0cfd8e43
    db))

(defn with-namespaces
  [{:keys [namespaces max-namespace-code] :as db} new-namespaces]
  (let [new-ns-map          (into namespaces
                                  (map-indexed (fn [i ns]
                                                 (let [ns-code (+ (inc i)
                                                                  max-namespace-code)]
                                                   [ns ns-code])))
                                  new-namespaces)
        new-ns-codes        (map-invert new-ns-map)
        max-namespace-code* (iri/get-max-namespace-code new-ns-codes)]
    (assoc db
           :namespaces new-ns-map
           :namespace-codes new-ns-codes
           :max-namespace-code max-namespace-code*)))

(defn db-assert
  [db-data]
  (get db-data const/iri-assert))

(defn db-retract
  [db-data]
  (get db-data const/iri-retract))

(defn commit-error
  [message commit-data]
  (throw
   (ex-info message
            {:status 400, :error :db/invalid-commit, :commit commit-data})))

(defn db-t
  "Returns 't' value from commit data."
  [db-data]
  (let [t (get-first-value db-data const/iri-fluree-t)]
    (when-not (pos-int? t)
      (commit-error
       (str "Invalid, or non existent 't' value inside commit: " t) db-data))
    t))

(defn add-list-meta
  [idx list-val]
  (let [m {:i idx}]
    (assoc list-val ::meta m)))

(defn list-value?
  "returns true if json-ld value is a list object."
  [v]
  (and (map? v)
       (= const/iri-list (-> v first key))))

(defn subject-node?
  "Returns true if a nested value is itself another subject node in the graph.
  Only need to test maps that have :id - and if they have other properties they
  are defining then we know it is a node and have additional data to include."
  [mapx]
  (cond
    (contains? mapx const/iri-value)
    false

    (list-value? mapx)
    false

    (and
     (contains? mapx const/iri-set)
     (= 1 (count mapx)))
    false

    :else
    true))

(defn value-map->flake
  [assert? db sid pid t v-map]
  (let [ref-id (get-id v-map)
        meta   (::meta v-map)]
    (if (and ref-id (subject-node? v-map))
      (let [ref-sid (iri/encode-iri db ref-id)]
        (flake/create sid pid ref-sid const/$id t assert? meta))
      (let [[value dt] (datatype/from-expanded db v-map)]
        (flake/create sid pid value dt t assert? meta)))))

(defn property->flake
  [assert? db sid pid t value]
  (let [v-maps (util/sequential value)]
    (mapcat (fn [v-map]
              (if (list-value? v-map)
                (let [list-vals (get-list v-map)]
                  (into []
                        (comp (map-indexed add-list-meta)
                              (map (partial value-map->flake assert? db sid pid t)))
                        list-vals))
                [(value-map->flake assert? db sid pid t v-map)]))
            v-maps)))

(defn- get-type-flakes
  [assert? db t sid types]
  (into []
        (map (fn [type-item]
               (let [type-sid (iri/encode-iri db type-item)]
                 (flake/create sid const/$rdf:type type-sid
                               const/$id t assert? nil))))
        types))

(defn node->flakes
  [assert? db t node]
  (log/trace "node->flakes:" node "assert?" assert?)
  (let [id              (get-id node)
        types           (get-types node)
        sid             (if assert?
                          (iri/encode-iri db id)
                          (or (iri/encode-iri db id)
                              (throw
                               (ex-info
                                "Cannot retract subject IRI with unknown namespace."
                                {:status 400
                                 :error  :db/invalid-retraction
                                 :iri    id}))))
        type-assertions (if (seq types)
                          (get-type-flakes assert? db t sid types)
                          [])]
    (into type-assertions
          (comp (remove #(-> % key #{const/iri-id const/iri-type}))
                (mapcat
                 (fn [[prop value]]
                   (let [pid (if assert?
                               (iri/encode-iri db prop)
                               (or (iri/encode-iri db prop)
                                   (throw
                                    (ex-info
                                     "Cannot retract property IRI with unknown namespace."
                                     {:status 400
                                      :error  :db/invalid-retraction
                                      :iri    prop}))))]
                     (property->flake assert? db sid pid t value)))))
          node)))

(defn create-flakes
  [assert? db t assertions]
  (into []
        (mapcat (partial node->flakes assert? db t))
        assertions))

(defn merge-flakes
  "Returns updated db with merged flakes."
  [db t flakes]
  (-> db
      (assoc :t t)
      (commit-data/update-novelty flakes)
      (vocab/hydrate-schema flakes)
      (vg/check-virtual-graph flakes nil)))

(defn merge-commit
  "Process a new commit map, converts commit into flakes, updates respective
  indexes and returns updated db"
  [db commit-jsonld commit-data-jsonld]
  (go-try
    (let [t-new            (db-t commit-data-jsonld)
          nses             (map util/get-value
                                (get commit-data-jsonld const/iri-namespaces))
          db*              (with-namespaces db nses)
          asserted-flakes  (->> (db-assert commit-data-jsonld)
                                (create-flakes true db* t-new))
          retracted-flakes (->> (db-retract commit-data-jsonld)
                                (create-flakes false db* t-new))
          commit-metadata  (commit-data/json-ld->map commit-jsonld db*)
          metadata-flakes  (commit-data/commit-metadata-flakes db* t-new commit-metadata)
          all-flakes       (-> db*
                               (get-in [:novelty :spot])
                               empty
                               (into metadata-flakes)
                               (into retracted-flakes)
                               (into asserted-flakes))]

      (when (empty? all-flakes)
        (commit-error "Commit has neither assertions or retractions!"
                      commit-metadata))
      (log/debug "Updating db" (str/join "@" [(:alias db) (:t db)])
                 "to t:" t-new "with new commit:" commit-metadata)
      (-> db*
          (merge-flakes t-new all-flakes)
          (assoc :commit commit-metadata)))))

(defrecord FlakeDB [index-catalog commit-catalog alias commit t tt-id stats
                    spot post opst tspo vg schema comparators staged novelty policy
                    namespaces namespace-codes max-namespace-code
                    reindex-min-bytes reindex-max-bytes max-old-indexes track-class-stats]
  dbproto/IFlureeDb
  (-query [this tracker query-map] (fql/query this tracker query-map))
  (-class-ids [this tracker subject] (match/class-ids this tracker subject))
  (-index-update [db commit-index] (index-update db commit-index))
  (-ledger-info [this]
    (go-try
      (let [index-address (get-in commit [:index :address])
            index-id      (get-in commit [:index :id])
            index-t       (get-in commit [:index :data :t])
            current-stats (<? (novelty/cached-current-stats this))]
        {:stats           stats
         :current-stats   current-stats
         :schema          schema
         :namespace-codes namespace-codes
         :t               t
         :novelty-post    (get novelty :post)
         :commit          commit
         :index           {:id      index-id
                           :t       index-t
                           :address index-address}})))

  (-index-range [db idx test match opts]
    (query-range/index-range db (:tracker opts) idx test match (dissoc opts :tracker)))

  iri/IRICodec
  (encode-iri [_ iri]
    (iri/iri->sid iri namespaces))
  (decode-sid [_ sid]
    (iri/sid->iri sid namespace-codes))

  where/Matcher
  (-match-id [db tracker solution s-mch error-ch]
    (match/match-id db tracker solution s-mch error-ch))

  (-match-triple [db tracker solution triple-mch error-ch]
    (match/match-triple db tracker solution triple-mch error-ch))

  (-match-properties [db tracker solution triple-mchs error-ch]
    (match/match-properties db tracker solution triple-mchs error-ch))

  (-match-class [db tracker solution class-mch error-ch]
    (match/match-class db tracker solution class-mch error-ch))

  (-activate-alias [db alias']
    (go-try
      (cond
        (= alias alias') db
        (flat-rank/flatrank-alias? alias') (flat-rank/index-graph db alias')
        (where/virtual-graph? alias') (vg/load-virtual-graph db alias'))))

  (-aliases [_]
    [alias])

  (-finalize [_ _ _ solution-ch]
    solution-ch)

  transact/Transactable
  (-stage-txn [db tracker context identity author annotation raw-txn parsed-txn]
    (flake.transact/stage db tracker context identity author annotation raw-txn parsed-txn))
  (-merge-commit [db commit-jsonld commit-data-jsonld]
    (merge-commit db commit-jsonld commit-data-jsonld))

  subject/SubjectFormatter
  (-forward-properties [db iri spec context compact-fn cache tracker error-ch]
    (jld-format/forward-properties db iri spec context compact-fn cache tracker error-ch))

  (-reverse-property [db iri reverse-spec context tracker error-ch]
    (jld-format/reverse-property db iri reverse-spec context tracker error-ch))

  (-iri-visible? [db tracker iri]
    (qpolicy/allow-iri? db tracker iri))

  indexer/Indexable
  (index [db changes-ch]
    (if (novelty/min-novelty? db)
      (do (log/debug "minimum reindex novelty exceeded for:" (:alias db) ". starting reindex")
          (novelty/refresh db changes-ch max-old-indexes))
      (do (log/debug "minimum reindex novelty size not met for:" (:alias db) ". skipping reindex")
          (go db))))

  TimeTravel
  (datetime->t [db datetime]
    (go-try
      (log/debug "datetime->t db:" (pr-str db))
      (let [epoch-datetime (util/str->epoch-ms datetime)
            current-time   (util/current-time-millis)
            [start end]    (if (< epoch-datetime current-time)
                             [epoch-datetime current-time]
                             [current-time epoch-datetime])
            flakes         (-> db
                               policy/root
                               (query-range/index-range
                                nil    ;; TODO: track fuel
                                :post
                                > [const/$_commit:time start]
                                < [const/$_commit:time end])
                               <?)]
        (log/debug "datetime->t index-range:" (pr-str flakes))
        (if (empty? flakes)
          (:t db)
          (let [t (-> flakes first flake/t flake/prev-t)]
            (if (zero? t)
              (throw (ex-info (str "There is no data as of " datetime)
                              {:status 400, :error :db/invalid-query}))
              t))))))

  (latest-t [_]
    t)

  (sha->t [db sha]
    (go-try
      (log/debug "sha->t looking up commit SHA:" sha)
      ;; Normalize the input - use only 'fluree:commit:sha256:b' prefix when present,
      ;; otherwise ensure the value starts with 'b'
      (let [sha-normalized (cond
                             ;; Input is a full commit IRI with ':b' segment - keep leading 'b'
                             (str/starts-with? sha iri/f-commit-256-b-ns)
                             (subs sha (dec (count iri/f-commit-256-b-ns)))

                             ;; Already has correct format (starts with 'b')
                             (str/starts-with? sha "b")
                             sha

                             ;; User provided just the hash without 'b' prefix
                             :else
                             (str "b" sha))
            sha-length (count sha-normalized)]

        (log/debug "sha->t normalized SHA:" sha-normalized "length:" sha-length)

        (cond
          ;; Too long to be a valid SHA (52 = 'b' + 51 char hash)
          (> sha-length 52)
          (throw (ex-info (str "Invalid SHA: too long (" sha-length " chars). "
                               "SHA-256 in base32 with 'b' prefix should be 52 characters.")
                          {:status 400 :error :db/invalid-commit-sha
                           :sha sha :normalized sha-normalized :length sha-length}))

          ;; Too short to be a useful/efficient prefix (minimum 6)
          (< sha-length 6)
          (throw (ex-info "SHA prefix must be at least 6 characters"
                          {:status 400 :error :db/invalid-commit-sha :min 6}))

          :else
          (let [;; sha-normalized already has 'b' prefix from normalization
                commit-id-prefix (str iri/f-commit-256-ns sha-normalized)
                ;; Use the index to find commits with this SHA or prefix
                start-sid (iri/encode-iri db commit-id-prefix)
                end-sid   (iri/encode-iri db (str commit-id-prefix "~"))
                ;; Get flakes for subjects in this range
                flakes    (-> db
                              policy/root
                              (query-range/index-range
                               nil ;; TODO: track fuel
                               :spot
                               >= [start-sid]
                               < [end-sid])
                              <?)
                distinct-sids (count (distinct (map flake/s flakes)))]
            (log/debug "sha->t prefix search found" distinct-sids "matching commits")
            (cond
              (empty? flakes)
              (throw (ex-info (str "No commit found with SHA prefix: " sha-normalized)
                              {:status 400 :error :db/invalid-commit-sha :sha sha}))

              (> distinct-sids 1)
              (let [commit-sids (distinct (map flake/s flakes))
                    commit-ids (mapv #(iri/decode-sid db %) commit-sids)]
                (throw (ex-info (str "Ambiguous SHA prefix: " sha-normalized ". Multiple commits match.")
                                {:status 400 :error :db/ambiguous-commit-sha
                                 :sha sha
                                 :matches commit-ids})))

              :else
              ;; Single matching commit - use the t from the first flake
              (flake/t (first flakes))))))))

  (-as-of [db t]
    (assoc db :t t))

  AuditLog
  (-history [db tracker context from-t to-t commit-details? include error-ch history-q]
    (history/query-history db tracker context from-t to-t commit-details? include error-ch history-q))
  (-commits [db tracker context from-t to-t include error-ch]
    (history/query-commits db tracker context from-t to-t include error-ch))

  policy/Restrictable
  (wrap-policy [db tracker policy policy-values default-allow?]
    (policy-rules/wrap-policy db tracker policy policy-values default-allow?))
  (root [db]
    (policy/root-db db))

  reasoner/Reasoner
  (-reason [db methods rule-sources tracker reasoner-max]
    (flake.reasoner/reason db methods rule-sources tracker reasoner-max))
  (-reasoned-facts [db]
    (reasoner-util/reasoned-facts db))

  optimize/Optimizable
  (-reorder [db parsed-query]
    (async/go (optimize-query db parsed-query)))

  (-explain [db parsed-query]
    (async/go (explain-query db parsed-query))))

(defn db?
  [x]
  (instance? FlakeDB x))

(def ^String label "#fluree/FlakeDB ")

(defn display
  [db]
  (select-keys db [:alias :t :stats :policy]))

#?(:cljs (extend-type FlakeDB
           IPrintWithWriter
           (-pr-writer [db w _opts]
             (-write w label)
             (-write w (-> db display pr))))

   :clj (defmethod print-method FlakeDB [^FlakeDB db, ^Writer w]
          (.write w label)
          (binding [*out* w]
            (-> db display pr))))

(defmethod pprint/simple-dispatch FlakeDB
  [db]
  (print label)
  (-> db display pprint))

(defn new-novelty-map
  [comparators]
  (reduce-kv (fn [m idx cmp]
               (assoc m idx (flake/sorted-set-by cmp)))
             {:size 0, :t 0}
             comparators))

(defn genesis-root-map
  [ledger-alias]
  (let [{spot-cmp :spot, psot-cmp :psot, post-cmp :post, opst-cmp :opst, tspo-cmp :tspo}
        index/comparators]
    {:t               0
     :spot            (index/empty-branch ledger-alias spot-cmp)
     :psot            (index/empty-branch ledger-alias psot-cmp)
     :post            (index/empty-branch ledger-alias post-cmp)
     :opst            (index/empty-branch ledger-alias opst-cmp)
     :tspo            (index/empty-branch ledger-alias tspo-cmp)
     :vg              {}
     :stats           {:flakes 0, :size 0, :indexed 0}
     :namespaces      iri/default-namespaces
     :namespace-codes iri/default-namespace-codes
     :schema          (vocab/base-schema)}))

(defn read-commit-data
  [commit-storage commit-jsonld db-address error-ch]
  (go
    (try*
      (let [commit-data (<? (commit-storage/read-data-jsonld commit-storage db-address))]
        [commit-jsonld commit-data])
      (catch* e
        (log/error e "Error reading commit data")
        (>! error-ch e)))))

(defn with-commit-data
  [commit-storage error-ch commits-ch]
  (let [to (async/chan)
        af (fn [input ch]
             (go
               (let [[commit-jsonld _commit-proof] input
                     db-address (-> commit-jsonld
                                    (get-first const/iri-data)
                                    (get-first-value const/iri-address))]
                 (-> commit-storage
                     (read-commit-data commit-jsonld db-address error-ch)
                     (async/pipe ch)))))]
    (async/pipeline-async 2 to af commits-ch)
    to))

(defn merge-novelty-commit
  [db error-ch [commit-jsonld db-data-jsonld]]
  (go
    (try*
      (<? (transact/-merge-commit db commit-jsonld db-data-jsonld))
      (catch* e
        (log/error e "Error merging novelty commit")
        (>! error-ch e)))))

(defn merge-novelty-commits
  [indexed-db error-ch commit-pair-ch]
  (go-loop [db indexed-db]
    (if-let [commit-pair (<! commit-pair-ch)]
      (recur (<! (merge-novelty-commit db error-ch commit-pair)))
      db)))

(defn load-novelty
  [commit-storage indexed-db index-t commit-jsonld]
  (go
    (let [error-ch (async/chan)
          db-ch    (->> (commit-storage/trace-commits commit-storage commit-jsonld (inc index-t) error-ch)
                        (with-commit-data commit-storage error-ch)
                        (merge-novelty-commits indexed-db error-ch))]
      (async/alt!
        error-ch ([e] e)
        db-ch    ([db] db)))))

(defn add-reindex-thresholds
  "Adds reindexing thresholds to the root map.

  Gives preference to indexing-opts param, which is passed in
  when creating a new ledger.

  If no indexing opts are present, looks for latest setting
  written at latest index root and uses that.

  Else, uses default values."
  [{:keys [config] :as root-map} indexing-opts]
  (let [reindex-min-bytes (or (:reindex-min-bytes indexing-opts)
                              (:reindex-min-bytes config)
                              100000) ; 100 kb
        reindex-max-bytes (or (:reindex-max-bytes indexing-opts)
                              (:reindex-max-bytes config)
                              1000000) ; 1mb
        max-old-indexes   (or (:max-old-indexes indexing-opts)
                              (:max-old-indexes config)
                              3) ;; default of 3 maximum old indexes not garbage collected
        track-class-stats (if (contains? indexing-opts :track-class-stats)
                            (:track-class-stats indexing-opts)
                            (if (contains? config :track-class-stats)
                              (:track-class-stats config)
                              true))]
    (when-not (and (int? max-old-indexes)
                   (>= max-old-indexes 0))
      (throw (ex-info "Invalid max-old-indexes value. Must be a non-negative integer."
                      {:status 400, :error :db/invalid-config})))
    (assoc root-map :reindex-min-bytes reindex-min-bytes
           :reindex-max-bytes reindex-max-bytes
           :max-old-indexes max-old-indexes
           :track-class-stats track-class-stats)))

(defn root-comparators
  [root-map]
  (let [indexes (index/indexes-for root-map)]
    (select-keys index/comparators indexes)))

;; TODO - VG - need to reify vg from db-root!!
(defn load
  ([ledger-alias commit-catalog index-catalog commit-pair]
   (load ledger-alias commit-catalog index-catalog commit-pair {}))
  ([ledger-alias commit-catalog index-catalog [commit-jsonld commit-map] indexing-opts]
   (go-try
     (let [commit-t    (-> commit-jsonld
                           (get-first const/iri-data)
                           (get-first-value const/iri-fluree-t))
           root-map    (if-let [{:keys [address]} (:index commit-map)]
                         (<? (index-storage/read-db-root index-catalog address))
                         (genesis-root-map ledger-alias))
<<<<<<< HEAD
           comparators (root-comparators root-map)
=======
           ;; Propagate index version from root-map into commit-map so it's available
           ;; for subsequent re-indexing operations (novelty.cljc, storage.cljc)
           commit-map* (if-let [v (:v root-map)]
                         (assoc-in commit-map [:index :v] v)
                         commit-map)
>>>>>>> 0cfd8e43
           max-ns-code (-> root-map :namespace-codes iri/get-max-namespace-code)
           indexed-db  (-> root-map
                           (add-reindex-thresholds indexing-opts)
                           (assoc :index-catalog index-catalog
                                  :commit-catalog commit-catalog
                                  :alias ledger-alias
                                  :commit commit-map*
                                  :tt-id nil
                                  :comparators comparators
                                  :staged nil
                                  :novelty (new-novelty-map comparators)
                                  :max-namespace-code max-ns-code)
                           map->FlakeDB
                           policy/root)
           indexed-db* (if (nil? (:schema root-map)) ;; needed for legacy (v0) root index map
                         (<? (vocab/load-schema indexed-db (:preds root-map)))
                         indexed-db)
           index-t     (:t indexed-db*)
           loaded-db   (if (= commit-t index-t)
                         indexed-db*
                         (<? (load-novelty commit-catalog indexed-db* index-t commit-jsonld)))]
       (<? (shacl/hydrate-shape-cache! loaded-db))))))<|MERGE_RESOLUTION|>--- conflicted
+++ resolved
@@ -99,27 +99,15 @@
 
 (defn index-update
   "If provided commit-index is newer than db's commit index, updates db by cleaning novelty.
-<<<<<<< HEAD
-  If it is not newer, returns original db."
-  [{:keys [commit] :as db} {data-map :data, :as index-map}]
+  If it is not newer, returns original db.
+
+  The index-map may include :stats from the index root (with :properties and :classes)
+  which should be merged into the db's stats when applying the newer index."
+  [{:keys [commit] :as db} {data-map :data, :keys [stats], :as index-map}]
   (if (newer-index? commit index-map)
     (let [index-t     (:t data-map)
           commit*     (assoc commit :index index-map)
-          index-roots (index/select-roots index-map)]
-      (-> db
-          (empty-novelty index-t)
-          (assoc :commit commit*)
-          (merge index-roots)
-          (assoc-in [:stats :indexed] index-t)))
-=======
-  If it is not newer, returns original db.
-
-  The index-map may include :stats from the index root (with :properties and :classes)
-  which should be merged into the db's stats when applying the newer index."
-  [{:keys [commit] :as db} {data-map :data, :keys [spot psot post opst tspo stats] :as index-map}]
-  (if (newer-index? commit index-map)
-    (let [index-t (:t data-map)
-          commit* (assoc commit :index index-map)
+          index-roots (index/select-roots index-map)
           ;; Merge stats from index root, preserving flakes/size from current db
           ;; and applying :properties/:classes from the index
           current-stats (get db :stats {})
@@ -130,13 +118,9 @@
       (-> db
           (empty-novelty index-t)
           (assoc :commit commit*
-                 :spot spot
-                 :psot psot
-                 :post post
-                 :opst opst
-                 :tspo tspo
-                 :stats updated-stats)))
->>>>>>> 0cfd8e43
+                 :stats updated-stats)
+          (merge index-roots)
+          (assoc-in [:stats :indexed] index-t)))
     db))
 
 (defn with-namespaces
@@ -680,15 +664,12 @@
            root-map    (if-let [{:keys [address]} (:index commit-map)]
                          (<? (index-storage/read-db-root index-catalog address))
                          (genesis-root-map ledger-alias))
-<<<<<<< HEAD
            comparators (root-comparators root-map)
-=======
            ;; Propagate index version from root-map into commit-map so it's available
            ;; for subsequent re-indexing operations (novelty.cljc, storage.cljc)
            commit-map* (if-let [v (:v root-map)]
                          (assoc-in commit-map [:index :v] v)
                          commit-map)
->>>>>>> 0cfd8e43
            max-ns-code (-> root-map :namespace-codes iri/get-max-namespace-code)
            indexed-db  (-> root-map
                            (add-reindex-thresholds indexing-opts)
