--- conflicted
+++ resolved
@@ -296,54 +296,21 @@
 
 (defn- component->user-value
   "Convert an internal pattern component to user-readable format"
-<<<<<<< HEAD
-  [db component context]
-  (cond
-=======
   [component compact-fn]
   (cond
     (nil? component)
     nil
 
->>>>>>> 3c9dff66
     (where/unmatched-var? component)
     (str (where/get-variable component))
 
     (where/matched-iri? component)
     (let [iri (where/get-iri component)]
-<<<<<<< HEAD
-      ;; Try to find matching prefix in context
-      (if-let [[prefix ns-iri] (some (fn [[k v]]
-                                       (when (and (string? v) (str/starts-with? iri v))
-                                         [k v]))
-                                     context)]
-        (str prefix ":" (subs iri (count ns-iri)))
-        iri))
-=======
       (json-ld/compact iri compact-fn))
->>>>>>> 3c9dff66
 
     (where/matched-value? component)
     (where/get-value component)
 
-<<<<<<< HEAD
-    (where/matched-sid? component)
-    (let [sid (where/get-sid component db)
-          iri (iri/decode-sid db sid)]
-      (if-let [[prefix ns-iri] (some (fn [[k v]]
-                                       (when (and (string? v) (str/starts-with? iri v))
-                                         [k v]))
-                                     context)]
-        (str prefix ":" (subs iri (count ns-iri)))
-        iri))
-
-    :else
-    (str component)))
-
-(defn- pattern->user-format
-  "Convert internal pattern to user-readable triple format"
-  [db pattern context]
-=======
     :else
     (throw (ex-info (str "Unexpected component type: " (pr-str component))
                     {:component component}))))
@@ -351,23 +318,11 @@
 (defn- pattern->user-format
   "Convert internal pattern to user-readable triple format"
   [pattern compact-fn]
->>>>>>> 3c9dff66
   (let [ptype (where/pattern-type pattern)
         pdata (where/pattern-data pattern)]
     (case ptype
       :class
       (let [[s _ o] pdata]
-<<<<<<< HEAD
-        {:subject (component->user-value db s context)
-         :property "@type"
-         :object (component->user-value db o context)})
-
-      (:tuple :id)
-      (let [[s p o] pdata]
-        {:subject (component->user-value db s context)
-         :property (component->user-value db p context)
-         :object (component->user-value db o context)})
-=======
         {:subject (component->user-value s compact-fn)
          :property const/iri-type
          :object (component->user-value o compact-fn)})
@@ -380,35 +335,11 @@
 
       :id
       {:subject (component->user-value pdata compact-fn)}
->>>>>>> 3c9dff66
 
       ;; Other pattern types (filter, bind, etc.)
       {:type ptype
        :data (pr-str pdata)})))
 
-<<<<<<< HEAD
-(defn- pattern-explain
-  "Generate explain information for a single pattern with detailed inputs.
-   Per QUERY_STATS_AND_HLL.md lines 277-296, includes inputs used for selectivity calculation."
-  [db stats pattern context]
-  (let [ptype       (where/pattern-type pattern)
-        optimizable? (optimize/optimizable-pattern? pattern)]
-    (if (and stats optimizable?)
-      (let [{:keys [score inputs]} (optimize/calculate-selectivity-with-details db stats pattern)]
-        {:type        ptype
-         :pattern     (pattern->user-format db pattern context)
-         :selectivity score
-         :inputs      inputs
-         :optimizable optimizable?})
-      {:type        ptype
-       :pattern     (pattern->user-format db pattern context)
-       :selectivity nil
-       :optimizable optimizable?})))
-
-(defn- segment-explain
-  "Generate explain information for pattern segments"
-  [db stats where-clause context]
-=======
 (defn- pattern-type->user-type
   "Convert internal pattern type to user-friendly type name"
   [ptype]
@@ -417,33 +348,33 @@
     ptype))
 
 (defn- pattern-explain
-  "Generate explain information for a single pattern"
+  "Generate explain information for a single pattern with detailed inputs.
+   Per QUERY_STATS_AND_HLL.md lines 277-296, includes inputs used for selectivity calculation."
   [db stats pattern compact-fn]
   (let [ptype       (where/pattern-type pattern)
-        optimizable? (optimize/optimizable-pattern? pattern)
-        selectivity (optimize/calculate-selectivity db stats pattern)]
-    {:type        (pattern-type->user-type ptype)
-     :pattern     (pattern->user-format pattern compact-fn)
-     :selectivity selectivity
-     :optimizable (when optimizable? (pattern-type->user-type optimizable?))}))
+        optimizable? (optimize/optimizable-pattern? pattern)]
+    (if (and stats optimizable?)
+      (let [{:keys [score inputs]} (optimize/calculate-selectivity-with-details db stats pattern)]
+        {:type        (pattern-type->user-type ptype)
+         :pattern     (pattern->user-format pattern compact-fn)
+         :selectivity score
+         :inputs      inputs
+         :optimizable (when optimizable? (pattern-type->user-type optimizable?))})
+      {:type        (pattern-type->user-type ptype)
+       :pattern     (pattern->user-format pattern compact-fn)
+       :selectivity nil
+       :optimizable (when optimizable? (pattern-type->user-type optimizable?))})))
 
 (defn- segment-explain
   "Generate explain information for pattern segments"
   [db stats where-clause compact-fn]
->>>>>>> 3c9dff66
   (let [segments (optimize/split-by-optimization-boundaries where-clause)]
     (mapv (fn [segment]
             (if (= :optimizable (:type segment))
               {:type     :optimizable
-<<<<<<< HEAD
-               :patterns (mapv #(pattern-explain db stats % context) (:data segment))}
-              {:type    :boundary
-               :pattern (pattern-explain db stats (:data segment) context)}))
-=======
                :patterns (mapv #(pattern-explain db stats % compact-fn) (:data segment))}
               {:type    :boundary
                :pattern (pattern-explain db stats (:data segment) compact-fn)}))
->>>>>>> 3c9dff66
           segments)))
 
 (defn optimize-query
@@ -464,29 +395,14 @@
         has-stat-counts? (and stats
                               (or (seq (:properties stats))
                                   (seq (:classes stats))))
-<<<<<<< HEAD
-        context          (-> parsed-query :orig-context (or {}))]
-=======
         context          (:context parsed-query)
         compact-fn       (json-ld/compact-fn context)]
->>>>>>> 3c9dff66
     (if-not has-stat-counts?
       {:query parsed-query
        :plan  {:optimization :none
                :reason       "No statistics available"
                :where-clause (:where parsed-query)}}
       (let [where-clause      (:where parsed-query)
-<<<<<<< HEAD
-            optimized-where   (if where-clause
-                                (optimize/optimize-patterns db where-clause)
-                                where-clause)
-            original-explain  (when where-clause
-                                (mapv #(pattern-explain db stats % context) where-clause))
-            optimized-explain (when optimized-where
-                                (mapv #(pattern-explain db stats % context) optimized-where))
-            segments          (when where-clause
-                                (segment-explain db stats where-clause context))
-=======
             optimized-where   (when where-clause
                                 (optimize/optimize-patterns db where-clause))
             original-explain  (when where-clause
@@ -495,7 +411,6 @@
                                 (mapv #(pattern-explain db stats % compact-fn) optimized-where))
             segments          (when where-clause
                                 (segment-explain db stats where-clause compact-fn))
->>>>>>> 3c9dff66
             changed?          (not= where-clause optimized-where)]
         {:query (assoc parsed-query :where optimized-where)
          :plan  {:optimization (if changed? :reordered :unchanged)
