(ns fluree.db.flake.index.novelty
  (:require [clojure.core.async :as async :refer [<! >! go go-loop]]
            [fluree.db.constants :as const]
            [fluree.db.dbproto :as dbproto]
            [fluree.db.flake :as flake]
            [fluree.db.flake.commit-data :as commit-data]
            [fluree.db.flake.index :as index]
            [fluree.db.flake.index.storage :as index-storage]
            [fluree.db.indexer.garbage :as garbage]
            [fluree.db.indexer.hll :as hll]
            [fluree.db.indexer.stats-serializer :as stats-serializer]
            [fluree.db.storage]
            [fluree.db.util :as util :refer [try* catch*]]
            [fluree.db.util.async :refer [<? go-try]]
            [fluree.db.util.ledger :as util.ledger]
            [fluree.db.util.log :as log :include-macros true]))

#?(:clj (set! *warn-on-reflection* true))

(def ^:dynamic *overflow-bytes* const/default-overflow-bytes)
(defn overflow-leaf?
  [{:keys [flakes]}]
  (> (flake/size-bytes flakes) *overflow-bytes*))

(def ^:dynamic *underflow-bytes* 50000)
(defn underflow-leaf?
  [{:keys [flakes]}]
  (< (flake/size-bytes flakes) *underflow-bytes*))

(def ^:dynamic *overflow-children* 500)
(defn overflow-children?
  [children]
  (> (count children) *overflow-children*))

(defn min-novelty?
  "Returns true if ledger is beyond novelty-min threshold."
  [db]
  (let [novelty-size (get-in db [:novelty :size])
        min-novelty  (:reindex-min-bytes db)]
    (> novelty-size min-novelty)))

(defn max-novelty?
  "Returns true if ledger is beyond novelty-max threshold."
  [db]
  (let [novelty-size (get-in db [:novelty :size])
        max-novelty  (:reindex-max-bytes db)]
    (> novelty-size max-novelty)))

(defn dirty?
  "Returns `true` if the index for `db` of type `idx` is out of date, or if `db`
  has any out of date index if `idx` is unspecified. Returns `false` otherwise."
  ([db idx]
   (-> db
       :novelty
       (get idx)
       seq
       boolean))
  ([db]
   (->> index/types
        (some (partial dirty? db))
        boolean)))

(defn some-update-after?
  [t nodes]
  (->> nodes
       (map :t)
       (some (fn [node-t]
               (< t node-t)))
       boolean))

(defn reconstruct-branch
  [{:keys [comparator], :as branch} t child-nodes]
  (let [children    (index/child-map comparator child-nodes)
        size        (->> child-nodes
                         (map :size)
                         (reduce +))
        leftmost?   (->> children first val :leftmost? true?)
        first-flake (->> children first key)
        rhs         (->> children flake/last val :rhs)
        new-id      (random-uuid)]
    (assoc branch
           :id new-id
           :t t
           :children children
           :size size
           :leftmost? leftmost?
           :first first-flake
           :rhs rhs)))

(defn update-branch
  [{branch-t :t, :as branch} t child-nodes]
  (if (some-update-after? branch-t child-nodes)
    (reconstruct-branch branch t child-nodes)
    branch))

(defn update-sibling-leftmost
  [[maybe-leftmost & not-leftmost]]
  (into [maybe-leftmost]
        (map (fn [non-left-node]
               (assoc non-left-node
                      :leftmost? false)))
        not-leftmost))

(defn rebalance-children
  [branch t child-nodes]
  (let [target-count (/ *overflow-children* 2)]
    (->> child-nodes
         (partition-all target-count)
         (map (fn [kids]
                (reconstruct-branch branch t kids)))
         update-sibling-leftmost)))

(defn rebalance-leaf
  "Splits leaf nodes if the combined size of its flakes is greater than
  `*overflow-bytes*`."
  [{:keys [flakes leftmost? rhs] :as leaf}]
  (if (overflow-leaf? leaf)
    (let [target-size (/ *overflow-bytes* 2)
          [fflake & remaining] flakes]
      (log/debug "Rebalancing index leaf:"
                 (select-keys leaf [:id :ledger-alias]))
      (loop [[f & r]   remaining
             cur-size  (flake/size-flake fflake)
             cur-first fflake
             leaves    []]
        (if (empty? r)
          (let [subrange  (flake/subrange flakes >= cur-first)
                last-leaf (-> leaf
                              (assoc :flakes subrange
                                     :first cur-first
                                     :rhs rhs
                                     :leftmost? (and (empty? leaves)
                                                     leftmost?))
                              (dissoc :id))]
            (conj leaves last-leaf))
          (let [flake-size (flake/size-flake f)
                new-size   (+ cur-size flake-size)]
            (if (> new-size target-size)
              (let [subrange (flake/subrange flakes >= cur-first < f)
                    new-leaf (-> leaf
                                 (assoc :flakes subrange
                                        :first cur-first
                                        :rhs f
                                        :leftmost? (and (empty? leaves)
                                                        leftmost?))
                                 (dissoc :id))]
                (recur r flake-size f (conj leaves new-leaf)))
              (recur r new-size cur-first leaves))))))
    [leaf]))

(defn update-leaf
  [leaf t novelty]
  (if-let [new-flakes (-> leaf
                          (index/novelty-subrange t t novelty)
                          not-empty)]
    (let [new-leaves (-> leaf
                         (dissoc :id)
                         (index/add-flakes new-flakes)
                         rebalance-leaf)]
      (map (fn [l]
             (assoc l
                    :id (random-uuid)
                    :t t))
           new-leaves))
    [leaf]))

(defn push-node
  [stack node]
  (conj stack (index/unresolve node)))

(defn push-all-nodes
  [stack nodes]
  (into stack (map index/unresolve) nodes))

(defn transduce-nodes
  [xf result nodes]
  (reduce (fn [res node]
            (xf res node))
          result nodes))

(defn integrate-novelty
  "Returns a transducer that transforms a stream of index nodes in depth first
  order by incorporating the novelty flakes into the nodes, rebalancing the
  leaves so that none is bigger than *overflow-bytes*, and rebalancing the
  branches so that none have more children than *overflow-children*. Maintains a
  'lifo' stack to preserve the depth-first order of the transformed stream."
  [t novelty]
  (fn [xf]
    (let [stack (volatile! [])]
      (fn
        ;; Initialization: do nothing but initialize the nested transformer by
        ;; calling its initializing fn.
        ([]
         (xf))

        ;; Iteration:
        ;;   1. Incorporate each successive node with its corresponding novelty
        ;;      flakes.
        ;;   2. Rebalance both leaves and branches if they become too large after
        ;;      adding novelty by splitting them.
        ;;   3. Iterate each resulting node with the nested transformer.
        ([result node]
         (if (index/leaf? node)
           (let [leaves (update-leaf node t novelty)]
             (vswap! stack push-all-nodes leaves)
             (transduce-nodes xf result leaves))

           (loop [child-nodes []
                  stack*      @stack
                  result*     result]
             (let [child (peek stack*)]
               (if (and child
                        (index/descendant? node child))     ; all of a resolved
                                                            ; branch's children
                                                            ; should be at the top
                                                            ; of the stack
                 (recur (conj child-nodes child)
                        (vswap! stack pop)
                        result*)
                 (if (overflow-children? child-nodes)
                   (let [new-branches (rebalance-children node t child-nodes)]
                     (vswap! stack push-all-nodes new-branches)
                     (transduce-nodes xf result* new-branches))
                   (let [branch (update-branch node t child-nodes)]
                     (vswap! stack push-node branch)
                     (xf result* branch))))))))

        ;; Completion: If there is only one node left in the stack, then it's
        ;; the root and we're done, so we call the nested transformer's
        ;; completion arity.
        ;;
        ;; If there is more than one node left in the stack, then the root was
        ;; split because it overflowed. We first make a new root that is the
        ;; parent of the nodes resulting from the split, then we check if that
        ;; new root overflows.
        ;;
        ;; If the new root does overflow, we iterate all of the newly split
        ;; nodes with the nested transformer and repeat the process. If the new
        ;; root does not overflow, we iterate the new root before calling the
        ;; nested transformer's completion arity.
        ([result]
         (let [remaining-nodes @stack]
           (vreset! stack [])
           (if (or (empty? remaining-nodes)
                   (= (count remaining-nodes) 1))
             (xf result)
             (loop [child-nodes   remaining-nodes
                    root-template (peek remaining-nodes)
                    result*       result]
               (if (overflow-children? child-nodes)
                 (let [new-branches (rebalance-children root-template t child-nodes)
                       child-nodes* (map index/unresolve new-branches)
                       result**     (transduce-nodes xf result* new-branches)]
                   (recur child-nodes*
                          (first child-nodes*)
                          result**))
                 (let [root-node (reconstruct-branch root-template t child-nodes)]
                   (-> result
                       (xf root-node)
                       xf)))))))))))

(defn preserve-id
  "Stores the original id of a node under the `::old-id` key if the `node` was
  resolved, leaving unresolved nodes unchanged. Useful for keeping track of the
  original id for modified nodes during the indexing process for garbage
  collection"
  [{:keys [id] :as node}]
  (cond-> node
    (index/resolved? node) (assoc ::old-id id)))

(defn update-child-ids
  "When using IPFS, we don't know what the leaf id will be until written, therefore
  branches need to get updated with final leaf ids.

  Takes original node, and map of temp left ids to final leaf ids for updating children."
  [temp->final-ids {:keys [children] :as branch-node}]
  (let [children* (reduce-kv
                   (fn [acc k v]
                     (if-let [updated-id (get temp->final-ids (:id v))]
                       (assoc acc k (assoc v :id updated-id))
                       acc))
                   children children)]
    (assoc branch-node :children children*)))

(defn update-node-id
  [node write-response]
  (assoc node :id (:address write-response)))

(defn notify-new-index-file
  "Sends new file update into the changes notification async channel
  if it exists. This is used to synchronize files across consensus, otherwise
  a changes-ch won't be present and this won't be used."
  [write-response file-type t changes-ch]
  (go
    (when changes-ch
      (let [event {:event     :new-index-file
                   :file-type file-type
                   :data      write-response
                   :address   (:address write-response)
                   :t         t}]
        (log/debug "Broadcasting new index file:" file-type "address:" (:address write-response))
        (>! changes-ch event)
        (log/debug "Broadcast success:" file-type "address:" (:address event))
        true))))

(defn write-node
  "Writes `node` to storage, and puts any errors onto the `error-ch`"
  [{:keys [index-catalog alias] :as _db} idx node updated-ids changes-ch error-ch]
  (go
    (let [node         (dissoc node ::old-id)
          t            (:t node)
          display-node (select-keys node [:id :ledger-alias])]
      (try*
        (if (index/leaf? node)
          (do (log/debug "Writing index leaf:" display-node)
              (let [write-response (<? (index-storage/write-leaf index-catalog alias idx node))]
                (<! (notify-new-index-file write-response :leaf t changes-ch))
                (update-node-id node write-response)))

          (do (log/debug "Writing index branch:" display-node)
              (let [node*          (update-child-ids updated-ids node)
                    write-response (<? (index-storage/write-branch index-catalog alias idx node*))]
                (<! (notify-new-index-file write-response :branch t changes-ch))
                (update-node-id node* write-response))))

        (catch* e
          (log/error e
                     "Error writing novel index node:" display-node)
          (async/>! error-ch e))))))

(defn- compute-stats-from-novelty
  "Core logic for computing property and class counts from novelty flakes.
<<<<<<< HEAD
   Increments for assertions (op=true), decrements for retracts (op=false).

   Maintains HLL sketches for NDV (Number of Distinct Values) tracking:
   - NDV(values|p): distinct object values per property (monotone, assertion-only)
   - NDV(subjects|p): distinct subjects per property (monotone, assertion-only)

   Uses transients for performance during the loop, converting back to persistent maps at end.

   Returns {:properties {sid -> {:count n :ndv-values n :ndv-subjects n}}
            :classes {sid -> {:count n}}
            :sketches {sid -> {:values sketch :subjects sketch}}}"
  [novelty-flakes prev-properties prev-classes prev-sketches]
  ;; Convert to transients for efficient updates during loop
  (loop [[f & r] novelty-flakes
         properties (transient prev-properties)
         classes (transient prev-classes)
         sketches (transient prev-sketches)]
    (if f
      (let [s     (flake/s f)
            p     (flake/p f)
            o     (flake/o f)
            delta (if (flake/op f) 1 -1)

            ;; Get current property map (or default), update count, clamp to non-negative
            prop-map    (get properties p {:count 0})
            new-count   (max 0 (+ (:count prop-map 0) delta))
            properties* (assoc! properties p (assoc prop-map :count new-count))

            ;; Update HLL sketches (only on assertions - monotone NDV)
            sketches* (if (flake/op f)
                        (let [prop-sketch (get sketches p {:values (hll/create-sketch)
                                                           :subjects (hll/create-sketch)})
                              values-sketch (hll/add-value (:values prop-sketch) o)
                              subjects-sketch (hll/add-value (:subjects prop-sketch) s)]
                          (assoc! sketches p {:values values-sketch
                                              :subjects subjects-sketch}))
                        sketches)

            ;; Update class counts (clamp to non-negative)
            classes* (if (flake/class-flake? f)
                       (let [class-sid   o
                             class-map   (get classes class-sid {:count 0})
                             new-count   (max 0 (+ (:count class-map 0) delta))]
                         (assoc! classes class-sid (assoc class-map :count new-count)))
                       classes)]
        (recur r properties* classes* sketches*))

      ;; Convert back to persistent maps and extract NDV integers
      (let [properties-persistent (persistent! properties)
            classes-persistent    (persistent! classes)
            sketches-persistent   (persistent! sketches)
            properties-with-ndv
            (reduce-kv (fn [props sid sketch-data]
                         (update props sid assoc
                                 :ndv-values (hll/cardinality (:values sketch-data))
                                 :ndv-subjects (hll/cardinality (:subjects sketch-data))))
                       properties-persistent
                       sketches-persistent)]
        {:properties properties-with-ndv
         :classes classes-persistent
         :sketches sketches-persistent}))))
=======
   Increments for assertions (op=true), decrements for retracts (op=false)."
  [novelty-flakes prev-properties prev-classes]
  (loop [[f & r] novelty-flakes
         properties prev-properties
         classes prev-classes]
    (if f
      (let [p     (flake/p f)
            delta (if (flake/op f) 1 -1)
            properties* (update-in properties [p :count] (fnil + 0) delta)
            classes*    (if (flake/class-flake? f)
                          (update-in classes [(flake/o f) :count] (fnil + 0) delta)
                          classes)]
        (recur r properties* classes*))
      {:properties properties
       :classes    classes})))
>>>>>>> 3c9dff66

(defn compute-novelty-stats
  "Computes property and class counts from novelty flakes in a separate thread/go block.
   Returns a channel that will contain the computed statistics.

   Uses async/thread on JVM for true parallelism (not limited by go block thread pool).
   Falls back to go block on ClojureScript."
<<<<<<< HEAD
  [novelty-flakes prev-properties prev-classes prev-sketches]
  #?(:clj
     (async/thread
       (compute-stats-from-novelty novelty-flakes prev-properties prev-classes prev-sketches))
     :cljs
     (go
       (compute-stats-from-novelty novelty-flakes prev-properties prev-classes prev-sketches))))

(defn add-computed-fields
  "Add computed selectivity estimates to properties map for O(1) optimizer lookups.

   Computes and rounds selectivity estimates to integers (clamped to at least 1):
   - :selectivity-value = max(1, ceil(count / ndv-values)) - estimates results for (?s p o) patterns
   - :selectivity-subject = max(1, ceil(count / ndv-subjects)) - estimates results for (s p ?o) patterns

   Computing ceil and max here (once during indexing) avoids repeating the calculation
   on every query optimization."
  [properties]
  (reduce-kv
   (fn [props sid prop-data]
     (let [count        (or (:count prop-data) 0)
           ndv-values   (or (:ndv-values prop-data) 0)
           ndv-subjects (or (:ndv-subjects prop-data) 0)
           ;; Compute selectivity, ceil, and clamp to min 1 - all in one place
           sel-value    (if (pos? ndv-values)
                          (max 1 (long (Math/ceil (/ (double count) (double ndv-values)))))
                          count)
           sel-subject  (if (pos? ndv-subjects)
                          (max 1 (long (Math/ceil (/ (double count) (double ndv-subjects)))))
                          count)]
       (assoc props sid
              (assoc prop-data
                     :selectivity-value sel-value
                     :selectivity-subject sel-subject))))
   {}
   properties))
=======
  [novelty-flakes prev-properties prev-classes]
  #?(:clj
     (async/thread
       (compute-stats-from-novelty novelty-flakes prev-properties prev-classes))
     :cljs
     (go
       (compute-stats-from-novelty novelty-flakes prev-properties prev-classes))))
>>>>>>> 3c9dff66

(defn current-stats
  "Compute current property and class statistics."
  [db]
  (let [indexed-stats     (get db :stats {})
<<<<<<< HEAD
        indexed-properties (get indexed-stats :properties {})
        indexed-classes    (get indexed-stats :classes {})
        indexed-sketches   (get indexed-stats :sketches {})
        spot-novelty       (get-in db [:novelty :spot])]
    (if spot-novelty
      ;; Synchronous computation for both FlakeDB and AsyncDB
      (let [novelty-updates (compute-stats-from-novelty spot-novelty indexed-properties indexed-classes indexed-sketches)
            properties      (add-computed-fields (:properties novelty-updates))]
        (assoc indexed-stats
               :properties properties
               :classes    (:classes novelty-updates)
               :sketches   (:sketches novelty-updates)))
=======
        indexed-prop      (get indexed-stats :properties {})
        indexed-class     (get indexed-stats :classes {})
        spot-novelty      (get-in db [:novelty :spot])]
    (if (not-empty spot-novelty)
      ;; Synchronous computation for both FlakeDB and AsyncDB
      (let [novelty-updates (compute-stats-from-novelty spot-novelty indexed-prop indexed-class)]
        (assoc indexed-stats
               :properties (:properties novelty-updates)
               :classes    (:classes novelty-updates)))
>>>>>>> 3c9dff66
      ;; No novelty, return indexed stats as-is
      indexed-stats)))

(defn write-resolved-nodes
  [db idx changes-ch error-ch index-ch]
  (go-loop [stats     {:idx idx, :novel 0, :unchanged 0, :garbage #{}, :updated-ids {}}
            last-node nil]
    (if-let [{::keys [old-id] :as node} (<! index-ch)]
      (if (index/resolved? node)
        (let [updated-ids  (:updated-ids stats)
              written-node (<! (write-node db idx node updated-ids changes-ch error-ch))
              stats*  (-> stats
                          (update :novel inc)
                          (assoc-in [:updated-ids (:id node)] (:id written-node))
                          (cond-> (not= old-id :empty) (update :garbage conj old-id)))]
          (recur stats*
                 written-node))
        (recur (update stats :unchanged inc)
               node))
      (assoc stats :root (index/unresolve last-node)))))

(defn refresh-index
  [{:keys [index-catalog] :as db} changes-ch error-ch {::keys [idx t novelty root]}]
  (let [refresh-xf (comp (map preserve-id)
                         (integrate-novelty t novelty))
        novel?     (fn [node]
                     (seq (index/novelty-subrange node t t novelty)))]
    (->> (index/tree-chan index-catalog root novel? 1 refresh-xf error-ch)
         (write-resolved-nodes db idx changes-ch error-ch))))

(defn extract-root
  [{:keys [novelty t] :as db} idx]
  (let [index-root    (get db idx)
        index-novelty (get novelty idx)]
    {::idx          idx
     ::root         index-root
     ::novelty      index-novelty
     ::t            t}))

(defn tally
  [db-status {:keys [idx root garbage] :as _tally-data}]
  (-> db-status
      (update :db assoc idx root)
      (update :indexes conj idx)
      (update :garbage into garbage)))

(defn refresh-all
  ([db error-ch]
   (refresh-all db nil error-ch))
  ([db changes-ch error-ch]
   ;; Kick off parallel stats computation from :spot novelty
   (let [spot-novelty      (get-in db [:novelty :spot])
         prev-properties   (get-in db [:stats :properties] {})
         prev-classes      (get-in db [:stats :classes] {})
<<<<<<< HEAD
         prev-sketches     (get-in db [:stats :sketches] {})
         stats-ch          (compute-novelty-stats spot-novelty prev-properties prev-classes prev-sketches)
         stats-timeout-ms  (or (get-in db [:stats-compute-timeout-ms]) 5000)
         default-stats     {:properties prev-properties
                            :classes prev-classes
                            :sketches prev-sketches}]
     (go-try
       (let [;; Wait for index to complete
=======
         stats-ch          (compute-novelty-stats spot-novelty prev-properties prev-classes)]
     (go-try
       (let [;; Wait for both indexing and stats to complete
>>>>>>> 3c9dff66
             index-result (<? (->> index/types
                                   (map (partial extract-root db))
                                   (map (partial refresh-index db changes-ch error-ch))
                                   async/merge
                                   (async/reduce tally {:db      db
                                                        :indexes []
                                                        :garbage #{}})))
<<<<<<< HEAD

             ;; Wait for stats with timeout fallback
             [stats-result winner-ch] (async/alts! [stats-ch (async/timeout stats-timeout-ms)])

             {:keys [properties classes sketches]}
             (if (= winner-ch stats-ch)
               ;; Stats completed successfully (or nil if errored)
               (or stats-result default-stats)
               ;; Timeout - use previous stats
               default-stats)]

         ;; Log warning if we fell back to previous stats
         (when (not= winner-ch stats-ch)
           (log/warn "Stats computation timeout, using previous stats"
                     {:timeout-ms stats-timeout-ms
                      :novelty-size (get-in db [:novelty :size])
                      :ledger-alias (:alias db)
                      :t (:t db)}))

         (when (and (= winner-ch stats-ch) (nil? stats-result))
           (log/warn "Stats computation failed (channel closed), using previous stats"
                     {:novelty-size (get-in db [:novelty :size])
                      :ledger-alias (:alias db)
                      :t (:t db)}))

         (-> index-result
             (assoc :properties properties)
             (assoc :classes classes)
             (assoc :sketches sketches)))))))

(defn write-stats-sketches
  "Write statistics sketches to storage as a side blob.
   Returns channel with write response containing :address and :hash."
  [{:keys [storage] :as _index-catalog} alias t sketches]
  (go-try
    (when (seq sketches)
      (log/debug "Writing stats sketches for" alias "at t" t)
      (let [ledger-name (util.ledger/ledger-base-name alias)
            path        (str ledger-name "/index/stats-sketches")
            serialized  (stats-serializer/serialize-stats-sketches alias t sketches)]
        (<? (fluree.db.storage/content-write-json storage path serialized))))))
=======
             {:keys [properties classes]} (<! stats-ch)]
         (-> index-result
             (assoc :properties properties)
             (assoc :classes classes)))))))
>>>>>>> 3c9dff66

(defn refresh
  [{:keys [novelty t alias] :as db} changes-ch max-old-indexes]
  (go-try
    (if (dirty? db)
      (let [start-time-ms (util/current-time-millis)
            novelty-size  (:size novelty)
            init-stats    {:ledger-alias alias
                           :t            t
                           :novelty-size novelty-size
                           :start-time   (util/current-time-iso)}
            error-ch   (async/chan)
            refresh-ch (refresh-all db changes-ch error-ch)]
        (log/info "Refreshing Index:" init-stats)
        (async/alt!
          error-ch
          ([e]
           (throw e))

          refresh-ch
<<<<<<< HEAD
          ([{:keys [garbage properties classes sketches], refreshed-db :db, :as _status}]
           (let [;; Add computed fields to properties for O(1) optimizer lookups
                 properties-with-computed (add-computed-fields properties)

                 {:keys [index-catalog alias] :as refreshed-db*}
                 (-> refreshed-db
                     (assoc-in [:stats :indexed] t)
                     (assoc-in [:stats :properties] properties-with-computed)
                     (assoc-in [:stats :classes] classes)
                     (assoc-in [:stats :sketches] sketches))

                 ;; Add old stats-sketches to garbage if we're writing new ones
                 old-sketches-addr (get-in refreshed-db* [:stats-sketches :address])
                 garbage*          (cond-> garbage
                                     (and (seq sketches) old-sketches-addr)
                                     (conj old-sketches-addr))

=======
          ([{:keys [garbage properties classes], refreshed-db :db, :as _status}]
           (let [{:keys [index-catalog alias] :as refreshed-db*}
                 (-> refreshed-db
                     (assoc-in [:stats :indexed] t)
                     (assoc-in [:stats :properties] properties)
                     (assoc-in [:stats :classes] classes))
>>>>>>> 3c9dff66
                ;; TODO - ideally issue garbage/root writes to RAFT together
                ;;        as a tx, currently requires waiting for both
                ;;        through raft sync
                 garbage-res   (when (seq garbage*)
                                 (let [write-res (<? (index-storage/write-garbage index-catalog alias t garbage*))]
                                   (<! (notify-new-index-file write-res :garbage t changes-ch))
                                   write-res))

                 ;; Write statistics sketches side blob
                 sketches-res  (when (seq sketches)
                                 (let [write-res (<? (write-stats-sketches index-catalog alias t sketches))]
                                   (<! (notify-new-index-file write-res :stats-sketches t changes-ch))
                                   write-res))

                 ;; Update db with sketches pointer
                 refreshed-db**  (if sketches-res
                                   (assoc refreshed-db* :stats-sketches
                                          {:type :hll
                                           :p 8
                                           :address (:address sketches-res)
                                           :version 1})
                                   refreshed-db*)

                 db-root-res   (<? (index-storage/write-db-root index-catalog refreshed-db** (:address garbage-res)))
                 _             (<! (notify-new-index-file db-root-res :root t changes-ch))

                 index-address (:address db-root-res)
                 index-id      (str "fluree:index:sha256:" (:hash db-root-res))
                 commit-index  (commit-data/new-index (-> refreshed-db* :commit :data)
                                                      index-id
                                                      index-address
                                                      (select-keys refreshed-db* index/types))
                 indexed-db    (dbproto/-index-update refreshed-db* commit-index)
                 duration      (- (util/current-time-millis) start-time-ms)
                 end-stats     (assoc init-stats
                                      :end-time (util/current-time-iso)
                                      :duration duration
                                      :address (:address db-root-res)
                                      :garbage (:address garbage-res))]
             (log/info "Index refresh complete:" end-stats)
            ;; kick off automatic garbage collection in the background
             (garbage/clean-garbage indexed-db max-old-indexes)

             indexed-db))))
      db)))<|MERGE_RESOLUTION|>--- conflicted
+++ resolved
@@ -330,7 +330,6 @@
 
 (defn- compute-stats-from-novelty
   "Core logic for computing property and class counts from novelty flakes.
-<<<<<<< HEAD
    Increments for assertions (op=true), decrements for retracts (op=false).
 
    Maintains HLL sketches for NDV (Number of Distinct Values) tracking:
@@ -392,23 +391,6 @@
         {:properties properties-with-ndv
          :classes classes-persistent
          :sketches sketches-persistent}))))
-=======
-   Increments for assertions (op=true), decrements for retracts (op=false)."
-  [novelty-flakes prev-properties prev-classes]
-  (loop [[f & r] novelty-flakes
-         properties prev-properties
-         classes prev-classes]
-    (if f
-      (let [p     (flake/p f)
-            delta (if (flake/op f) 1 -1)
-            properties* (update-in properties [p :count] (fnil + 0) delta)
-            classes*    (if (flake/class-flake? f)
-                          (update-in classes [(flake/o f) :count] (fnil + 0) delta)
-                          classes)]
-        (recur r properties* classes*))
-      {:properties properties
-       :classes    classes})))
->>>>>>> 3c9dff66
 
 (defn compute-novelty-stats
   "Computes property and class counts from novelty flakes in a separate thread/go block.
@@ -416,7 +398,6 @@
 
    Uses async/thread on JVM for true parallelism (not limited by go block thread pool).
    Falls back to go block on ClojureScript."
-<<<<<<< HEAD
   [novelty-flakes prev-properties prev-classes prev-sketches]
   #?(:clj
      (async/thread
@@ -453,26 +434,16 @@
                      :selectivity-subject sel-subject))))
    {}
    properties))
-=======
-  [novelty-flakes prev-properties prev-classes]
-  #?(:clj
-     (async/thread
-       (compute-stats-from-novelty novelty-flakes prev-properties prev-classes))
-     :cljs
-     (go
-       (compute-stats-from-novelty novelty-flakes prev-properties prev-classes))))
->>>>>>> 3c9dff66
 
 (defn current-stats
   "Compute current property and class statistics."
   [db]
   (let [indexed-stats     (get db :stats {})
-<<<<<<< HEAD
         indexed-properties (get indexed-stats :properties {})
         indexed-classes    (get indexed-stats :classes {})
         indexed-sketches   (get indexed-stats :sketches {})
         spot-novelty       (get-in db [:novelty :spot])]
-    (if spot-novelty
+    (if (not-empty spot-novelty)
       ;; Synchronous computation for both FlakeDB and AsyncDB
       (let [novelty-updates (compute-stats-from-novelty spot-novelty indexed-properties indexed-classes indexed-sketches)
             properties      (add-computed-fields (:properties novelty-updates))]
@@ -480,17 +451,6 @@
                :properties properties
                :classes    (:classes novelty-updates)
                :sketches   (:sketches novelty-updates)))
-=======
-        indexed-prop      (get indexed-stats :properties {})
-        indexed-class     (get indexed-stats :classes {})
-        spot-novelty      (get-in db [:novelty :spot])]
-    (if (not-empty spot-novelty)
-      ;; Synchronous computation for both FlakeDB and AsyncDB
-      (let [novelty-updates (compute-stats-from-novelty spot-novelty indexed-prop indexed-class)]
-        (assoc indexed-stats
-               :properties (:properties novelty-updates)
-               :classes    (:classes novelty-updates)))
->>>>>>> 3c9dff66
       ;; No novelty, return indexed stats as-is
       indexed-stats)))
 
@@ -545,7 +505,6 @@
    (let [spot-novelty      (get-in db [:novelty :spot])
          prev-properties   (get-in db [:stats :properties] {})
          prev-classes      (get-in db [:stats :classes] {})
-<<<<<<< HEAD
          prev-sketches     (get-in db [:stats :sketches] {})
          stats-ch          (compute-novelty-stats spot-novelty prev-properties prev-classes prev-sketches)
          stats-timeout-ms  (or (get-in db [:stats-compute-timeout-ms]) 5000)
@@ -554,11 +513,6 @@
                             :sketches prev-sketches}]
      (go-try
        (let [;; Wait for index to complete
-=======
-         stats-ch          (compute-novelty-stats spot-novelty prev-properties prev-classes)]
-     (go-try
-       (let [;; Wait for both indexing and stats to complete
->>>>>>> 3c9dff66
              index-result (<? (->> index/types
                                    (map (partial extract-root db))
                                    (map (partial refresh-index db changes-ch error-ch))
@@ -566,7 +520,6 @@
                                    (async/reduce tally {:db      db
                                                         :indexes []
                                                         :garbage #{}})))
-<<<<<<< HEAD
 
              ;; Wait for stats with timeout fallback
              [stats-result winner-ch] (async/alts! [stats-ch (async/timeout stats-timeout-ms)])
@@ -608,12 +561,6 @@
             path        (str ledger-name "/index/stats-sketches")
             serialized  (stats-serializer/serialize-stats-sketches alias t sketches)]
         (<? (fluree.db.storage/content-write-json storage path serialized))))))
-=======
-             {:keys [properties classes]} (<! stats-ch)]
-         (-> index-result
-             (assoc :properties properties)
-             (assoc :classes classes)))))))
->>>>>>> 3c9dff66
 
 (defn refresh
   [{:keys [novelty t alias] :as db} changes-ch max-old-indexes]
@@ -634,7 +581,6 @@
            (throw e))
 
           refresh-ch
-<<<<<<< HEAD
           ([{:keys [garbage properties classes sketches], refreshed-db :db, :as _status}]
            (let [;; Add computed fields to properties for O(1) optimizer lookups
                  properties-with-computed (add-computed-fields properties)
@@ -652,14 +598,6 @@
                                      (and (seq sketches) old-sketches-addr)
                                      (conj old-sketches-addr))
 
-=======
-          ([{:keys [garbage properties classes], refreshed-db :db, :as _status}]
-           (let [{:keys [index-catalog alias] :as refreshed-db*}
-                 (-> refreshed-db
-                     (assoc-in [:stats :indexed] t)
-                     (assoc-in [:stats :properties] properties)
-                     (assoc-in [:stats :classes] classes))
->>>>>>> 3c9dff66
                 ;; TODO - ideally issue garbage/root writes to RAFT together
                 ;;        as a tx, currently requires waiting for both
                 ;;        through raft sync
