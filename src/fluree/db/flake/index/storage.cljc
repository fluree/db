(ns fluree.db.flake.index.storage
<<<<<<< HEAD
  (:require [clojure.core.async :as async]
=======
  (:require [fluree.db.serde.protocol :as serde]
            [fluree.db.flake :as flake]
            [clojure.string :as str]
>>>>>>> 419fb4e8
            [clojure.set :refer [map-invert]]
            [clojure.string :as str]
            [fluree.db.cache :as cache]
            [fluree.db.flake :as flake]
            [fluree.db.flake.index :as index]
            [fluree.db.json-ld.iri :as iri]
            [fluree.db.json-ld.vocab :as vocab]
<<<<<<< HEAD
            [fluree.db.serde.protocol :as serdeproto]
            [fluree.db.storage :as storage]
            [fluree.db.util.async #?(:clj :refer :cljs :refer-macros) [<? go-try]]
            [fluree.db.util.core :as util]))
=======
            [fluree.db.cache :as cache]
            [fluree.db.storage :as storage]
            [fluree.db.virtual-graph :as vg]))
>>>>>>> 419fb4e8

#?(:clj (set! *warn-on-reflection* true))

(defrecord IndexStore [storage serializer cache])

(defn index-catalog
  [storage serializer cache]
  (->IndexStore storage serializer cache))

(defn ledger-garbage-prefix
  [ledger-alias]
  (str/join "_" [ledger-alias "garbage"]))

(defn ledger-garbage-key
  [ledger-alias t]
  (let [pre (ledger-garbage-prefix ledger-alias)]
    (str/join "_" [pre t])))

(defn child-data
  "Given a child, unresolved node, extracts just the data that will go into
  storage."
  [child]
  (select-keys child [:id :leaf :first :rhs :size :leftmost?]))

(defn write-index-file
  [storage ledger-alias index-type serialized-data]
  (let [index-name (name index-type)
        path       (str/join "/" [ledger-alias "index" index-name])]
    (storage/content-write-json storage path serialized-data)))

(defn write-leaf
  "Serializes and writes the index leaf node `leaf` to storage."
  [{:keys [storage serializer] :as _index-catalog} ledger-alias idx-type leaf]
  (let [serialized (serde/-serialize-leaf serializer leaf)]
    (write-index-file storage ledger-alias idx-type serialized)))

(defn write-branch-data
  "Serializes final data for branch and writes it to provided key.
  Returns two-tuple of response output and raw bytes written."
  [{:keys [storage serializer] :as _index-catalog} ledger-alias idx-type data]
  (let [serialized (serde/-serialize-branch serializer data)]
    (write-index-file storage ledger-alias idx-type serialized)))

(defn write-branch
  "Writes the child attributes index branch node `branch` to storage."
  [index-catalog ledger-alias idx-type {:keys [children] :as _branch}]
  (let [child-vals (->> children
                        (map val)
                        (mapv child-data))
        data       {:children child-vals}]
    (write-branch-data index-catalog ledger-alias idx-type data)))

(defn write-garbage
  "Writes garbage record out for latest index."
  [{:keys [storage serializer] :as _index-catalog} ledger-alias branch t garbage]
  (let [data       {:alias   ledger-alias
                    :branch  branch
                    :t       t
                    :garbage garbage}
        serialized (serde/-serialize-garbage serializer data)]
    (write-index-file storage ledger-alias :garbage serialized)))

(defn write-vg-map
  [index-catalog vg-map]
  (go-try
    (loop [[[vg-alias vg] & r] vg-map
           address-map         {}]
      (if vg-alias
        (let [write-resp (-> (<? (vg/write-vg index-catalog vg))
                             (select-keys [:address :size :type]))]
          (recur r (assoc address-map vg-alias write-resp)))
        address-map))))

(defn write-db-root
  [{:keys [storage serializer] :as index-catalog} db garbage-addr]
  (go-try
    (let [{:keys [alias schema t stats spot post opst tspo vg commit namespace-codes
                  reindex-min-bytes reindex-max-bytes max-old-indexes]}
          db

          prev-idx-t    (-> commit :index :data :t)
          prev-idx-addr (-> commit :index :address)
          vg-addresses  (<? (write-vg-map index-catalog vg))
          data          (cond-> {:ledger-alias alias
                                 :t               t
                                 :v               1 ;; version of db root file
                                 :schema          (vocab/serialize-schema schema)
                                 :stats           (select-keys stats [:flakes :size])
                                 :spot            (child-data spot)
                                 :post            (child-data post)
                                 :opst            (child-data opst)
                                 :tspo            (child-data tspo)
                                 :vg              vg-addresses
                                 :timestamp       (util/current-time-millis)
                                 :namespace-codes namespace-codes
                                 :config          {:reindex-min-bytes reindex-min-bytes
                                                   :reindex-max-bytes reindex-max-bytes
                                                   :max-old-indexes   max-old-indexes}}
                          prev-idx-t   (assoc :prev-index {:t       prev-idx-t
                                                           :address prev-idx-addr})
                          garbage-addr (assoc-in [:garbage :address] garbage-addr))
          serialized    (serde/-serialize-db-root serializer data)]
      (<? (write-index-file storage alias :root serialized)))))

(defn read-branch
  [{:keys [storage serializer] :as _idx-store} branch-address]
  (go-try
    (when-let [data (<? (storage/read-json storage branch-address true))]
      (serde/-deserialize-branch serializer data))))

(defn read-leaf
  [{:keys [storage serializer] :as _idx-store} leaf-address]
  (go-try
    (when-let [data (<? (storage/read-json storage leaf-address true))]
      (serde/-deserialize-leaf serializer data))))

(defn reify-index-root
  [index-data ledger-alias comparator t]
  (assoc index-data
         :ledger-alias ledger-alias
         :t t
         :comparator comparator))

(defn reify-index-roots
  [{:keys [t ledger-alias] :as root-data}]
  (reduce (fn [root idx]
            (let [comparator (get index/comparators idx)]
              (update root idx reify-index-root ledger-alias comparator t)))
          root-data index/types))

(defn deserialize-preds
  [preds]
  (mapv (fn [p]
          (if (iri/serialized-sid? p)
            (iri/deserialize-sid p)
            (mapv iri/deserialize-sid p)))
        preds))

(defn reify-namespaces
  [root-map]
  (let [namespaces (-> root-map :namespace-codes map-invert)]
    (assoc root-map :namespaces namespaces)))

(defn read-garbage
  "Returns garbage file data for a given index t."
  [{:keys [storage serializer] :as _idx-store} garbage-address]
  (go-try
    (when-let [data (<? (storage/read-json storage garbage-address true))]
      (serde/-deserialize-garbage serializer data))))

(defn delete-garbage-item
  "Deletes an index segment during garbage collection. Returns async chan"
  [{:keys [storage] :as _idx-store} index-segment-address]
  (storage/delete storage index-segment-address))

(defn reify-schema
  [{:keys [namespace-codes v] :as root-map}]
  (if (or (nil? v) (= 0 v))
    (update root-map :preds deserialize-preds) ;; legacy, for now only v0
    (update root-map :schema vocab/deserialize-schema namespace-codes)))

(defn reify-virtual-graphs
  [index-catalog vg-address-map]
  (go-try
    (loop [[[vg-alias storage-meta] & r] vg-address-map
           vg-map         {}]
      (if vg-alias
        (let [vg (<? (vg/read-vg index-catalog storage-meta))]
          (recur r (assoc vg-map (:alias vg) vg)))
        vg-map))))

(defn read-db-root
  "Returns all data for a db index root of a given t."
  [{:keys [storage serializer] :as index-catalog} idx-address]
  (go-try
    (if-let [data (<? (storage/read-json storage idx-address true))]
      (let [{:keys [t vg] :as root-data}
            (serde/-deserialize-db-root serializer data)

            vg-map (<? (reify-virtual-graphs index-catalog vg))]
        (-> root-data
            reify-index-roots
            reify-namespaces
            reify-schema
            (assoc :vg vg-map)
            (update :stats assoc :indexed t)))
      (throw (ex-info (str "Could not load index point at address: "
                           idx-address ".")
                      {:status 400
                       :error  :db/unavailable})))))

(defn fetch-child-attributes
  [idx-store {:keys [id comparator leftmost?] :as branch}]
  (go-try
    (if-let [{:keys [children]} (<? (read-branch idx-store id))]
      (let [branch-metadata (select-keys branch [:comparator :ledger-alias
                                                 :t :tt-id :tempid])
            child-attrs     (map-indexed (fn [i child]
                                           (-> branch-metadata
                                               (assoc :leftmost? (and leftmost?
                                                                      (zero? i)))
                                               (merge child)))
                                         children)
            child-entries   (mapcat (juxt :first identity)
                                    child-attrs)]
        (apply flake/sorted-map-by comparator child-entries))
      (throw (ex-info (str "Unable to retrieve index branch with id "
                           id " from storage.")
                      {:status 500, :error :db/storage-error})))))

(defn fetch-leaf-flakes
  [idx-store {:keys [id comparator]}]
  (go-try
    (if-let [{:keys [flakes] :as _leaf} (<? (read-leaf idx-store id))]
      (apply flake/sorted-set-by comparator flakes)
      (throw (ex-info (str "Unable to retrieve leaf node with id: "
                           id " from storage")
                      {:status 500, :error :db/storage-error})))))

(defn resolve-index-node
  [idx-store {:keys [leaf] :as node}]
  (go-try
    (let [data (if leaf
                 (<? (fetch-leaf-flakes idx-store node))
                 (<? (fetch-child-attributes idx-store node)))
          node* (if leaf
                  (assoc node :flakes data)
                  (assoc node :children data))]
      node*)))

(defn resolve-empty-leaf
  [{:keys [comparator] :as node}]
  (let [ch         (async/chan)
        empty-set  (flake/sorted-set-by comparator)
        empty-node (assoc node :flakes empty-set)]
    (async/put! ch empty-node)
    ch))

(defn resolve-empty-branch
  [{:keys [comparator ledger-alias] :as node}]
  (let [ch         (async/chan)
        child      (index/empty-leaf ledger-alias comparator)
        children   (flake/sorted-map-by comparator child)
        empty-node (assoc node :children children)]
    (async/put! ch empty-node)
    ch))

(defn resolve-empty-node
  [node]
  (if (index/resolved? node)
    (doto (async/chan)
      (async/put! node))
    (if (index/leaf? node)
      (resolve-empty-leaf node)
      (resolve-empty-branch node))))

(extend-type IndexStore
  index/Resolver
  (resolve [{:keys [cache] :as this} {:keys [id tempid] :as node}]
    (let [cache-key [::resolve id tempid]]
      (if (= :empty id)
        (resolve-empty-node node)
        (cache/lru-lookup
         cache
         cache-key
         (fn [_]
           (resolve-index-node this node)))))))<|MERGE_RESOLUTION|>--- conflicted
+++ resolved
@@ -1,11 +1,5 @@
 (ns fluree.db.flake.index.storage
-<<<<<<< HEAD
   (:require [clojure.core.async :as async]
-=======
-  (:require [fluree.db.serde.protocol :as serde]
-            [fluree.db.flake :as flake]
-            [clojure.string :as str]
->>>>>>> 419fb4e8
             [clojure.set :refer [map-invert]]
             [clojure.string :as str]
             [fluree.db.cache :as cache]
@@ -13,16 +7,11 @@
             [fluree.db.flake.index :as index]
             [fluree.db.json-ld.iri :as iri]
             [fluree.db.json-ld.vocab :as vocab]
-<<<<<<< HEAD
-            [fluree.db.serde.protocol :as serdeproto]
+            [fluree.db.serde.protocol :as serde]
             [fluree.db.storage :as storage]
             [fluree.db.util.async #?(:clj :refer :cljs :refer-macros) [<? go-try]]
-            [fluree.db.util.core :as util]))
-=======
-            [fluree.db.cache :as cache]
-            [fluree.db.storage :as storage]
+            [fluree.db.util.core :as util]
             [fluree.db.virtual-graph :as vg]))
->>>>>>> 419fb4e8
 
 #?(:clj (set! *warn-on-reflection* true))
 
