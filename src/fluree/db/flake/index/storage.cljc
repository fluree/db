--- conflicted
+++ resolved
@@ -10,13 +10,8 @@
             [fluree.db.serde.protocol :as serde]
             [fluree.db.storage :as storage]
             [fluree.db.util :as util]
-<<<<<<< HEAD
-            [fluree.db.util.async :refer [<? go-try]]))
-=======
             [fluree.db.util.async :refer [<? go-try]]
-            [fluree.db.util.ledger :as util.ledger]
-            [fluree.db.virtual-graph :as vg]))
->>>>>>> 0ce80297
+            [fluree.db.util.ledger :as util.ledger]))
 
 #?(:clj (set! *warn-on-reflection* true))
 
@@ -82,11 +77,7 @@
 (defn write-db-root
   [{:keys [storage serializer] :as _index-catalog} db garbage-addr]
   (go-try
-<<<<<<< HEAD
-    (let [{:keys [alias schema t stats spot post opst tspo commit namespace-codes
-=======
-    (let [{:keys [alias schema t stats spot psot post opst tspo vg commit namespace-codes
->>>>>>> 0ce80297
+    (let [{:keys [alias schema t stats spot psot post opst tspo commit namespace-codes
                   reindex-min-bytes reindex-max-bytes max-old-indexes]}
           db
 
