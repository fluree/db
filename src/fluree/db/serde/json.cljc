--- conflicted
+++ resolved
@@ -1,5 +1,4 @@
 (ns fluree.db.serde.json
-<<<<<<< HEAD
   (:require #?(:clj  [fluree.db.util.clj-const :as uc]
                :cljs [fluree.db.util.cljs-const :as uc])
             [fluree.db.constants :as const]
@@ -7,20 +6,8 @@
             [fluree.db.flake :as flake]
             [fluree.db.flake.index :as index]
             [fluree.db.json-ld.iri :as iri]
-            [fluree.db.serde.protocol :as serdeproto]
+            [fluree.db.serde.protocol :as serde]
             [fluree.db.util.core :as util])
-=======
-  (:require [fluree.db.constants :as const]
-            [fluree.db.serde.protocol :as serde]
-            [fluree.db.datatype :as datatype]
-            [fluree.db.flake :as flake]
-            [fluree.db.json-ld.iri :as iri]
-            [fluree.db.util.core :as util]
-            [fluree.db.util.json :as json]
-            [fluree.db.flake.index :as index]
-            #?(:clj  [fluree.db.util.clj-const :as uc]
-               :cljs [fluree.db.util.cljs-const :as uc]))
->>>>>>> 419fb4e8
   #?(:clj (:import (java.time.format DateTimeFormatter))))
 #?(:clj (set! *warn-on-reflection* true))
 
