--- conflicted
+++ resolved
@@ -924,18 +924,14 @@
 
   Example:
     ;; Trigger indexing and wait for completion
-<<<<<<< HEAD
-    (let [indexed-db @(trigger-index conn 'my-ledger')]
-      ;; Use indexed-db...)
-=======
     (let [indexed-db @(trigger-index conn \"my-ledger\")]
       ;; Use indexed-db...
       )
->>>>>>> c2b756ad
 
     ;; Trigger indexing for a specific branch
-    (let [indexed-db @(trigger-index conn 'my-ledger:main')]
-      ;; Use indexed-db...))"
+    (let [indexed-db @(trigger-index conn \"my-ledger:main\")]
+      ;; Use indexed-db...
+      )"
   ([conn ledger-alias]
    (trigger-index conn ledger-alias nil))
   ([conn ledger-alias opts]
