--- conflicted
+++ resolved
@@ -121,15 +121,6 @@
      (connect memory-config))))
 
 (defn connect-file
-<<<<<<< HEAD
-  "Creates a file-based connection.
-
-  Options map (all optional):
-    :storage-path - Directory for storage (default: \"data\")
-    :parallelism - Number of parallel operations (default: 4)
-    :cache-max-mb - Maximum cache size in MB (default: 1000)
-    :defaults - Default settings map for operations"
-=======
   "Forms a connection backed by local file storage.
   
   Options:
@@ -158,7 +149,6 @@
                    :parallelism 8
                    :cache-max-mb 2000
                    :aes256-key \"my-secret-32-byte-encryption-key!\"})"
->>>>>>> 9a92e713
   ([]
    (connect-file {}))
   ([{:keys [storage-path parallelism cache-max-mb defaults aes256-key],
