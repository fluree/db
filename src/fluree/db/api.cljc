--- conflicted
+++ resolved
@@ -195,21 +195,12 @@
   [conn ledger-alias-or-address]
   (validate-connection conn)
   (promise-wrap
-<<<<<<< HEAD
     (go-try
       (let [address (if (address? ledger-alias-or-address)
                       ledger-alias-or-address
                       (<? (alias->address conn ledger-alias-or-address)))]
         (log/debug "exists? - ledger address:" address)
         (<? (connection/ledger-exists? conn address))))))
-=======
-   (go
-     (let [address (if (address? ledger-alias-or-address)
-                     ledger-alias-or-address
-                     (<! (alias->address conn ledger-alias-or-address)))]
-       (log/debug "exists? - ledger address:" address)
-       (<! (connection/ledger-exists? conn address))))))
->>>>>>> 79d7defa
 
 (defn notify
   "Notifies the connection of a new commit stored at address `commit-address`.
