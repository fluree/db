(ns fluree.db.api
  (:require [camel-snake-kebab.core :refer [->camelCaseString]]
            [clojure.core.async :as async :refer [go <!]]
            [clojure.string :as str]
            [clojure.walk :refer [postwalk]]
            [fluree.db.api.transact :as transact-api]
            [fluree.db.connection :as connection :refer [connection?]]
            [fluree.db.connection.config :as config]
            [fluree.db.connection.system :as system]
            [fluree.db.json-ld.credential :as cred]
            [fluree.db.json-ld.iri :as iri]
            [fluree.db.json-ld.policy :as policy]
            [fluree.db.ledger :as ledger]
            [fluree.db.nameservice.query :as ns-query]
            [fluree.db.query.api :as query-api]
            [fluree.db.query.fql.parse :as parse]
            [fluree.db.query.range :as query-range]
            [fluree.db.reasoner :as reasoner]
            [fluree.db.transact :as transact]
            [fluree.db.util :as util]
            [fluree.db.util.async :refer [go-try <?]]
            [fluree.db.util.ledger :as util.ledger]
            [fluree.db.util.log :as log]
            [fluree.db.virtual-graph.create :as vg-create]
            [fluree.db.virtual-graph.drop :as vg-drop]
            [fluree.json-ld :as json-ld])
  (:refer-clojure :exclude [merge load range exists? update drop]))

#?(:clj (set! *warn-on-reflection* true))

(defn promise-wrap
  "Wraps an async channel that will contain a response in a promise."
  [port]
  #?(:clj
     (let [p (promise)]
       (go
         (let [res (<! port)]
           (when (util/exception? res)
             (log/error res))
           (deliver p res)))
       p)
     :cljs
     (js/Promise.
      (fn [resolve reject]
        (go
          (let [res (<! port)]
            (if (util/exception? res)
              (reject res)
              (resolve res))))))))

(defn- validate-connection
  "Throws exception if x is not a valid connection"
  [x]
  (when-not (connection? x)
    (throw (ex-info "Unable to create new ledger, connection is not valid. fluree/connect returns a promise, did you deref it?"
                    {:status 400 :error :db/invalid-connection}))))

(defn connect
  "Creates a connection from a JSON-LD configuration map.

  Config should contain @graph with storage, connection, and optional system definitions.
  Returns a promise that resolves to a connection object.

  See documentation for configuration schema."
  [config]
  ;; TODO - do some validation
  (promise-wrap
   (go-try
     (let [system-map (-> config config/parse system/initialize)
           conn       (reduce-kv (fn [x k v]
                                   (if (isa? k :fluree.db/connection)
                                     (reduced v)
                                     x))
                                 nil system-map)]
       (assoc conn ::system-map system-map)))))

(defn disconnect
  "Terminates a connection and releases associated resources.
  Returns a promise that resolves when disconnection is complete."
  [conn]
  (promise-wrap
   (go-try
     (-> conn ::system-map system/terminate))))

(defn convert-config-key
  [[k v]]
  (if (#{:id :type} k)
    [(str "@" (name k)) v]
    (if (#{:public :private} k)
      [(-> k name (str "Key")) v]
      [(->camelCaseString k) v])))

(defn convert-keys
  [m]
  (postwalk (fn [x]
              (if (map? x)
                (into {} (map convert-config-key) x)
                x))
            m))

(defn connect-memory
  "Creates an in-memory connection with default settings.

  Options map (all optional):
    :parallelism - Number of parallel operations (default: 4)
    :cache-max-mb - Maximum cache size in MB (default: 1000)
    :defaults - Default settings map for operations"
  ([]
   (connect-memory {}))
  ([{:keys [parallelism cache-max-mb defaults],
     :or   {parallelism 4, cache-max-mb 1000}}]
   (let [memory-config (cond-> {"@context" {"@base"  "https://ns.flur.ee/config/connection/"
                                            "@vocab" "https://ns.flur.ee/system#"}
                                "@id"      "memory"
                                "@graph"   [{"@id"   "memoryStorage"
                                             "@type" "Storage"}
                                            {"@id"              "connection"
                                             "@type"            "Connection"
                                             "parallelism"      parallelism
                                             "cacheMaxMb"       cache-max-mb
                                             "commitStorage"    {"@id" "memoryStorage"}
                                             "indexStorage"     {"@id" "memoryStorage"}
                                             "primaryPublisher" {"@type"   "Publisher"
                                                                 "storage" {"@id" "memoryStorage"}}}]}
                         defaults (assoc-in ["@graph" 1 "defaults"] (convert-keys defaults)))]
     (connect memory-config))))

(defn connect-file
  "Forms a connection backed by local file storage.

  Options:
    - storage-path (optional): Directory path for file storage (default: \"data\")
    - parallelism (optional): Number of parallel operations (default: 4)
    - cache-max-mb (optional): Maximum memory for caching in MB (default: 1000)
    - aes256-key (optional): AES-256 encryption key for file storage encryption.
      When provided, all data will be encrypted using AES-256-CBC with PKCS5 padding.
      The key should be exactly 32 bytes long for optimal security.
      Example: \"my-secret-32-byte-encryption-key!\"
    - defaults (optional): Default options for ledgers created with this connection

  Returns a core.async channel that resolves to a connection, or an exception if
  the connection cannot be established.

  Examples:
    ;; Basic file storage
    (connect-file {:storage-path \"./my-data\"})

    ;; File storage with encryption
    (connect-file {:storage-path \"./secure-data\"
                   :aes256-key \"my-secret-32-byte-encryption-key!\"})

    ;; Full configuration
    (connect-file {:storage-path \"./data\"
                   :parallelism 8
                   :cache-max-mb 2000
                   :aes256-key \"my-secret-32-byte-encryption-key!\"})"
  ([]
   (connect-file {}))
  ([{:keys [storage-path parallelism cache-max-mb defaults aes256-key],
     :or   {storage-path "data", parallelism 4, cache-max-mb 1000}}]
   (let [file-config (cond-> {"@context" {"@base"  "https://ns.flur.ee/config/connection/"
                                          "@vocab" "https://ns.flur.ee/system#"}
                              "@id"      "file"
                              "@graph"   [(cond-> {"@id"      "fileStorage"
                                                   "@type"    "Storage"
                                                   "filePath" storage-path}
                                            aes256-key (assoc "AES256Key" aes256-key))
                                          {"@id"              "connection"
                                           "@type"            "Connection"
                                           "parallelism"      parallelism
                                           "cacheMaxMb"       cache-max-mb
                                           "commitStorage"    {"@id" "fileStorage"}
                                           "indexStorage"     {"@id" "fileStorage"}
                                           "primaryPublisher" {"@type"   "Publisher"
                                                               "storage" {"@id" "fileStorage"}}}]}
                       defaults (assoc-in ["@graph" 1 "defaults"] (convert-keys defaults)))]
     (connect file-config))))

#?(:clj
   (defn connect-s3
     "Forms a connection backed by S3 storage.

     Options:
       - s3-bucket (required): The S3 bucket name
       - s3-endpoint (required): S3 endpoint URL
         * For AWS S3: 'https://s3.<region>.amazonaws.com' (e.g., 'https://s3.us-east-1.amazonaws.com')
         * For LocalStack: 'http://localhost:4566'
         * For MinIO: 'http://localhost:9000'
       - s3-prefix (optional): The prefix within the bucket
       - s3-read-timeout-ms (optional): Per-request read timeout (default 20000)
       - s3-write-timeout-ms (optional): Per-request write timeout (default 60000)
       - s3-list-timeout-ms (optional): Per-request list timeout (default 20000)
       - s3-max-retries (optional): Max retry attempts on transient errors (default 4)
       - s3-retry-base-delay-ms (optional): Base backoff delay in ms (default 150)
       - s3-retry-max-delay-ms (optional): Max backoff delay in ms (default 2000)
       - parallelism (optional): Number of parallel operations (default: 4)
       - cache-max-mb (optional): Maximum memory for caching in MB (default: 1000)
       - defaults (optional): Default options for ledgers created with this connection"
     ([{:keys [s3-bucket s3-prefix s3-endpoint parallelism cache-max-mb defaults
               s3-read-timeout-ms s3-write-timeout-ms s3-list-timeout-ms
               s3-max-retries s3-retry-base-delay-ms s3-retry-max-delay-ms],
        :or   {parallelism 4, cache-max-mb 1000}}]
      (when-not s3-bucket
        (throw (ex-info "S3 bucket name is required for S3 connection"
                        {:status 400 :error :db/invalid-config})))
      (when-not s3-endpoint
        (throw (ex-info "S3 endpoint is required for S3 connection. Examples: 'https://s3.us-east-1.amazonaws.com' for AWS, 'http://localhost:4566' for LocalStack"
                        {:status 400 :error :db/invalid-config})))
      (let [s3-config {"@context" {"@base"  "https://ns.flur.ee/config/connection/"
                                   "@vocab" "https://ns.flur.ee/system#"}
                       "@id"      "s3"
                       "@graph"   [(cond-> {"@id"        "s3Storage"
                                            "@type"      "Storage"
                                            "s3Bucket"   s3-bucket
                                            "s3Endpoint" s3-endpoint}
                                     s3-prefix (assoc "s3Prefix" s3-prefix)
                                     s3-read-timeout-ms (assoc "s3ReadTimeoutMs" s3-read-timeout-ms)
                                     s3-write-timeout-ms (assoc "s3WriteTimeoutMs" s3-write-timeout-ms)
                                     s3-list-timeout-ms (assoc "s3ListTimeoutMs" s3-list-timeout-ms)
                                     s3-max-retries (assoc "s3MaxRetries" s3-max-retries)
                                     s3-retry-base-delay-ms (assoc "s3RetryBaseDelayMs" s3-retry-base-delay-ms)
                                     s3-retry-max-delay-ms (assoc "s3RetryMaxDelayMs" s3-retry-max-delay-ms))
                                   (cond-> {"@id"              "connection"
                                            "@type"            "Connection"
                                            "parallelism"      parallelism
                                            "cacheMaxMb"       cache-max-mb
                                            "commitStorage"    {"@id" "s3Storage"}
                                            "indexStorage"     {"@id" "s3Storage"}
                                            "primaryPublisher" {"@type"   "Publisher"
                                                                "storage" {"@id" "s3Storage"}}}
                                     defaults (assoc "defaults" (convert-keys defaults)))]}]
        (connect s3-config)))))

(defn address?
  "Returns true if the argument is a full ledger address, false if it is just an
  alias."
  [ledger-alias-or-address]
  (connection/fluree-address? ledger-alias-or-address))

(defn create
  "Creates a new ledger with an initial empty commit at t=0.
  Returns a promise that resolves to the initial database.

  Parameters:
    conn - Connection object
    ledger-alias - Unique alias/name for the ledger
    opts - (optional) Options map:
      :branch - Branch name (default: \"main\")
      :did - DID for signing commits
      :context - Default JSON-LD context
      :indexing - Indexing configuration"
  ([conn ledger-alias] (create conn ledger-alias nil))
  ([conn ledger-alias opts]
   (validate-connection conn)
<<<<<<< HEAD
   (util.ledger/validate-ledger-name ledger-alias)
=======
   (when (and (string? ledger-alias) (str/includes? ledger-alias "@"))
     (throw (ex-info "Ledger alias cannot contain '@' symbol" {:error :db/invalid-config :alias ledger-alias})))
>>>>>>> 7f3731a1
   (promise-wrap
    (go-try
      (log/info "Creating ledger" ledger-alias)
      (let [ledger (<? (connection/create-ledger conn ledger-alias opts))]
        (ledger/current-db ledger))))))

(defn create-virtual-graph
  "Creates a new virtual graph in the nameservice.

  Parameters:
    conn - Connection object
    config - Virtual graph configuration map:
      :name - Virtual graph name (any unique identifier)
      :type - Virtual graph type (e.g. :bm25)
      :config - Type-specific configuration
      :dependencies - (optional) List of ledger dependencies

  For BM25 virtual graphs, config should include:
    :stemmer - Stemmer identifier (e.g. \"snowballStemmer-en\")
    :stopwords - Stopwords identifier (e.g. \"stopwords-en\")
    :query - FQL query defining documents to index
    :ledgers - List of ledger aliases to index from

  Returns promise resolving to virtual graph database object that supports:
    - query operations via query-connection
    - sync method to wait for indexing completion"
  [conn config]
  (validate-connection conn)
  (promise-wrap
   (vg-create/create conn config)))

(defn alias->address
  "Resolves a ledger alias to its address.

  Returns a core.async channel containing the address."
  [conn ledger-alias]
  (validate-connection conn)
  (connection/primary-address conn ledger-alias))

(defn load
  "Loads an existing ledger by alias or address.
  Returns a promise that resolves to the latest database."
  [conn alias-or-address]
  (validate-connection conn)
  (promise-wrap
   (go-try
     (let [ledger (<? (connection/load-ledger conn alias-or-address))]
       (ledger/current-db ledger)))))

(defn drop
  "Deletes a ledger and its associated data.
  Returns a promise that resolves when deletion is complete."
  [conn ledger-alias]
  (promise-wrap
   (connection/drop-ledger conn ledger-alias)))

(defn drop-virtual-graph
  "Deletes a virtual graph and its associated data.
  
  Parameters:
    conn - Connection object
    vg-name - Virtual graph name
  
  Removes the virtual graph from nameservice, cleans up all index files,
  and unregisters any dependencies. Returns a promise that resolves when
  deletion is complete."
  [conn vg-name]
  (validate-connection conn)
  (promise-wrap
   (vg-drop/drop-virtual-graph conn vg-name)))

(defn exists?
  "Returns a promise with true if the ledger alias or address exists, false
  otherwise."
  [conn ledger-alias-or-address]
  (validate-connection conn)
  (promise-wrap
   (go-try
     (let [address (if (address? ledger-alias-or-address)
                     ledger-alias-or-address
                     (<? (alias->address conn ledger-alias-or-address)))]
       (log/debug "exists? - ledger address:" address)
       (<? (connection/ledger-exists? conn address))))))

(defn notify
  "Notifies the connection of an update for maintaining current db state.

  Parameters (2-arity overload):
    - conn: Connection
    - update: either
      - a nameservice record map (possibly compacted), or
      - a commit address string (content-addressed)

  Behavior:
    - If `update` is a map, it is treated as a nameservice record and the
      minimal action is applied (index/commit/none).
    - If `update` is a string, it is treated as a commit address and the commit
      is read and applied if newer.

  Returns a promise resolving to true on no-op or successful application."
  [conn update]
  (validate-connection conn)
  (promise-wrap
   (connection/notify conn update)))

(defn insert
  "Stages insertion of new entities into a database.

  Parameters:
    db - Database value
    rdf - JSON-LD or Turtle RDF data to insert
    opts - (optional) Options map:
      :context - Context override (ignored if present in json-ld)
      :format - Data format (:json-ld default, or :turtle)

  Throws exception if any entity @id already exists.
  For insert-or-update behavior, use `upsert`.

  Returns promise resolving to updated database."
  ([db rdf] (insert db rdf nil))
  ([db rdf opts]
   (promise-wrap
    (transact-api/insert db rdf opts))))

(defn upsert
  "Stages insertion or update of entities.

  Parameters:
    db - Database value
    rdf - JSON-LD or Turtle RDF data to upsert
    opts - (optional) Options map:
      :context - Context override (ignored if present in json-ld)
      :format - Data format (:json-ld default, or :turtle)

  Creates new entities or updates existing ones based on @id.

  Returns promise resolving to updated database."
  ([db rdf] (upsert db rdf nil))
  ([db rdf opts]
   (promise-wrap
    (transact-api/upsert db rdf opts))))

(defn update
  "Stages updates to a database without committing.

  Parameters:
    db - Database value
    json-ld - JSON-LD document with transaction operations
    opts - (optional) Options map:
      :context - Override default context

  Multiple updates can be staged and committed together.
  Returns promise resolving to updated database."
  ([db json-ld] (update db json-ld nil))
  ([db json-ld opts]
   (promise-wrap
    (transact-api/update db json-ld opts))))

;; TODO - deprecate `stage` in favor of `update` eventually
(defn ^:deprecated stage
  "Renamed to `update`, prefer that API instead."
  ([db json-ld] (update db json-ld nil))
  ([db json-ld opts] (update db json-ld opts)))

(defn format-txn
  "Converts SPARQL Update syntax to Fluree transaction format.

  Parameters:
    txn - Transaction data (string or map)
    override-opts - Options map with :format key

  If :format is :sparql, parses SPARQL Update and converts to JSON-LD Query.
  Otherwise returns txn unchanged."
  [txn override-opts]
  (parse/parse-sparql txn override-opts))

(defn commit!
  "Persists a staged database as a new immutable version in the ledger.

  Parameters:
    conn - Connection object
    db - Staged database with changes to commit
    opts - (optional) Options map for the commit operation

  The ledger-id is automatically extracted from the database object's
  alias and branch fields (formatted as alias:branch).

  Creates a new commit and notifies the nameservice of the new version.
  Returns promise resolving to the committed database."
  ([conn db]
   (commit! conn db {}))
  ([conn db opts]
   (validate-connection conn)
   (promise-wrap
    (go-try
      (let [alias (:alias db)
            ;; For newly created ledgers, we need to commit through the alias
            ;; not the full ledger-id, as the branch info may not be in nameservice yet
            ledger (<? (connection/load-ledger conn alias))]
        (<? (transact/commit! ledger db opts)))))))

(defn ^:deprecated transact!
  "Deprecated: Use `update!` instead.

  Updates a ledger and commits the changes in one operation."
  ([conn txn] (transact! conn txn nil))
  ([conn txn opts]
   (validate-connection conn)
   (promise-wrap
    (transact-api/update! conn txn opts))))

(defn update!
  "Stages updates to a database and commits in one atomic operation.

  Parameters:
    conn - Connection object
    ledger-id - Ledger alias or address (preferred signature)
    txn - JSON-LD Update (FQL or SPARQL per :format)
    opts - (optional) Options map:
      :context - Override default context

  Equivalent to calling `update` then `commit!`.
  Returns promise resolving to committed database."
  ;; New preferred arity matching insert!/upsert!
  ([conn ledger-id txn opts]
   (validate-connection conn)
   (promise-wrap
    (transact-api/update! conn ledger-id txn opts)))
  ;; 3-arity dispatcher to support both new and legacy usage without arity conflicts
  ([conn a b]
   (validate-connection conn)
   (promise-wrap
    (if (map? a)
      ;; legacy: (conn txn opts)
      (transact-api/update! conn a b)
      ;; new: (conn ledger-id txn)
      (transact-api/update! conn a b nil))))
  ;; Legacy: (conn txn) where txn contains "ledger"
  ([conn txn]
   (validate-connection conn)
   (promise-wrap
    (transact-api/update! conn txn nil))))

(defn upsert!
  "Stages insertion or update of entities and commits in one atomic operation.

  Parameters:
    conn - Connection object
    ledger-id - Ledger alias or address
    rdf - JSON-LD or Turtle RDF data to upsert
    opts - (optional) Options map:
      :context - Context override (ignored if present in json-ld)
      :format - Data format (:json-ld default, or :turtle)

  Creates new entities or updates existing ones based on @id.
  Equivalent to calling `upsert` then `commit!`.
  Returns promise resolving to committed database."
  ([conn ledger-id txn] (upsert! conn ledger-id txn nil))
  ([conn ledger-id txn opts]
   (validate-connection conn)
   (promise-wrap
    (transact-api/upsert! conn ledger-id txn opts))))

(defn insert!
  "Stages insertion of new entities and commits in one atomic operation.

  Parameters:
    conn - Connection object
    ledger-id - Ledger alias or address
    rdf - JSON-LD or Turtle RDF data to insert
    opts - (optional) Options map:
      :context - Context override (ignored if present in json-ld)
      :format - Data format (:json-ld default, or :turtle)

  Throws exception if any entity @id already exists.
  For insert-or-update behavior, use `upsert!`.
  Equivalent to calling `insert` then `commit!`.
  Returns promise resolving to committed database."
  ([conn ledger-id txn] (insert! conn ledger-id txn nil))
  ([conn ledger-id txn opts]
   (validate-connection conn)
   (promise-wrap
    (transact-api/insert! conn ledger-id txn opts))))

(defn credential-update!
  "Stages updates to a database and commits using a verifiable credential.

  Parameters:
    conn - Connection object
    credential - Verifiable credential containing transaction with:
      'from' or 'ledger' - Ledger identifier
      JSON-LD document with transaction operations
    opts - (optional) Options map:
      :context - Override default context

  Verifies credential signature and applies identity-based policies.
  Equivalent to calling `update!` with credential verification.
  Returns promise resolving to committed database."
  ([conn credential] (credential-update! conn credential nil))
  ([conn credential opts]
   (validate-connection conn)
   (promise-wrap
    (transact-api/credential-transact! conn credential opts))))

(defn ^:deprecated credential-transact!
  "Deprecated: Use `credential-update!` instead.

  Executes a transaction using a verifiable credential."
  ([conn txn] (credential-update! conn txn nil))
  ([conn txn opts] (credential-update! conn txn opts)))

(defn create-with-txn
  "Creates a new ledger and applies an initial transaction.

  Parameters:
    conn - Connection object
    txn - Transaction map containing:
      'ledger' - Ledger alias (required)
      'insert'/'delete'/'where' - Transaction operations
    opts - (optional) Additional options

  Returns promise resolving to initial database."
  ([conn txn]
   (validate-connection conn)
   (promise-wrap
    (transact-api/create-with-txn conn txn)))
  ([conn txn opts]
   (validate-connection conn)
   (promise-wrap
    (transact-api/create-with-txn conn txn opts))))

(defn status
  "Returns current status of a ledger.

  Parameters:
    conn - Connection object
    ledger-id - Ledger alias (with optional :branch) or address

  Returns status map with commit and index information."
  [conn ledger-id]
  (validate-connection conn)
  (promise-wrap
   (go-try
     (let [ledger (<? (connection/load-ledger conn ledger-id))]
       (ledger/status ledger)))))

;; db operations

(defn db
  "Returns the current database value from a ledger.

  Parameters:
    conn - Connection object
    ledger-id - Ledger alias or address

  Returns the current database value."
  [conn ledger-id]
  (validate-connection conn)
  (promise-wrap
   (go-try
     (let [ledger (<? (connection/load-ledger conn ledger-id))]
       (ledger/current-db ledger)))))

(defn wrap-policy
  "Applies policy restrictions to a database.

  Parameters:
    db - Database value
    policy - JSON-LD policy document
    policy-values - (optional) Values for policy variables

  Returns promise resolving to policy-wrapped database."
  ([db policy]
   (wrap-policy db policy nil))
  ([db policy policy-values]
   (promise-wrap
    (let [policy* (json-ld/expand policy)]
      (policy/wrap-policy db policy* policy-values)))))

(defn wrap-class-policy
  "Applies policy restrictions based on policy classes in the database.

  Parameters:
    db - Database value
    policy-classes - IRI or vector of IRIs of policy classes
    policy-values - (optional) Values for policy variables

  Finds and applies all policies with matching @type.
  Returns promise resolving to policy-wrapped database."
  ([db policy-classes]
   (wrap-class-policy db policy-classes nil))
  ([db policy-classes policy-values]
   (promise-wrap
    (policy/wrap-class-policy db nil policy-classes policy-values))))

(defn wrap-identity-policy
  "Applies policy restrictions based on an identity's policy classes.

  Parameters:
    db - Database value
    identity - IRI of the identity
    policy-values - (optional) Values for policy variables

  Looks up the identity's f:policyClass property and applies
  all policies with those class IRIs.

  Returns promise resolving to policy-wrapped database."
  ([db identity]
   (wrap-identity-policy db identity nil))
  ([db identity policy-values]
   (promise-wrap
    (policy/wrap-identity-policy db nil identity policy-values))))

(defn dataset
  "Creates a composed dataset from multiple resolved graph databases.

  The databases to be composed are supplied as a map with a string alias
  as they key, and the resolved graph db as the value.

  By default, every resolved graph db will be composed together as a new
  default graph which will be used for all where clauses in queries that
  do *not* specify a specific graph to target, which is done using the
  special `graph` syntax in the where clause.

  If just one or more of the supplied graph dbs should instead be used as
  the default graph (instead of all of them), supply the second argument
  as a list of the db aliases in the db-map that should be used as the
  default.

  Targeting a single named graph in a query (as opposed to the default graph)
  is done by using the `graph` syntax within the 'where' clause, for example:
  {...
   'where': [...
             ['graph' <graph-alias> <query-pattern>]]
   ...}"
  ([named-graphs] (dataset named-graphs (keys named-graphs)))
  ([named-graphs default-graphs]
   (query-api/dataset named-graphs default-graphs)))

(defn query
  "Executes a query against a database or dataset.

  Parameters:
    ds - Database value or dataset
    q - Query map (JSON-LD or analytical)
    opts - (optional) Options map

  Returns promise resolving to query results."
  ([ds q]
   (query ds q {}))
  ([ds q opts]
   (if (util/exception? ds)
     (throw ds)
     (promise-wrap (query-api/query ds q opts)))))

(defn credential-query
  "Executes a query using a verifiable credential.

  Parameters:
    ds - Database value or dataset
    cred-query - Verifiable credential containing query
    opts - (optional) Options map:
      :values-map - Values for policy variables
      :format - Query format (:sparql or default)

  Verifies credential signature and applies identity-based policies.
  Returns promise resolving to query results."
  ([ds cred-query] (credential-query ds cred-query {}))
  ([ds cred-query {:keys [values-map format] :as opts}]
   (promise-wrap
    (go-try
      (let [{query :subject, identity :did} (if (= :sparql format)
                                              (cred/verify-jws cred-query)
                                              (<? (cred/verify cred-query)))]
        (log/debug "Credential query with identity: " identity " and query: " query)
        (let [policy-db (<? (policy/wrap-identity-policy ds nil identity values-map))]
          (<? (query-api/query policy-db query opts))))))))

(defn query-connection
  "Executes a query using the connection's query engine.

  Parameters:
    conn - Connection object
    q - Query map with 'from' key specifying ledger
    opts - (optional) Options map

  Uses the current database state at query time.
  Returns promise resolving to query results."
  ([conn q] (query-connection conn q {}))
  ([conn q opts]
   (validate-connection conn)
   (promise-wrap (query-api/query-connection conn q opts))))

(defn credential-query-connection
  "Executes a query via connection using a verifiable credential.

  Parameters:
    conn - Connection object
    cred-query - Verifiable credential containing query
    opts - (optional) Options map

  Verifies credential and applies identity-based policies.
  Returns promise resolving to query results."
  ([conn cred-query] (credential-query-connection conn cred-query {}))
  ([conn cred-query {:keys [format] :as opts}]
   (validate-connection conn)
   (promise-wrap
    (go-try
      (let [{query :subject, identity :did} (if (= :sparql format)
                                              (cred/verify-jws cred-query)
                                              (<? (cred/verify cred-query)))]
        (log/debug "Credential query connection with identity: " identity " and query: " query)
        @(query-connection conn query (assoc opts :identity identity)))))))

(defn query-nameservice
  "Executes a query against all nameservice records.

  Parameters:
    conn - Connection object
    query - Query map in JSON-LD format
    opts - (optional) Options map

  Creates a temporary in-memory ledger from all nameservice records and
  executes the query against it. Useful for queries like 'find all branches
  for ledger xyz' or 'find all ledgers where t=42'.

  Returns promise resolving to query results."
  ([conn query] (query-nameservice conn query {}))
  ([conn query opts]
   (validate-connection conn)
   (promise-wrap
    (go-try
      ;; Get the nameservice from the connection's primary publisher
      (if-some [primary-publisher (:primary-publisher conn)]
        (<? (ns-query/query-nameservice primary-publisher query opts))
        (throw (ex-info "No nameservice available for querying"
                        {:status 400 :error :db/no-nameservice})))))))

(defn history
  "Queries the history of entities across commits.

  Parameters:
    conn - Connection object
    ledger-id - Ledger alias or address
    query - Query map with:
      'history' - Subject IRI or pattern
      't' - Specific time or {'from': t1, 'to': t2}
      'commit-details' - Include commit metadata (default: false)
    opts - (optional) Options map

  Returns promise resolving to historical flakes."
  ([conn ledger-id query]
   (history conn ledger-id query nil))
  ([conn ledger-id query override-opts]
   (validate-connection conn)
   (promise-wrap
    (go-try
      (let [ledger (<? (connection/load-ledger conn ledger-id))]
        (<? (query-api/history ledger query override-opts)))))))

(defn credential-history
  "Executes a history query using a verifiable credential.

  Parameters:
    conn - Connection object
    ledger-id - Ledger alias or address
    cred-query - Verifiable credential containing history query
    opts - (optional) Options map

  Verifies credential and applies identity-based policies.
  Returns promise resolving to historical data."
  ([conn ledger-id cred-query]
   (credential-history conn ledger-id cred-query {}))
  ([conn ledger-id cred-query override-opts]
   (validate-connection conn)
   (promise-wrap
    (go-try
      (let [ledger (<? (connection/load-ledger conn ledger-id))
            {query :subject, identity :did} (<? (cred/verify cred-query))]
        (<? (query-api/history ledger query (assoc override-opts :identity identity))))))))

(defn range
  "Performs a range scan on a database index.

  Parameters:
    db - Database value
    index - Index name (:spot, :psot, :post, :opst, :tspo)
    test - Test function (>=, <=, >, <) or start-test for two-sided
    match - Value to match or start-match for two-sided
    end-test - (optional) End test function for two-sided range
    end-match - (optional) End value for two-sided range

  Returns promise resolving to matching flakes."
  ;; TODO - assert index is valid index type
  ([db index test match]
   (promise-wrap
    (query-range/index-range db index test match)))
  ([db index start-test start-match end-test end-match]
   (promise-wrap
    (query-range/index-range db nil index start-test start-match end-test end-match))))

(defn slice
  "Returns all flakes that exactly match the supplied pattern.

  Parameters:
    db - Database value
    index - Index name (:spot, :psot, :post, :opst, :tspo)
    match - Flake pattern to match

  Returns promise resolving to matching flakes."
  [db index match]
  (promise-wrap
   (query-range/index-range db index = match)))

(defn expand-iri
  "Expands a compact IRI to its full form using the context.

  Parameters:
    context - JSON-LD context for expansion
    compact-iri - The compact IRI to expand

  Returns the expanded IRI string."
  ([context compact-iri]
   (json-ld/expand-iri compact-iri
                       (json-ld/parse-context context))))

(defn encode-iri
  "Encodes an IRI to Fluree's internal compact format.

  Parameters:
    db - Database value
    iri - IRI string to encode

  Used for range scans, slices and advanced index operations.
  Returns the encoded identifier."
  [db iri]
  (iri/encode-iri db iri))

(defn decode-iri
  "Decodes a Fluree internal identifier back to an IRI string.

  Parameters:
    db - Database value
    iri - Encoded identifier to decode

  Opposite of encode-iri. Used when working with raw index data.
  Returns the full IRI string."
  [db iri]
  (iri/decode-sid db iri))

;; reasoning APIs

(defn reason
  "Applies reasoning rules to a database.

  Parameters:
    db - Database value
    methods - Reasoner method or vector of methods (:datalog, :owl2rl)
    rule-sources - (optional) JSON-LD rules or nil to use rules from db
    opts - (optional) Options map

  Reasoning is done in-memory and not persisted.
  Returns promise resolving to reasoning-enabled database."
  ([db methods] (reason db methods nil nil))
  ([db methods rule-sources] (reason db methods rule-sources nil))
  ([db methods rule-sources opts]
   (promise-wrap
    (reasoner/reason db methods rule-sources opts))))

(defn reasoned-count
  "Returns the number of facts inferred by reasoning.

  Must have reasoning enabled on the database."
  [db]
  (reasoner/reasoned-count db))

(defn reasoned-facts
  "Returns facts inferred by reasoning.

  Parameters:
    db - Database value with reasoning enabled
    opts - (optional) Options map:
      :group-by - Grouping option (:rule, :subject, or :property)

  Returns 4-tuples of [subject-iri property-iri object rule-id]
  where rule-id is the identifier of the rule that generated the fact."
  ([db] (reasoned-facts db nil))
  ([db opts]
   (let [grouping (:group-by opts)]
     (reasoner/reasoned-facts db grouping))))

(defn trigger-index
  "Manually triggers indexing for a ledger and waits for completion.

  This is useful for external indexing processes (e.g., AWS Lambda) that need
  to ensure a ledger is indexed without creating new transactions.

  Parameters:
    conn - Database connection
    ledger-alias - The alias/name of the ledger to index (with optional :branch)
    opts - (optional) Options map:
      :timeout - Max wait time in ms (default 300000 / 5 minutes)

  Returns a promise that resolves to the indexed database object.
  Throws an exception if indexing fails or times out.

  Example:
    ;; Trigger indexing and wait for completion
    (let [indexed-db @(trigger-index conn 'my-ledger')]
      ;; Use indexed-db...)

    ;; Trigger indexing for a specific branch
    (let [indexed-db @(trigger-index conn 'my-ledger:main')]
      ;; Use indexed-db...))"
  ([conn ledger-alias]
   (trigger-index conn ledger-alias nil))
  ([conn ledger-alias opts]
   (validate-connection conn)
   (promise-wrap
    (connection/trigger-ledger-index conn ledger-alias opts))))<|MERGE_RESOLUTION|>--- conflicted
+++ resolved
@@ -1,7 +1,6 @@
 (ns fluree.db.api
   (:require [camel-snake-kebab.core :refer [->camelCaseString]]
             [clojure.core.async :as async :refer [go <!]]
-            [clojure.string :as str]
             [clojure.walk :refer [postwalk]]
             [fluree.db.api.transact :as transact-api]
             [fluree.db.connection :as connection :refer [connection?]]
@@ -252,12 +251,7 @@
   ([conn ledger-alias] (create conn ledger-alias nil))
   ([conn ledger-alias opts]
    (validate-connection conn)
-<<<<<<< HEAD
    (util.ledger/validate-ledger-name ledger-alias)
-=======
-   (when (and (string? ledger-alias) (str/includes? ledger-alias "@"))
-     (throw (ex-info "Ledger alias cannot contain '@' symbol" {:error :db/invalid-config :alias ledger-alias})))
->>>>>>> 7f3731a1
    (promise-wrap
     (go-try
       (log/info "Creating ledger" ledger-alias)
