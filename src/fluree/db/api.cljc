(ns fluree.db.api
  (:require [camel-snake-kebab.core :refer [->camelCaseString]]
            [clojure.core.async :as async :refer [go <!]]
            [clojure.walk :refer [postwalk]]
            [fluree.db.api.branch :as api.branch]
            [fluree.db.api.transact :as transact-api]
            [fluree.db.connection :as connection :refer [connection?]]
            [fluree.db.connection.config :as config]
            [fluree.db.connection.system :as system]
            [fluree.db.json-ld.credential :as cred]
            [fluree.db.json-ld.iri :as iri]
            [fluree.db.json-ld.policy :as policy]
            [fluree.db.ledger :as ledger]
            [fluree.db.nameservice.query :as ns-query]
            [fluree.db.query.api :as query-api]
            [fluree.db.query.fql.parse :as parse]
            [fluree.db.query.range :as query-range]
            [fluree.db.reasoner :as reasoner]
            [fluree.db.transact :as transact]
            [fluree.db.util :as util]
            [fluree.db.util.async :refer [go-try <?]]
            [fluree.db.util.ledger :as util.ledger]
            [fluree.db.util.log :as log]
            [fluree.db.util.parse :as util.parse]
            [fluree.json-ld :as json-ld])
  (:refer-clojure :exclude [merge load range exists? update drop]))

#?(:clj (set! *warn-on-reflection* true))

(defn promise-wrap
  "Wraps an async channel that will contain a response in a promise."
  [port]
  #?(:clj
     (let [p (promise)]
       (go
         (let [res (<! port)]
           (when (util/exception? res)
             (log/error res))
           (deliver p res)))
       p)
     :cljs
     (js/Promise.
      (fn [resolve reject]
        (go
          (let [res (<! port)]
            (if (util/exception? res)
              (reject res)
              (resolve res))))))))

(defn- validate-connection
  "Throws exception if x is not a valid connection"
  [x]
  (when-not (connection? x)
    (throw (ex-info "Unable to create new ledger, connection is not valid. fluree/connect returns a promise, did you deref it?"
                    {:status 400 :error :db/invalid-connection}))))

(defn connect
  "Creates a connection from a JSON-LD configuration map.

  Config should contain @graph with storage, connection, and optional system definitions.
  Returns a promise that resolves to a connection object.

  See documentation for configuration schema."
  [config]
  ;; TODO - do some validation
  (promise-wrap
   (go-try
     (let [system-map (-> config config/parse system/initialize)
           conn       (reduce-kv (fn [x k v]
                                   (if (isa? k :fluree.db/connection)
                                     (reduced v)
                                     x))
                                 nil system-map)]
       (assoc conn ::system-map system-map)))))

(defn disconnect
  "Terminates a connection and releases associated resources.
  Returns a promise that resolves when disconnection is complete."
  [conn]
  (promise-wrap
   (go-try
     (-> conn ::system-map system/terminate))))

(defn convert-config-key
  [[k v]]
  (if (#{:id :type} k)
    [(str "@" (name k)) v]
    (if (#{:public :private} k)
      [(-> k name (str "Key")) v]
      [(->camelCaseString k) v])))

(defn convert-keys
  [m]
  (postwalk (fn [x]
              (if (map? x)
                (into {} (map convert-config-key) x)
                x))
            m))

(defn connect-memory
  "Creates an in-memory connection with default settings.

  Options map (all optional):
    :parallelism - Number of parallel operations (default: 4)
    :cache-max-mb - Maximum cache size in MB (default: 1000)
    :defaults - Default settings map for operations"
  ([]
   (connect-memory {}))
  ([{:keys [parallelism cache-max-mb defaults],
     :or   {parallelism 4, cache-max-mb 1000}}]
   (let [memory-config (cond-> {"@context" {"@base"  "https://ns.flur.ee/config/connection/"
                                            "@vocab" "https://ns.flur.ee/system#"}
                                "@id"      "memory"
                                "@graph"   [{"@id"   "memoryStorage"
                                             "@type" "Storage"}
                                            {"@id"              "connection"
                                             "@type"            "Connection"
                                             "parallelism"      parallelism
                                             "cacheMaxMb"       cache-max-mb
                                             "commitStorage"    {"@id" "memoryStorage"}
                                             "indexStorage"     {"@id" "memoryStorage"}
                                             "primaryPublisher" {"@type"   "Publisher"
                                                                 "storage" {"@id" "memoryStorage"}}}]}
                         defaults (assoc-in ["@graph" 1 "defaults"] (convert-keys defaults)))]
     (connect memory-config))))

(defn connect-file
  "Forms a connection backed by local file storage.

  Options:
    - storage-path (optional): Directory path for file storage (default: \"data\")
    - parallelism (optional): Number of parallel operations (default: 4)
    - cache-max-mb (optional): Maximum memory for caching in MB (default: 1000)
    - aes256-key (optional): AES-256 encryption key for file storage encryption.
      When provided, all data will be encrypted using AES-256-CBC with PKCS5 padding.
      The key should be exactly 32 bytes long for optimal security.
      Example: \"my-secret-32-byte-encryption-key!\"
    - defaults (optional): Default options for ledgers created with this connection

  Returns a core.async channel that resolves to a connection, or an exception if
  the connection cannot be established.

  Examples:
    ;; Basic file storage
    (connect-file {:storage-path \"./my-data\"})

    ;; File storage with encryption
    (connect-file {:storage-path \"./secure-data\"
                   :aes256-key \"my-secret-32-byte-encryption-key!\"})

    ;; Full configuration
    (connect-file {:storage-path \"./data\"
                   :parallelism 8
                   :cache-max-mb 2000
                   :aes256-key \"my-secret-32-byte-encryption-key!\"})"
  ([]
   (connect-file {}))
  ([{:keys [storage-path parallelism cache-max-mb defaults aes256-key],
     :or   {storage-path "data", parallelism 4, cache-max-mb 1000}}]
   (let [file-config (cond-> {"@context" {"@base"  "https://ns.flur.ee/config/connection/"
                                          "@vocab" "https://ns.flur.ee/system#"}
                              "@id"      "file"
                              "@graph"   [(cond-> {"@id"      "fileStorage"
                                                   "@type"    "Storage"
                                                   "filePath" storage-path}
                                            aes256-key (assoc "AES256Key" aes256-key))
                                          {"@id"              "connection"
                                           "@type"            "Connection"
                                           "parallelism"      parallelism
                                           "cacheMaxMb"       cache-max-mb
                                           "commitStorage"    {"@id" "fileStorage"}
                                           "indexStorage"     {"@id" "fileStorage"}
                                           "primaryPublisher" {"@type"   "Publisher"
                                                               "storage" {"@id" "fileStorage"}}}]}
                       defaults (assoc-in ["@graph" 1 "defaults"] (convert-keys defaults)))]
     (connect file-config))))

#?(:clj
   (defn connect-s3
     "Forms a connection backed by S3 storage.

     Options:
       - s3-bucket (required): The S3 bucket name
       - s3-endpoint (required): S3 endpoint URL
         * For AWS S3: 'https://s3.<region>.amazonaws.com' (e.g., 'https://s3.us-east-1.amazonaws.com')
         * For LocalStack: 'http://localhost:4566'
         * For MinIO: 'http://localhost:9000'
       - s3-prefix (optional): The prefix within the bucket
       - s3-read-timeout-ms (optional): Per-request read timeout (default 20000)
       - s3-write-timeout-ms (optional): Per-request write timeout (default 60000)
       - s3-list-timeout-ms (optional): Per-request list timeout (default 20000)
       - s3-max-retries (optional): Max retry attempts on transient errors (default 4)
       - s3-retry-base-delay-ms (optional): Base backoff delay in ms (default 150)
       - s3-retry-max-delay-ms (optional): Max backoff delay in ms (default 2000)
       - parallelism (optional): Number of parallel operations (default: 4)
       - cache-max-mb (optional): Maximum memory for caching in MB (default: 1000)
       - defaults (optional): Default options for ledgers created with this connection"
     ([{:keys [s3-bucket s3-prefix s3-endpoint parallelism cache-max-mb defaults
               s3-read-timeout-ms s3-write-timeout-ms s3-list-timeout-ms
               s3-max-retries s3-retry-base-delay-ms s3-retry-max-delay-ms],
        :or   {parallelism 4, cache-max-mb 1000}}]
      (when-not s3-bucket
        (throw (ex-info "S3 bucket name is required for S3 connection"
                        {:status 400 :error :db/invalid-config})))
      (when-not s3-endpoint
        (throw (ex-info "S3 endpoint is required for S3 connection. Examples: 'https://s3.us-east-1.amazonaws.com' for AWS, 'http://localhost:4566' for LocalStack"
                        {:status 400 :error :db/invalid-config})))
      (let [s3-config {"@context" {"@base"  "https://ns.flur.ee/config/connection/"
                                   "@vocab" "https://ns.flur.ee/system#"}
                       "@id"      "s3"
                       "@graph"   [(cond-> {"@id"        "s3Storage"
                                            "@type"      "Storage"
                                            "s3Bucket"   s3-bucket
                                            "s3Endpoint" s3-endpoint}
                                     s3-prefix (assoc "s3Prefix" s3-prefix)
                                     s3-read-timeout-ms (assoc "s3ReadTimeoutMs" s3-read-timeout-ms)
                                     s3-write-timeout-ms (assoc "s3WriteTimeoutMs" s3-write-timeout-ms)
                                     s3-list-timeout-ms (assoc "s3ListTimeoutMs" s3-list-timeout-ms)
                                     s3-max-retries (assoc "s3MaxRetries" s3-max-retries)
                                     s3-retry-base-delay-ms (assoc "s3RetryBaseDelayMs" s3-retry-base-delay-ms)
                                     s3-retry-max-delay-ms (assoc "s3RetryMaxDelayMs" s3-retry-max-delay-ms))
                                   (cond-> {"@id"              "connection"
                                            "@type"            "Connection"
                                            "parallelism"      parallelism
                                            "cacheMaxMb"       cache-max-mb
                                            "commitStorage"    {"@id" "s3Storage"}
                                            "indexStorage"     {"@id" "s3Storage"}
                                            "primaryPublisher" {"@type"   "Publisher"
                                                                "storage" {"@id" "s3Storage"}}}
                                     defaults (assoc "defaults" (convert-keys defaults)))]}]
        (connect s3-config)))))

(defn address?
  "Returns true if the argument is a full ledger address, false if it is just an
  alias."
  [ledger-alias-or-address]
  (connection/fluree-address? ledger-alias-or-address))

(defn create
  "Creates a new ledger with an initial empty commit at t=0.
  Returns a promise that resolves to the initial database.

  Parameters:
    conn - Connection object
    ledger-alias - Unique alias/name for the ledger
    opts - (optional) Options map:
      :branch - Branch name (default: \"main\")
      :did - DID for signing commits
      :context - Default JSON-LD context
      :indexing - Indexing configuration"
  ([conn ledger-alias] (create conn ledger-alias nil))
  ([conn ledger-alias opts]
   (validate-connection conn)
<<<<<<< HEAD
   ;; Disallow branch specification in ledger name during creation
   (when (or (str/includes? ledger-alias ":")
             (str/includes? ledger-alias "@"))
     (throw (ex-info (str "Ledger name cannot contain ':' character. "
                          "'@' is reserved for time travel. "
                          "Provided: " ledger-alias)
                     {:error :db/invalid-ledger-name
                      :ledger-alias ledger-alias})))
=======
   (util.ledger/validate-ledger-name ledger-alias)
>>>>>>> d1d96f75
   (promise-wrap
    (go-try
      (log/info "Creating ledger" ledger-alias)
      (let [ledger (<? (connection/create-ledger conn ledger-alias opts))]
        (ledger/current-db ledger))))))

(defn alias->address
  "Resolves a ledger alias to its address.

  Returns a core.async channel containing the address."
  [conn ledger-alias]
  (validate-connection conn)
  (connection/primary-address conn ledger-alias))

(defn load
  "Loads an existing ledger by alias or address and returns its current database.
  
  If alias includes a branch (e.g., 'my-db:feature'), loads that specific branch.
  If no branch is specified (e.g., 'my-db'), loads the default 'main' branch.
  
  Returns a promise that resolves to the current database from the loaded branch."
  [conn alias-or-address]
  (validate-connection conn)
  (promise-wrap
   (go-try
     (let [ledger (<? (connection/load-ledger conn alias-or-address))]
       (ledger/current-db ledger)))))

(defn drop
  "Deletes a ledger and its associated data.
  Returns a promise that resolves when deletion is complete."
  [conn ledger-alias]
  (promise-wrap
   (connection/drop-ledger conn ledger-alias)))

(defn exists?
  "Returns a promise with true if the ledger alias or address exists, false
  otherwise."
  [conn ledger-alias-or-address]
  (validate-connection conn)
  (promise-wrap
   (go-try
     (let [address (if (address? ledger-alias-or-address)
                     ledger-alias-or-address
                     (<? (alias->address conn ledger-alias-or-address)))]
       (log/debug "exists? - ledger address:" address)
       (<? (connection/ledger-exists? conn address))))))

(defn notify
  "Notifies the connection of a new commit for maintaining current db state.

  Parameters:
    conn - Connection object
    commit-address - Address where commit is stored
    commit-hash - Hash of the commit

  Updates in-memory ledger if commit is next in sequence.
  Returns promise resolving when notification is processed."
  [conn commit-address]
  (validate-connection conn)
  (promise-wrap
   (connection/notify conn commit-address)))

(defn insert
  "Stages insertion of new entities into a database.

  Parameters:
    db - Database value
    rdf - JSON-LD or Turtle RDF data to insert
    opts - (optional) Options map:
      :context - Context override (ignored if present in json-ld)
      :format - Data format (:json-ld default, or :turtle)

  Throws exception if any entity @id already exists.
  For insert-or-update behavior, use `upsert`.

  Returns promise resolving to updated database."
  ([db rdf] (insert db rdf nil))
  ([db rdf opts]
   (promise-wrap
    (transact-api/insert db rdf opts))))

(defn upsert
  "Stages insertion or update of entities.

  Parameters:
    db - Database value
    rdf - JSON-LD or Turtle RDF data to upsert
    opts - (optional) Options map:
      :context - Context override (ignored if present in json-ld)
      :format - Data format (:json-ld default, or :turtle)

  Creates new entities or updates existing ones based on @id.

  Returns promise resolving to updated database."
  ([db rdf] (upsert db rdf nil))
  ([db rdf opts]
   (promise-wrap
    (transact-api/upsert db rdf opts))))

(defn update
  "Stages updates to a database without committing.

  Parameters:
    db - Database value
    json-ld - JSON-LD document with transaction operations
    opts - (optional) Options map:
      :context - Override default context

  Multiple updates can be staged and committed together.
  Returns promise resolving to updated database."
  ([db json-ld] (update db json-ld nil))
  ([db json-ld opts]
   (promise-wrap
    (transact-api/update db json-ld opts))))

;; TODO - deprecate `stage` in favor of `update` eventually
(defn ^:deprecated stage
  "Renamed to `update`, prefer that API instead."
  ([db json-ld] (update db json-ld nil))
  ([db json-ld opts] (update db json-ld opts)))

(defn format-txn
  "Converts SPARQL Update syntax to Fluree transaction format.

  Parameters:
    txn - Transaction data (string or map)
    override-opts - Options map with :format key

  If :format is :sparql, parses SPARQL Update and converts to JSON-LD Query.
  Otherwise returns txn unchanged."
  [txn override-opts]
  (parse/parse-sparql txn override-opts))

(defn commit!
  "Persists a staged database as a new immutable version in the ledger.

  Parameters:
    conn - Connection object
    db - Staged database with changes to commit
    opts - (optional) Options map for the commit operation

  The ledger-id is automatically extracted from the database object's
  alias and branch fields (formatted as alias:branch).

  Creates a new commit and notifies the nameservice of the new version.
  Returns promise resolving to the committed database."
  ([conn db]
   (commit! conn db {}))
  ([conn db opts]
   (validate-connection conn)
   (promise-wrap
    (go-try
      (let [alias (:alias db)
            ;; For newly created ledgers, we need to commit through the alias
            ;; not the full ledger-id, as the branch info may not be in nameservice yet
            ledger (<? (connection/load-ledger conn alias))]
        (<? (transact/commit! ledger db opts)))))))

(defn ^:deprecated transact!
  "Deprecated: Use `update!` instead.

  Updates a ledger and commits the changes in one operation."
  ([conn txn] (transact! conn txn nil))
  ([conn txn opts]
   (validate-connection conn)
   (promise-wrap
    (transact-api/update! conn txn opts))))

(defn update!
  "Stages updates to a database and commits in one atomic operation.

  Parameters:
    conn - Connection object
    ledger-id - Ledger alias or address (preferred signature)
    txn - JSON-LD Update (FQL or SPARQL per :format)
    opts - (optional) Options map:
      :context - Override default context

  Equivalent to calling `update` then `commit!`.
  Returns promise resolving to committed database."
  ;; New preferred arity matching insert!/upsert!
  ([conn ledger-id txn opts]
   (validate-connection conn)
   (promise-wrap
    (transact-api/update! conn ledger-id txn opts)))
  ;; 3-arity dispatcher to support both new and legacy usage without arity conflicts
  ([conn a b]
   (validate-connection conn)
   (promise-wrap
    (if (map? a)
      ;; legacy: (conn txn opts)
      (transact-api/update! conn a b)
      ;; new: (conn ledger-id txn)
      (transact-api/update! conn a b nil))))
  ;; Legacy: (conn txn) where txn contains "ledger"
  ([conn txn]
   (validate-connection conn)
   (promise-wrap
    (transact-api/update! conn txn nil))))

(defn upsert!
  "Stages insertion or update of entities and commits in one atomic operation.

  Parameters:
    conn - Connection object
    ledger-id - Ledger alias or address
    rdf - JSON-LD or Turtle RDF data to upsert
    opts - (optional) Options map:
      :context - Context override (ignored if present in json-ld)
      :format - Data format (:json-ld default, or :turtle)

  Creates new entities or updates existing ones based on @id.
  Equivalent to calling `upsert` then `commit!`.
  Returns promise resolving to committed database."
  ([conn ledger-id txn] (upsert! conn ledger-id txn nil))
  ([conn ledger-id txn opts]
   (validate-connection conn)
   (promise-wrap
    (transact-api/upsert! conn ledger-id txn opts))))

(defn insert!
  "Stages insertion of new entities and commits in one atomic operation.

  Parameters:
    conn - Connection object
    ledger-id - Ledger alias or address
    rdf - JSON-LD or Turtle RDF data to insert
    opts - (optional) Options map:
      :context - Context override (ignored if present in json-ld)
      :format - Data format (:json-ld default, or :turtle)

  Throws exception if any entity @id already exists.
  For insert-or-update behavior, use `upsert!`.
  Equivalent to calling `insert` then `commit!`.
  Returns promise resolving to committed database."
  ([conn ledger-id txn] (insert! conn ledger-id txn nil))
  ([conn ledger-id txn opts]
   (validate-connection conn)
   (promise-wrap
    (transact-api/insert! conn ledger-id txn opts))))

(defn credential-update!
  "Stages updates to a database and commits using a verifiable credential.

  Parameters:
    conn - Connection object
    credential - Verifiable credential containing transaction with:
      'from' or 'ledger' - Ledger identifier
      JSON-LD document with transaction operations
    opts - (optional) Options map:
      :context - Override default context

  Verifies credential signature and applies identity-based policies.
  Equivalent to calling `update!` with credential verification.
  Returns promise resolving to committed database."
  ([conn credential] (credential-update! conn credential nil))
  ([conn credential opts]
   (validate-connection conn)
   (promise-wrap
    (transact-api/credential-transact! conn credential opts))))

(defn ^:deprecated credential-transact!
  "Deprecated: Use `credential-update!` instead.

  Executes a transaction using a verifiable credential."
  ([conn txn] (credential-update! conn txn nil))
  ([conn txn opts] (credential-update! conn txn opts)))

(defn create-with-txn
  "Creates a new ledger and applies an initial transaction.

  Parameters:
    conn - Connection object
    txn - Transaction map containing:
      'ledger' - Ledger alias (required)
      'insert'/'delete'/'where' - Transaction operations
    opts - (optional) Additional options

  Returns promise resolving to initial database."
  ([conn txn]
   (validate-connection conn)
   (promise-wrap
    (transact-api/create-with-txn conn txn)))
  ([conn txn opts]
   (validate-connection conn)
   (promise-wrap
    (transact-api/create-with-txn conn txn opts))))

(defn status
  "Returns current status of a ledger.

  Parameters:
    conn - Connection object
    ledger-id - Ledger alias (with optional :branch) or address

  Returns status map with commit and index information."
  [conn ledger-id]
  (validate-connection conn)
  (promise-wrap
   (go-try
     (let [ledger (<? (connection/load-ledger conn ledger-id))]
       (ledger/status ledger)))))

;; Branch operations

(defn create-branch!
  "Creates a new branch from an existing branch.
  
  Parameters:
    conn - Connection object
    new-branch-spec - Full branch spec (e.g., 'ledger:new-branch')
    from-branch-spec - Source branch spec (e.g., 'ledger:old-branch')
    from-commit - (optional) Specific commit ID to branch from, defaults to latest
    
  Returns promise resolving to the new branch metadata."
  ([conn new-branch-spec from-branch-spec]
   (create-branch! conn new-branch-spec from-branch-spec nil))
  ([conn new-branch-spec from-branch-spec from-commit]
   (validate-connection conn)
   (promise-wrap
    (api.branch/create-branch! conn new-branch-spec from-branch-spec from-commit))))

(defn list-branches
  "Lists all available branches for a ledger.
  
  Parameters:
    conn - Connection object
    ledger-alias - Ledger alias string (without branch)
    
  Returns promise resolving to a vector of branch names."
  [conn ledger-alias]
  (validate-connection conn)
  (promise-wrap
   (api.branch/list-branches conn ledger-alias)))

(defn branch-info
  "Returns detailed information about a specific branch.
  
  Parameters:
    conn - Connection object
    branch-spec - Full branch spec (e.g., \"ledger:branch\")
    
  Returns branch metadata including creation info, head commit, etc."
  [conn branch-spec]
  (validate-connection conn)
  (promise-wrap
   (api.branch/branch-info conn branch-spec)))

(defn delete-branch!
  "Deletes a branch.
  
  Parameters:
    conn - Connection object
    branch-spec - Full branch spec to delete (e.g., \"ledger:branch\")
    
  Cannot delete the default branch or protected branches.
  Returns promise resolving when deletion is complete."
  [conn branch-spec]
  (validate-connection conn)
  (promise-wrap
   (api.branch/delete-branch! conn branch-spec)))

(defn rename-branch!
  "Renames a branch.
  
  Parameters:
    conn - Connection object
    old-branch-spec - Current branch spec (e.g., \"ledger:old-branch\")
    new-branch-spec - New branch spec (e.g., \"ledger:new-branch\")
    
  Returns promise resolving when rename is complete."
  [conn old-branch-spec new-branch-spec]
  (validate-connection conn)
  (promise-wrap
   (api.branch/rename-branch! conn old-branch-spec new-branch-spec)))

;; db operations

(defn db
<<<<<<< HEAD
  "Returns a database value from a ledger.
  
  Loads the specified ledger and returns its current database value.
  
  Parameters:
    conn - Connection object
    ledger-id - Ledger alias or address (format: 'ledger:branch' or just 'ledger')
                If no branch is specified, defaults to ':main'
      
  Returns a promise that resolves to a database value for querying."
=======
  "Returns the current database value from a ledger.

  Parameters:
    conn - Connection object
    ledger-id - Ledger alias or address

  Returns the current database value."
>>>>>>> d1d96f75
  [conn ledger-id]
  (validate-connection conn)
  (promise-wrap
   (go-try
     (let [ledger (<? (connection/load-ledger conn ledger-id))]
       (ledger/current-db ledger)))))

(defn wrap-policy
  "Applies policy restrictions to a database.

  Parameters:
    db - Database value
    policy - JSON-LD policy document
    policy-values - (optional) Values for policy variables

  Returns promise resolving to policy-wrapped database."
  ([db policy]
   (wrap-policy db policy nil))
  ([db policy policy-values]
   (promise-wrap
    (let [policy* (json-ld/expand policy)
          policy-values* (util.parse/normalize-values policy-values)]
      (policy/wrap-policy db policy* policy-values*)))))

(defn wrap-class-policy
  "Applies policy restrictions based on policy classes in the database.

  Parameters:
    db - Database value
    policy-classes - IRI or vector of IRIs of policy classes
    policy-values - (optional) Values for policy variables

  Finds and applies all policies with matching @type.
  Returns promise resolving to policy-wrapped database."
  ([db policy-classes]
   (wrap-class-policy db policy-classes nil))
  ([db policy-classes policy-values]
   (promise-wrap
    (let [policy-values* (util.parse/normalize-values policy-values)]
      (policy/wrap-class-policy db nil policy-classes policy-values*)))))

(defn wrap-identity-policy
  "Applies policy restrictions based on an identity's policy classes.

  Parameters:
    db - Database value
    identity - IRI of the identity
    policy-values - (optional) Values for policy variables

  Looks up the identity's f:policyClass property and applies
  all policies with those class IRIs.

  Returns promise resolving to policy-wrapped database."
  ([db identity]
   (wrap-identity-policy db identity nil))
  ([db identity policy-values]
   (promise-wrap
    (let [policy-values* (util.parse/normalize-values policy-values)]
      (policy/wrap-identity-policy db nil identity policy-values*)))))

(defn dataset
  "Creates a composed dataset from multiple resolved graph databases.

  The databases to be composed are supplied as a map with a string alias
  as they key, and the resolved graph db as the value.

  By default, every resolved graph db will be composed together as a new
  default graph which will be used for all where clauses in queries that
  do *not* specify a specific graph to target, which is done using the
  special `graph` syntax in the where clause.

  If just one or more of the supplied graph dbs should instead be used as
  the default graph (instead of all of them), supply the second argument
  as a list of the db aliases in the db-map that should be used as the
  default.

  Targeting a single named graph in a query (as opposed to the default graph)
  is done by using the `graph` syntax within the 'where' clause, for example:
  {...
   'where': [...
             ['graph' <graph-alias> <query-pattern>]]
   ...}"
  ([named-graphs] (dataset named-graphs (keys named-graphs)))
  ([named-graphs default-graphs]
   (query-api/dataset named-graphs default-graphs)))

(defn query
  "Executes a query against a database or dataset.

  Parameters:
    ds - Database value or dataset
    q - Query map (JSON-LD or analytical)
    opts - (optional) Options map

  Returns promise resolving to query results."
  ([ds q]
   (query ds q {}))
  ([ds q opts]
   (if (util/exception? ds)
     (throw ds)
     (promise-wrap (query-api/query ds q opts)))))

(defn credential-query
  "Executes a query using a verifiable credential.

  Parameters:
    ds - Database value or dataset
    cred-query - Verifiable credential containing query
    opts - (optional) Options map:
      :values-map - Values for policy variables
      :format - Query format (:sparql or default)

  Verifies credential signature and applies identity-based policies.
  Returns promise resolving to query results."
  ([ds cred-query] (credential-query ds cred-query {}))
  ([ds cred-query {:keys [values-map format] :as opts}]
   (promise-wrap
    (go-try
      (let [{query :subject, identity :did} (if (= :sparql format)
                                              (cred/verify-jws cred-query)
                                              (<? (cred/verify cred-query)))]
        (log/debug "Credential query with identity: " identity " and query: " query)
        (let [policy-db (<? (policy/wrap-identity-policy ds nil identity values-map))]
          (<? (query-api/query policy-db query opts))))))))

(defn query-connection
  "Executes a query using the connection's query engine.

  Parameters:
    conn - Connection object
    q - Query map with 'from' key specifying ledger
    opts - (optional) Options map

  Uses the current database state at query time.
  Returns promise resolving to query results."
  ([conn q] (query-connection conn q {}))
  ([conn q opts]
   (validate-connection conn)
   (promise-wrap (query-api/query-connection conn q opts))))

(defn credential-query-connection
  "Executes a query via connection using a verifiable credential.

  Parameters:
    conn - Connection object
    cred-query - Verifiable credential containing query
    opts - (optional) Options map

  Verifies credential and applies identity-based policies.
  Returns promise resolving to query results."
  ([conn cred-query] (credential-query-connection conn cred-query {}))
  ([conn cred-query {:keys [format] :as opts}]
   (validate-connection conn)
   (promise-wrap
    (go-try
      (let [{query :subject, identity :did} (if (= :sparql format)
                                              (cred/verify-jws cred-query)
                                              (<? (cred/verify cred-query)))]
        (log/debug "Credential query connection with identity: " identity " and query: " query)
        @(query-connection conn query (assoc opts :identity identity)))))))

(defn query-nameservice
  "Executes a query against all nameservice records.

  Parameters:
    conn - Connection object
    query - Query map in JSON-LD format
    opts - (optional) Options map

  Creates a temporary in-memory ledger from all nameservice records and
  executes the query against it. Useful for queries like 'find all branches
  for ledger xyz' or 'find all ledgers where t=42'.

  Returns promise resolving to query results."
  ([conn query] (query-nameservice conn query {}))
  ([conn query opts]
   (validate-connection conn)
   (promise-wrap
    (go-try
      ;; Get the nameservice from the connection's primary publisher
      (if-some [primary-publisher (:primary-publisher conn)]
        (<? (ns-query/query-nameservice primary-publisher query opts))
        (throw (ex-info "No nameservice available for querying"
                        {:status 400 :error :db/no-nameservice})))))))

(defn history
  "Queries the history of entities across commits.

  Parameters:
    conn - Connection object
    ledger-id - Ledger alias or address
    query - Query map with:
      'history' - Subject IRI or pattern
      't' - Specific time or {'from': t1, 'to': t2}
      'commit-details' - Include commit metadata (default: false)
    opts - (optional) Options map

  Returns promise resolving to historical flakes."
  ([conn ledger-id query]
   (history conn ledger-id query nil))
  ([conn ledger-id query override-opts]
   (validate-connection conn)
   (promise-wrap
    (go-try
      (let [ledger (<? (connection/load-ledger conn ledger-id))]
        (<? (query-api/history ledger query override-opts)))))))

(defn credential-history
  "Executes a history query using a verifiable credential.

  Parameters:
    conn - Connection object
    ledger-id - Ledger alias or address
    cred-query - Verifiable credential containing history query
    opts - (optional) Options map

  Verifies credential and applies identity-based policies.
  Returns promise resolving to historical data."
  ([conn ledger-id cred-query]
   (credential-history conn ledger-id cred-query {}))
  ([conn ledger-id cred-query override-opts]
   (validate-connection conn)
   (promise-wrap
    (go-try
      (let [ledger (<? (connection/load-ledger conn ledger-id))
            {query :subject, identity :did} (<? (cred/verify cred-query))]
        (<? (query-api/history ledger query (assoc override-opts :identity identity))))))))

(defn range
  "Performs a range scan on a database index.

  Parameters:
    db - Database value
    index - Index name (:spot, :psot, :post, :opst, :tspo)
    test - Test function (>=, <=, >, <) or start-test for two-sided
    match - Value to match or start-match for two-sided
    end-test - (optional) End test function for two-sided range
    end-match - (optional) End value for two-sided range

  Returns promise resolving to matching flakes."
  ;; TODO - assert index is valid index type
  ([db index test match]
   (promise-wrap
    (query-range/index-range db index test match)))
  ([db index start-test start-match end-test end-match]
   (promise-wrap
    (query-range/index-range db nil index start-test start-match end-test end-match))))

(defn slice
  "Returns all flakes that exactly match the supplied pattern.

  Parameters:
    db - Database value
    index - Index name (:spot, :psot, :post, :opst, :tspo)
    match - Flake pattern to match

  Returns promise resolving to matching flakes."
  [db index match]
  (promise-wrap
   (query-range/index-range db index = match)))

(defn expand-iri
  "Expands a compact IRI to its full form using the context.

  Parameters:
    context - JSON-LD context for expansion
    compact-iri - The compact IRI to expand

  Returns the expanded IRI string."
  ([context compact-iri]
   (json-ld/expand-iri compact-iri
                       (json-ld/parse-context context))))

(defn encode-iri
  "Encodes an IRI to Fluree's internal compact format.

  Parameters:
    db - Database value
    iri - IRI string to encode

  Used for range scans, slices and advanced index operations.
  Returns the encoded identifier."
  [db iri]
  (iri/encode-iri db iri))

(defn decode-iri
  "Decodes a Fluree internal identifier back to an IRI string.

  Parameters:
    db - Database value
    iri - Encoded identifier to decode

  Opposite of encode-iri. Used when working with raw index data.
  Returns the full IRI string."
  [db iri]
  (iri/decode-sid db iri))

;; reasoning APIs

(defn reason
  "Applies reasoning rules to a database.

  Parameters:
    db - Database value
    methods - Reasoner method or vector of methods (:datalog, :owl2rl, :owl-datalog)
              :datalog - Custom datalog rules
              :owl2rl - OWL 2 RL profile rules  
              :owl-datalog - Extended OWL 2 RL with additional Datalog-compatible constructs
    rule-sources - (optional) JSON-LD rules or nil to use rules from db
    opts - (optional) Options map

  Reasoning is done in-memory and not persisted.
  Returns promise resolving to reasoning-enabled database."
  ([db methods] (reason db methods nil nil))
  ([db methods rule-sources] (reason db methods rule-sources nil))
  ([db methods rule-sources opts]
   (promise-wrap
    (reasoner/reason db methods rule-sources opts))))

(defn reasoned-count
  "Returns the number of facts inferred by reasoning.

  Must have reasoning enabled on the database."
  [db]
  (reasoner/reasoned-count db))

(defn reasoned-facts
  "Returns facts inferred by reasoning.

  Parameters:
    db - Database value with reasoning enabled
    opts - (optional) Options map:
      :group-by - Grouping option (:rule, :subject, or :property)

  Returns 4-tuples of [subject-iri property-iri object rule-id]
  where rule-id is the identifier of the rule that generated the fact."
  ([db] (reasoned-facts db nil))
  ([db opts]
   (let [grouping (:group-by opts)]
     (reasoner/reasoned-facts db grouping))))

(defn trigger-index
  "Manually triggers indexing for a ledger and waits for completion.

  This is useful for external indexing processes (e.g., AWS Lambda) that need
  to ensure a ledger is indexed without creating new transactions.

  Parameters:
    conn - Database connection
    ledger-alias - The alias/name of the ledger to index (with optional :branch)
    opts - (optional) Options map:
      :timeout - Max wait time in ms (default 300000 / 5 minutes)

  Returns a promise that resolves to the indexed database object.
  Throws an exception if indexing fails or times out.

  Example:
    ;; Trigger indexing and wait for completion
    (let [indexed-db @(trigger-index conn \"my-ledger\")]
      ;; Use indexed-db...
      )
    
    ;; Trigger indexing for a specific branch
    (let [indexed-db @(trigger-index conn \"my-ledger:main\")]
      ;; Use indexed-db...
      )"
  ([conn ledger-alias]
   (trigger-index conn ledger-alias nil))
  ([conn ledger-alias opts]
   (validate-connection conn)
   (promise-wrap
    (connection/trigger-ledger-index conn ledger-alias opts))))<|MERGE_RESOLUTION|>--- conflicted
+++ resolved
@@ -251,18 +251,7 @@
   ([conn ledger-alias] (create conn ledger-alias nil))
   ([conn ledger-alias opts]
    (validate-connection conn)
-<<<<<<< HEAD
-   ;; Disallow branch specification in ledger name during creation
-   (when (or (str/includes? ledger-alias ":")
-             (str/includes? ledger-alias "@"))
-     (throw (ex-info (str "Ledger name cannot contain ':' character. "
-                          "'@' is reserved for time travel. "
-                          "Provided: " ledger-alias)
-                     {:error :db/invalid-ledger-name
-                      :ledger-alias ledger-alias})))
-=======
    (util.ledger/validate-ledger-name ledger-alias)
->>>>>>> d1d96f75
    (promise-wrap
     (go-try
       (log/info "Creating ledger" ledger-alias)
@@ -571,13 +560,13 @@
 
 (defn create-branch!
   "Creates a new branch from an existing branch.
-  
+
   Parameters:
     conn - Connection object
     new-branch-spec - Full branch spec (e.g., 'ledger:new-branch')
     from-branch-spec - Source branch spec (e.g., 'ledger:old-branch')
     from-commit - (optional) Specific commit ID to branch from, defaults to latest
-    
+
   Returns promise resolving to the new branch metadata."
   ([conn new-branch-spec from-branch-spec]
    (create-branch! conn new-branch-spec from-branch-spec nil))
@@ -588,11 +577,11 @@
 
 (defn list-branches
   "Lists all available branches for a ledger.
-  
+
   Parameters:
     conn - Connection object
     ledger-alias - Ledger alias string (without branch)
-    
+
   Returns promise resolving to a vector of branch names."
   [conn ledger-alias]
   (validate-connection conn)
@@ -601,11 +590,11 @@
 
 (defn branch-info
   "Returns detailed information about a specific branch.
-  
+
   Parameters:
     conn - Connection object
     branch-spec - Full branch spec (e.g., \"ledger:branch\")
-    
+
   Returns branch metadata including creation info, head commit, etc."
   [conn branch-spec]
   (validate-connection conn)
@@ -614,11 +603,11 @@
 
 (defn delete-branch!
   "Deletes a branch.
-  
+
   Parameters:
     conn - Connection object
     branch-spec - Full branch spec to delete (e.g., \"ledger:branch\")
-    
+
   Cannot delete the default branch or protected branches.
   Returns promise resolving when deletion is complete."
   [conn branch-spec]
@@ -628,12 +617,12 @@
 
 (defn rename-branch!
   "Renames a branch.
-  
+
   Parameters:
     conn - Connection object
     old-branch-spec - Current branch spec (e.g., \"ledger:old-branch\")
     new-branch-spec - New branch spec (e.g., \"ledger:new-branch\")
-    
+
   Returns promise resolving when rename is complete."
   [conn old-branch-spec new-branch-spec]
   (validate-connection conn)
@@ -643,26 +632,16 @@
 ;; db operations
 
 (defn db
-<<<<<<< HEAD
   "Returns a database value from a ledger.
-  
+
   Loads the specified ledger and returns its current database value.
-  
+
   Parameters:
     conn - Connection object
     ledger-id - Ledger alias or address (format: 'ledger:branch' or just 'ledger')
                 If no branch is specified, defaults to ':main'
-      
+
   Returns a promise that resolves to a database value for querying."
-=======
-  "Returns the current database value from a ledger.
-
-  Parameters:
-    conn - Connection object
-    ledger-id - Ledger alias or address
-
-  Returns the current database value."
->>>>>>> d1d96f75
   [conn ledger-id]
   (validate-connection conn)
   (promise-wrap
