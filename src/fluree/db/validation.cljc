(ns fluree.db.validation
  (:require [fluree.db.constants :as const]
            [fluree.db.util.core :refer [pred-ident?]]
            [fluree.db.util.docs :as docs]
            [malli.core :as m]
            [malli.error :as me]
            [malli.util :as mu]
            [clojure.string :as str]
            [clojure.walk :as walk]))

(defn iri?
  [v]
  (or (keyword? v) (string? v)))

(defn decode-json-ld-keyword
  [v]
  (if (string? v)
    (if (= \@ (first v))
      (-> v (subs 1) keyword)
      (keyword v))
    v))

(defn variable?
  [x]
  (and (or (string? x) (symbol? x) (keyword? x))
       (-> x name first (= \?))))

(def value? (complement coll?))

(defn sid?
  [x]
  (int? x))

(defn iri-key?
  [x]
  (= const/iri-id x))

(defn where-op [x]
  (when (sequential? x)
    (first x)))

(defn where-pattern-type
  [pattern]
  (if (sequential? pattern)
    (first pattern)
    :node))

(defn string->keyword
  [x]
  (if (string? x)
    (keyword x)
    x))

(defn humanize-error
  [error]
  (-> error ex-data :data :explain me/humanize))

(defn explain-error
  [error]
  (-> error ex-data :data :explain))

(defn nearest-or-parent
  "If a given error is the child of a disjunction,
   returns the error data corresponding to that disjunction."
  [{:keys [schema value] :as _explained-error} error]
  (let [{:keys [path in]} error]
    (loop [i (dec (count path))]
      (when-not (= 0 i)
        (let [subpath (subvec path 0 i)
              schema-fragment (mu/get-in schema subpath)
              type (some-> schema-fragment
                           m/type)]
          (if (#{:or :orn} type)
            (let [props (m/properties schema-fragment)
                  in-length (count (mu/path->in schema subpath))
                  in' (subvec in 0 in-length)]
              {:schema schema-fragment
               :path subpath
               :type type
               :in in'
               :value (get-in (walk/keywordize-keys value) in')})
            (recur (dec i))))))))

(defn error-specificity-score
  "Given an error, applies a heursitic
   intended to favor errors corresponding
   to smaller/more specific parts of a failing value.
   Those errors should hopefully be more relevant to
   users' intent.

   When used in sorting, will push those errors
   toward the start of the list. "
  [error]
  (let [{:keys [schema value in path type]} error
        properties (m/properties schema)]
    ;;When inline limit constraints, eg
    ;;`[:map {:max 1} ...]` are used, then both type and limit
    ;; failures will have the same `:in`, despite the limit failure
    ;; being more specific. This second number differentiates
    ;; those cases.
    [(- (count in)) (if (and (or (contains? properties :max )
                                 (contains? properties :min))
                             (= type :malli.core/limits))
                      -1
                      1)]))

(defn choose-relevant-error
  "Calculates the most specific error (per our heuristic).
   If there are more than one of equal specificity,
   chooses a chunk of errors which share the same `:in`
   (portion of the value whch failed), and attempts to
   find the nearest disjunction which contains all of
   those errors. "
  [{:keys [errors] :as explained-error}]
  (let [most-specific-errors  (->> errors
                                   (sort-by error-specificity-score)
                                   (partition-by error-specificity-score)
                                   first)]
    (if (= (count most-specific-errors) 1)
      (first most-specific-errors)
      (let [same-in (val (first (group-by :in most-specific-errors)))
            [e & es] same-in
            or-parent (loop [{:keys [path] :as parent} (nearest-or-parent explained-error e)]
                        (when parent
                          (if (every? (fn [err]
                                        (let [path' (:path err)]
                                          (when (<= (count path) (count path'))
                                            (= path (subvec path' 0 (count path)))))) es)
                            parent
                            (recur (nearest-or-parent explained-error parent)))))]
        (or or-parent (first same-in))))))

(defn resolve-root-error-for-in
  "Traverses the schema tree backwards from a given error message,
   resolving the highest eligible error.

   This is based on malli's `-resolve-root-error` fn
   (https://github.com/metosin/malli/blob/a43c28d90b4eb18054df2a21c91a18d4b58cacc2/src/malli/error.cljc#L268),
   But importantly, it will stop and return when it has reached the highest error
   which still has the same `:in` as the originating error, rather than continuing
   as far as possible.

  This limit on the traversal constrains us to errors which are still relevant to
  the part of the value for which we are returning an error.

  (This version also has some fixes to prevent returning a `nil` value, or
   blowing up with an `:invalid-schema` exception in certain cases.) "
  [{:keys [schema]} {:keys [path in] :as error} options]
  (let [options (assoc options :unknown false)]
    (loop [path path, l nil, mp path, p (m/properties (:schema error)), m (me/error-message error options)]
      (let [[path' m' p']
            (or
             (when-let [schema' (mu/get-in schema path)]
               (let [in' (mu/path->in schema  path)]
                 (when (= in in')
                   (or (let [value (get-in (:value error) (mu/path->in schema  path))]
                         (when-let [m' (me/error-message {:schema schema'
                                                          :value value} options)]
                           [path m' (m/properties schema')]))
                       (let [res (and l (mu/find (mu/get-in schema path) l))]
                         (when (vector? res)
                           (let [[_ props schema] res
                                 schema (mu/update-properties schema merge props)
                                 message (me/error-message {:schema schema} options)]
                             (when message [(conj path l) message (m/properties schema)]))))))))
             (when m [mp m p]))]
        (if (seq path)
          (recur (pop path) (last path) path' p' m')
          (when m [(if (seq in) (mu/path->in schema path') (me/error-path error options)) m' p']))))))

(def top-level-query-keys
  #{:select
    :where
    :group-by
    :groupBy
    :order-by
    :orderBy
    :commit-details
    :t
    :history
    :from})

(defn format-error
  [explained error error-opts]
  (let [{full-value :value} explained
        {:keys [path value]} error
        top-level-key (first (filter top-level-query-keys path))
        top-level-message (when top-level-key
                            (str "Error in value for \"" (name top-level-key) "\""))
        [_ root-message] (resolve-root-error-for-in
                          explained
                          error
                          error-opts)
        [_ direct-message] (me/-resolve-direct-error
                            explained
                            error
                            error-opts)
        docs-pointer-msg (when top-level-key
                           (str " See documentation for details: "
                                docs/error-codes-page "#query-invalid-"
                                (->> (str/replace (name top-level-key) #"-" "")
                                     (map str/lower-case)
                                     str/join)))
        provided-value    (or value full-value)]
    [top-level-message root-message direct-message
     (some->> provided-value
             pr-str
             (str "Provided: "))
     docs-pointer-msg]))

(defn top-level-fn-error
  [errors]
  (first (filter #(and (empty? (:in %))
                    (= :fn (m/type (:schema %)))) errors)))

(def default-error-overrides
  {:errors
   (-> me/default-errors
       (assoc
        ::m/missing-key
        {:error/fn
         (fn [{:keys [in]} _]
           (let [k (-> in last name)]
             (str "Query is missing a '" k "' clause. "
                  "'" k "' is required in queries. "
                  "See documentation here for details: "
                  docs/error-codes-page "#query-missing-" k)))}
        ::m/extra-key
        {:error/fn
         (fn [{:keys [in]} _]
           (let [k (-> in last name)]
             (str "Query contains an unknown key: '" k "'. "
                  "See documentation here for more information on allowed query keys: "
                  docs/error-codes-page "#query-unknown-key")))}
        ::m/invalid-type
        {:error/fn (fn [{:keys [schema value]} _]
                     (if-let [expected-type (-> schema m/type)]
                       (str "should be a " (case expected-type
                                             (:map-of :map) "map"
                                             (:cat :catn :sequential) "sequence"
                                             :else (name type)))
                       (str "type of " (pr-str value) " does not match expected type")))}))})

(defn format-explained-errors
  "Takes the output of `explain` and emits a string
  explaining the failure in plain english. The string
  contains contextual information about a specific error
  chosen from all the errors.

  Prefers top-level `:fn` errors, if present, otherwise
  chooses an error based on heuristics."
  [explained-error opts]
   (let [error-opts   (or opts default-error-overrides)
         {:keys [errors schema value]} explained-error
         e (or (top-level-fn-error errors)
               (choose-relevant-error explained-error))]
     (str/join "; " (remove nil? (distinct  (format-error explained-error e error-opts))))))

(def registry
  (merge
   (m/base-schemas)
   (m/type-schemas)
   (m/sequence-schemas)
   (m/predicate-schemas)
   {::iri                  [:or {:error/message "invalid iri"}
                            :string :keyword]
    ::iri-key              [:fn iri-key?]
    ::iri-map              [:map-of {:max 1}
                            ::iri-key ::iri]
    ::json-ld-keyword      [:keyword {:decode/json decode-json-ld-keyword
                                      :decode/fql  decode-json-ld-keyword}]
<<<<<<< HEAD
    ::var                  [:fn {:error/message "variable should be one or more characters beginning with `?`"}
=======
    ::var                  [:fn {:error/message "Invalid variable, should be one or more characters beginning with `?`"}
>>>>>>> 91062800
                            variable?]
    ::val                  [:fn value?]
    ::subject              ::iri
    ::function             [:orn
                            [:string-fn [:and :string [:re #"^\(.+\)$"]]]
                            [:list-fn [:and list? [:cat :symbol [:* any?]]]]]
    ::optional             [:ref {:error/message "optional clause must be a valid where clause."}
                            ::where]
    ::union                [:sequential {:error/message "union clause must be a sequence of valid where clauses."}
                            [:ref ::where]]
    ::bind                 [:map-of {:error/message "bind clause must be a map with variable keys"} ::var :any]
    ::where-op             [:enum {:decode/fql  string->keyword
                                   :decode/json string->keyword
<<<<<<< HEAD
                                   :error/message "unrecognized operation in where tuple, must be one of: graph, filter, optional, union, bind"}
                            :graph :filter :optional :union :bind]
    ::graph                [:orn {:error/message "graph. Must be a ledger name or variable"}
                            [:ledger ::ledger]
                            [:variable ::var]]
    ::node-map-key         [:orn {:error/message "node map keys must be an iri or variable"}
                            [:iri ::iri]
                            [:var ::var]]
    ::node-map-value       [:orn {:error/message "node map values must be an iri, string, map, or variable"}
                            [:var ::var]
                            [:string :string]
                            [:iri ::iri]
                            [:map [:ref ::node-map]]]
    ::node-map             [:map-of {:error/message "Invalid node map"}
                            [:ref ::node-map-key] [:ref ::node-map-value]]
    ::where-pattern        [:multi {:dispatch where-pattern-type}
                            [:node ::node-map]
                            [:filter [:catn
                                      [:op ::where-op]
                                      [:fns [:* ::function]]]]
                            [:optional [:tuple ::where-op [:ref ::optional]]]
                            [:union [:catn
                                     [:op ::where-op]
                                     [:* [:schema [:ref ::union]]]]]
                            [:bind [:tuple ::where-op [:ref ::bind]]]
                            [:graph [:tuple ::where-op ::graph [:ref ::where]]]]
    ::where                [:orn {:error/message "where clause must be a single node map pattern or a sequence of where patterns"}
                            [:single ::node-map]
                            [:collection [:sequential ::where-pattern]]]
=======
                                   :error/message "Unrecognized operation in where map, must be one of: filter, optional, union, bind"}
                            :filter :optional :union :bind]
    ::graph                [:orn {:error/message "Value of \"graph\" should be ledger alias or variable"}
                            [:ledger ::ledger]
                            [:variable ::var]]
    ::graph-map            [:map {:closed true
                                  :error/message "Named where map must be a map specifying the graph to query and valid where clause"}
                            [:graph ::graph]
                            [:where [:ref ::where]]]
    ::where-map            [:orn {:error/message "Invalid where map, must be either named graph or valid where operation map"}
                            [:named ::graph-map]
                            [:default [:and
                                      [:map-of {:max 1 :error/message "Unnamed where map can only have 1 key/value pair"}
                                       ::where-op :any]
                                      [:multi {:dispatch where-op}
                                       [:filter [:map [:filter [:ref ::filter]]]]
                                       [:optional [:map [:optional [:ref ::optional]]]]
                                       [:union [:map [:union [:ref ::union]]]]
                                       [:bind [:map [:bind [:ref ::bind]]]]]]]]
    ::where-tuple          [:orn {:error/message "Invalid tuple"}
                            [:triple ::triple]
                            [:remote [:sequential {:max 4} :any]]]
    ::where                [:sequential {:error/message "Where must be a vector of clauses"}
                            [:orn {:error/message "where clauses must be valid tuples or maps"}
                             [:where-map ::where-map]
                             [:tuple ::where-tuple]]]
>>>>>>> 91062800
    ::ledger               ::iri
    ::from                 [:orn {:error/message "from must be a ledger iri or vector of ledger iris"}
                            [:single ::ledger]
                            [:collection [:sequential
                                          {:error/message "all values in `from`/`from-named` must be ledger iris"}
                                          ::ledger]]]
    ::from-named           ::from
    ::delete               [:orn {:error/message "delete statements must be a node map or sequence of node maps"}
                            [:single ::node-map]
                            [:collection [:sequential ::node-map]]]
    ::insert               [:orn {:error/message "insert statements must be a node map or sequence of node maps"}
                            [:single ::node-map]
                            [:collection [:sequential ::node-map]]]
    ::single-var-binding   [:tuple ::var [:sequential ::val]]
    ::multiple-var-binding [:tuple
                            [:sequential ::var]
                            [:sequential [:sequential ::val]]]
    ::values               [:orn
                            [:single ::single-var-binding]
                            [:multiple ::multiple-var-binding]]
    ::modification-txn     [:and
                            [:map-of ::json-ld-keyword :any]
                            [:map
                             [:context {:optional true} ::context]
                             [:delete {:optional true} ::delete]
                             [:insert {:optional true} ::insert]
                             [:where ::where]
                             [:values {:optional true} ::values]]]
    ::context              :any}))<|MERGE_RESOLUTION|>--- conflicted
+++ resolved
@@ -269,11 +269,7 @@
                             ::iri-key ::iri]
     ::json-ld-keyword      [:keyword {:decode/json decode-json-ld-keyword
                                       :decode/fql  decode-json-ld-keyword}]
-<<<<<<< HEAD
     ::var                  [:fn {:error/message "variable should be one or more characters beginning with `?`"}
-=======
-    ::var                  [:fn {:error/message "Invalid variable, should be one or more characters beginning with `?`"}
->>>>>>> 91062800
                             variable?]
     ::val                  [:fn value?]
     ::subject              ::iri
@@ -287,10 +283,9 @@
     ::bind                 [:map-of {:error/message "bind clause must be a map with variable keys"} ::var :any]
     ::where-op             [:enum {:decode/fql  string->keyword
                                    :decode/json string->keyword
-<<<<<<< HEAD
                                    :error/message "unrecognized operation in where tuple, must be one of: graph, filter, optional, union, bind"}
                             :graph :filter :optional :union :bind]
-    ::graph                [:orn {:error/message "graph. Must be a ledger name or variable"}
+    ::graph                [:orn {:error/message "value of graph. Must be a ledger name or variable"}
                             [:ledger ::ledger]
                             [:variable ::var]]
     ::node-map-key         [:orn {:error/message "node map keys must be an iri or variable"}
@@ -317,34 +312,6 @@
     ::where                [:orn {:error/message "where clause must be a single node map pattern or a sequence of where patterns"}
                             [:single ::node-map]
                             [:collection [:sequential ::where-pattern]]]
-=======
-                                   :error/message "Unrecognized operation in where map, must be one of: filter, optional, union, bind"}
-                            :filter :optional :union :bind]
-    ::graph                [:orn {:error/message "Value of \"graph\" should be ledger alias or variable"}
-                            [:ledger ::ledger]
-                            [:variable ::var]]
-    ::graph-map            [:map {:closed true
-                                  :error/message "Named where map must be a map specifying the graph to query and valid where clause"}
-                            [:graph ::graph]
-                            [:where [:ref ::where]]]
-    ::where-map            [:orn {:error/message "Invalid where map, must be either named graph or valid where operation map"}
-                            [:named ::graph-map]
-                            [:default [:and
-                                      [:map-of {:max 1 :error/message "Unnamed where map can only have 1 key/value pair"}
-                                       ::where-op :any]
-                                      [:multi {:dispatch where-op}
-                                       [:filter [:map [:filter [:ref ::filter]]]]
-                                       [:optional [:map [:optional [:ref ::optional]]]]
-                                       [:union [:map [:union [:ref ::union]]]]
-                                       [:bind [:map [:bind [:ref ::bind]]]]]]]]
-    ::where-tuple          [:orn {:error/message "Invalid tuple"}
-                            [:triple ::triple]
-                            [:remote [:sequential {:max 4} :any]]]
-    ::where                [:sequential {:error/message "Where must be a vector of clauses"}
-                            [:orn {:error/message "where clauses must be valid tuples or maps"}
-                             [:where-map ::where-map]
-                             [:tuple ::where-tuple]]]
->>>>>>> 91062800
     ::ledger               ::iri
     ::from                 [:orn {:error/message "from must be a ledger iri or vector of ledger iris"}
                             [:single ::ledger]
