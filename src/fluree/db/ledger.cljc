(ns fluree.db.ledger
  (:require [fluree.db.branch :as branch]
            [fluree.db.commit.storage :as commit-storage]
            [fluree.db.constants :as const]
            [fluree.db.flake :as flake]
            [fluree.db.flake.commit-data :as commit-data]
            [fluree.db.flake.transact :as flake.transact]
            [fluree.db.nameservice :as nameservice]
            [fluree.db.util :as util :refer [get-first get-first-value]]
            [fluree.db.util.async :refer [<? go-try]]
            [fluree.db.util.ledger :as util.ledger]
            [fluree.db.util.log :as log]))

#?(:clj (set! *warn-on-reflection* true))

<<<<<<< HEAD
=======
(defn get-branch-meta
  "Retrieves branch metadata from ledger state"
  [{:keys [state] :as _ledger} requested-branch]
  (let [{:keys [branch branches]} @state]
    (if requested-branch
      (get branches requested-branch)
      ;; default branch
      (get branches branch))))

(defn indexing-enabled?
  [ledger branch]
  (-> ledger (get-branch-meta branch) branch/indexing-enabled?))

(defn available-branches
  [{:keys [state] :as _ledger}]
  (-> @state :branches keys))

>>>>>>> d1d96f75
;; TODO - no time travel, only latest db on a branch thus far
(defn current-db
  "Returns the current database for this ledger.
  Since each ledger now represents a single branch, no branch parameter is needed."
  [ledger]
  (when-let [state (:state ledger)]
    (branch/current-db @state)))

(defn update-commit!
  "Updates both latest db and commit db. If latest registered index is
  newer than provided db, updates index before storing.

  If index in provided db is newer, updates latest index held in ledger state."
<<<<<<< HEAD
  ([ledger db]
   (update-commit! ledger db nil))
  ([{:keys [state alias] :as _ledger} db index-files-ch]
   (log/debug "Attempting to update ledger:" alias "with new commit to t" (:t db))
   (when-not state
     (throw (ex-info "Unable to update commit - ledger has no state"
                     {:status 400, :error :db/invalid-ledger})))
   (-> @state
       (branch/update-commit! db index-files-ch)
       branch/current-db)))

(defn status
  "Returns current commit metadata for this ledger"
  [{:keys [address alias state]}]
  (when state
    (let [current-db  (branch/current-db @state)
          {:keys [commit stats t]} current-db
          {:keys [size flakes]} stats
          ;; Extract branch from alias
          branch (or (util.ledger/ledger-branch alias) "main")]
      {:address address
       :alias   alias
       :branch  branch
       :t       t
       :size    size
       :flakes  flakes
       :commit  commit})))
=======
  ([ledger branch-name db]
   (update-commit! ledger branch-name db nil))
  ([{:keys [state] :as ledger} branch-name db index-files-ch]
   (log/debug "Attempting to update ledger:" (:alias ledger)
              "and branch:" branch-name "with new commit to t" (:t db))
   (if-let [branch-meta (get-branch-meta ledger branch-name)]
     (-> branch-meta
         (branch/update-commit! db index-files-ch)
         branch/current-db)
     (throw (ex-info (str "Unable to update commit on branch: " branch-name " as it no longer exists in ledger. "
                          "Did it just get deleted? Branches that exist are: " (keys (:branches @state)))
                     {:status 400, :error :db/invalid-branch})))))

(defn status
  "Returns current commit metadata for specified branch (or default branch if nil)"
  ([ledger]
   (status ledger const/default-branch-name))
  ([{:keys [address alias] :as ledger} requested-branch]
   (let [branch-data (get-branch-meta ledger requested-branch)
         current-db  (branch/current-db branch-data)
         {:keys [commit stats t]} current-db
         {:keys [size flakes]} stats
         branch (or requested-branch (:branch @(:state ledger)))]
     {:address address
      :alias   alias
      :branch  branch
      :t       t
      :size    size
      :flakes  flakes
      :commit  commit})))
>>>>>>> d1d96f75

(defn notify
  "Returns false if provided commit update did not result in an update to the ledger because
  the provided commit was not the next expected commit.

  If commit successful, returns successfully updated db."
  [ledger expanded-commit expanded-data]
  (go-try
    (let [commit-t  (-> expanded-commit
                        (get-first const/iri-data)
                        (get-first-value const/iri-fluree-t))
          db        (current-db ledger)
          current-t (:t db)]
      (log/debug "notify of new commit for ledger:" (:alias ledger)
                 "at t value:" commit-t "where current cached db t value is:"
                 current-t)
      ;; note, index updates will have same t value as current one, so still need to check if t = current-t
      (cond
        (= commit-t (flake/next-t current-t))
        (let [updated-db (<? (flake.transact/-merge-commit db expanded-commit expanded-data))]
          (update-commit! ledger updated-db)
          ::updated)

        ;; missing some updates, dump in-memory ledger forcing a reload
        (flake/t-after? commit-t (flake/next-t current-t))
        (do
          (log/warn "Received commit update that is more than 1 ahead of current ledger state. "
                    "Will dump in-memory ledger and force a reload: " (:alias ledger))
          ::stale)

        (= commit-t current-t)
        (do
          (log/info "Received commit update for ledger: " (:alias ledger)
                    " at t value: " commit-t " however we already have this commit so not applying: "
                    current-t)
          ::current)

        (flake/t-before? commit-t current-t)
        (do
          (log/info "Received commit update for ledger: " (:alias ledger)
                    " at t value: " commit-t " however, latest t is more current: "
                    current-t)
          ::newer)))))

(defrecord Ledger [id address alias did state cache commit-catalog
                   index-catalog reasoner primary-publisher secondary-publishers indexing-opts])

(defn instantiate
  "Creates a new ledger, optionally bootstraps it as permissioned or with default
  context."
<<<<<<< HEAD
  [combined-alias ledger-address commit-catalog index-catalog primary-publisher secondary-publishers
   indexing-opts did latest-commit & [branch-metadata]]
  (let [;; Parse ledger name and branch from combined alias
        branch (or (util.ledger/ledger-branch combined-alias) "main")
        publishers (cons primary-publisher secondary-publishers)
        branch-state (branch/state-map combined-alias branch commit-catalog index-catalog
                                       publishers latest-commit indexing-opts)
        ;; Add branch metadata
        ;; When creating new ledger (no branch-metadata), it's always main branch
        ;; When loading existing ledger, branch-metadata comes from nameservice
        branch-state-with-meta (if branch-metadata
                                 ;; Loading existing ledger - use metadata from nameservice
                                 (merge branch-state branch-metadata)
                                 ;; Creating new ledger - always main branch
                                 (assoc branch-state
                                        :created-at (util/current-time-iso)
                                        :created-from nil ;; main branch has no parent
                                        :protected true))]  ;; main branch is protected
    (map->Ledger {:id                   (random-uuid)
                  :did                  did
                  :state                (atom branch-state-with-meta)  ;; Just the branch state directly
                  :alias                combined-alias  ;; Full alias including branch
=======
  [alias ledger-address commit-catalog index-catalog primary-publisher secondary-publishers
   indexing-opts did latest-commit]
  (let [alias* (util.ledger/ensure-ledger-branch alias)
        branch (util.ledger/ledger-branch alias*)
        publishers (cons primary-publisher secondary-publishers)
        branches {branch (branch/state-map alias branch commit-catalog index-catalog
                                           publishers latest-commit indexing-opts)}]
    (map->Ledger {:id                   (random-uuid)
                  :did                  did
                  :state                (atom (initial-state branches branch))
                  :alias                alias*  ;; Full alias including branch
>>>>>>> d1d96f75
                  :address              ledger-address
                  :commit-catalog       commit-catalog
                  :index-catalog        index-catalog
                  :primary-publisher    primary-publisher
                  :secondary-publishers secondary-publishers
                  :cache                (atom {})
                  :reasoner             #{}
                  :indexing-opts        indexing-opts})))

(defn create
  "Creates a new ledger, optionally bootstraps it as permissioned or with default
  context."
  [{:keys [alias primary-address publish-addresses commit-catalog index-catalog
           primary-publisher secondary-publishers]}
   {:keys [did indexing] :as _opts}]
  (go-try
    (let [;; internal-only opt used for migrating ledgers without genesis commits
          init-time      (util/current-time-iso)
          genesis-commit (<? (commit-storage/write-genesis-commit
                              commit-catalog alias publish-addresses init-time))
          ;; Publish genesis commit to nameservice - convert expanded to compact format first
          _              (when primary-publisher
                           (let [;; Convert expanded genesis commit to compact JSON-ld format
                                 commit-map (commit-data/json-ld->map genesis-commit nil)
                                 compact-commit (commit-data/->json-ld commit-map)]
                             (<? (nameservice/publish primary-publisher compact-commit))))]
      (instantiate alias primary-address commit-catalog index-catalog
                   primary-publisher secondary-publishers indexing did genesis-commit))))

(defn trigger-index!
  "Manually triggers indexing for this ledger.
   Returns a channel that will receive the result when indexing completes.
   Since each ledger now represents a single branch, no branch parameter is needed."
  [ledger]
  (when-let [state (:state ledger)]
    (branch/trigger-index! @state)))

;; Branch operations are now handled at the connection/nameservice level
;; Each branch is a separate ledger object

(defn branch-info
  "Returns detailed information about this ledger's branch"
  [{:keys [primary-publisher alias state] :as _ledger}]
  (go-try
    ;; Extract branch from alias
    (let [current-branch (or (util.ledger/ledger-branch alias) "main")]
      ;; Get nameservice record for branch if available, otherwise get from state
      (if primary-publisher
        (let [ns-record (<? (nameservice/lookup primary-publisher alias))]
          {:name current-branch
           :head (get-in ns-record ["f:commit" "@id"])
           :t (get ns-record "f:t")
           :created-at (get ns-record "f:createdAt")
           :created-from (get ns-record "f:createdFrom")
           :protected (get ns-record "f:protected")
           :description (get ns-record "f:description")})
        ;; No publisher, return info from in-memory state
        (when state
          (let [branch-meta @state
                current-db (branch/current-db branch-meta)]
            {:name current-branch
             :head (get-in current-db [:commit :address])
             :t (:t current-db)
             :created-at (:created-at branch-meta)
             :created-from (:created-from branch-meta)
             :protected (:protected branch-meta)
             :description (:description branch-meta)}))))))<|MERGE_RESOLUTION|>--- conflicted
+++ resolved
@@ -13,26 +13,6 @@
 
 #?(:clj (set! *warn-on-reflection* true))
 
-<<<<<<< HEAD
-=======
-(defn get-branch-meta
-  "Retrieves branch metadata from ledger state"
-  [{:keys [state] :as _ledger} requested-branch]
-  (let [{:keys [branch branches]} @state]
-    (if requested-branch
-      (get branches requested-branch)
-      ;; default branch
-      (get branches branch))))
-
-(defn indexing-enabled?
-  [ledger branch]
-  (-> ledger (get-branch-meta branch) branch/indexing-enabled?))
-
-(defn available-branches
-  [{:keys [state] :as _ledger}]
-  (-> @state :branches keys))
-
->>>>>>> d1d96f75
 ;; TODO - no time travel, only latest db on a branch thus far
 (defn current-db
   "Returns the current database for this ledger.
@@ -46,7 +26,6 @@
   newer than provided db, updates index before storing.
 
   If index in provided db is newer, updates latest index held in ledger state."
-<<<<<<< HEAD
   ([ledger db]
    (update-commit! ledger db nil))
   ([{:keys [state alias] :as _ledger} db index-files-ch]
@@ -74,38 +53,6 @@
        :size    size
        :flakes  flakes
        :commit  commit})))
-=======
-  ([ledger branch-name db]
-   (update-commit! ledger branch-name db nil))
-  ([{:keys [state] :as ledger} branch-name db index-files-ch]
-   (log/debug "Attempting to update ledger:" (:alias ledger)
-              "and branch:" branch-name "with new commit to t" (:t db))
-   (if-let [branch-meta (get-branch-meta ledger branch-name)]
-     (-> branch-meta
-         (branch/update-commit! db index-files-ch)
-         branch/current-db)
-     (throw (ex-info (str "Unable to update commit on branch: " branch-name " as it no longer exists in ledger. "
-                          "Did it just get deleted? Branches that exist are: " (keys (:branches @state)))
-                     {:status 400, :error :db/invalid-branch})))))
-
-(defn status
-  "Returns current commit metadata for specified branch (or default branch if nil)"
-  ([ledger]
-   (status ledger const/default-branch-name))
-  ([{:keys [address alias] :as ledger} requested-branch]
-   (let [branch-data (get-branch-meta ledger requested-branch)
-         current-db  (branch/current-db branch-data)
-         {:keys [commit stats t]} current-db
-         {:keys [size flakes]} stats
-         branch (or requested-branch (:branch @(:state ledger)))]
-     {:address address
-      :alias   alias
-      :branch  branch
-      :t       t
-      :size    size
-      :flakes  flakes
-      :commit  commit})))
->>>>>>> d1d96f75
 
 (defn notify
   "Returns false if provided commit update did not result in an update to the ledger because
@@ -156,13 +103,12 @@
 (defn instantiate
   "Creates a new ledger, optionally bootstraps it as permissioned or with default
   context."
-<<<<<<< HEAD
   [combined-alias ledger-address commit-catalog index-catalog primary-publisher secondary-publishers
    indexing-opts did latest-commit & [branch-metadata]]
-  (let [;; Parse ledger name and branch from combined alias
-        branch (or (util.ledger/ledger-branch combined-alias) "main")
+  (let [alias* (util.ledger/ensure-ledger-branch combined-alias)
+        branch (util.ledger/ledger-branch alias*)
         publishers (cons primary-publisher secondary-publishers)
-        branch-state (branch/state-map combined-alias branch commit-catalog index-catalog
+        branch-state (branch/state-map alias* branch commit-catalog index-catalog
                                        publishers latest-commit indexing-opts)
         ;; Add branch metadata
         ;; When creating new ledger (no branch-metadata), it's always main branch
@@ -178,20 +124,7 @@
     (map->Ledger {:id                   (random-uuid)
                   :did                  did
                   :state                (atom branch-state-with-meta)  ;; Just the branch state directly
-                  :alias                combined-alias  ;; Full alias including branch
-=======
-  [alias ledger-address commit-catalog index-catalog primary-publisher secondary-publishers
-   indexing-opts did latest-commit]
-  (let [alias* (util.ledger/ensure-ledger-branch alias)
-        branch (util.ledger/ledger-branch alias*)
-        publishers (cons primary-publisher secondary-publishers)
-        branches {branch (branch/state-map alias branch commit-catalog index-catalog
-                                           publishers latest-commit indexing-opts)}]
-    (map->Ledger {:id                   (random-uuid)
-                  :did                  did
-                  :state                (atom (initial-state branches branch))
                   :alias                alias*  ;; Full alias including branch
->>>>>>> d1d96f75
                   :address              ledger-address
                   :commit-catalog       commit-catalog
                   :index-catalog        index-catalog
