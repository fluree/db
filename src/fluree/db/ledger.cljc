--- conflicted
+++ resolved
@@ -243,18 +243,7 @@
   context."
   [combined-alias ledger-address commit-catalog index-catalog primary-publisher secondary-publishers
    indexing-opts did latest-commit]
-<<<<<<< HEAD
-  (let [;; Parse ledger name and branch from combined alias
-        [_ branch] (util.ledger/ledger-parts combined-alias)
-        publishers (cons primary-publisher secondary-publishers)
-        branches {branch (branch/state-map combined-alias branch commit-catalog index-catalog
-                                           publishers latest-commit indexing-opts)}]
-    (map->Ledger {:id                   (random-uuid)
-                  :did                  did
-                  :state                (atom (initial-state branches branch))
-                  :alias                combined-alias  ;; Full alias including branch
-=======
-  (let [alias*     (util.ledger/ensure-ledger-branch alias)
+  (let [alias*     (util.ledger/ensure-ledger-branch combined-alias)
         branch     (util.ledger/ledger-branch alias*)
         publishers (cons primary-publisher secondary-publishers)
         branches   {branch (branch/state-map alias* branch commit-catalog index-catalog
@@ -263,7 +252,6 @@
                   :did                  did
                   :state                (atom (initial-state branches branch))
                   :alias                alias*  ;; Full alias including branch
->>>>>>> 6684506e
                   :address              ledger-address
                   :commit-catalog       commit-catalog
                   :index-catalog        index-catalog
