--- conflicted
+++ resolved
@@ -8,11 +8,8 @@
             [fluree.db.did :as did]
             [fluree.db.flake :as flake]
             [fluree.db.flake.commit-data :as commit-data]
-<<<<<<< HEAD
+            [fluree.db.flake.index.novelty :as novelty]
             [fluree.db.flake.index.storage :as index-storage]
-=======
-            [fluree.db.flake.index.novelty :as novelty]
->>>>>>> bca2f91d
             [fluree.db.json-ld.credential :as credential]
             [fluree.db.json-ld.iri :as iri]
             [fluree.db.nameservice :as nameservice]
