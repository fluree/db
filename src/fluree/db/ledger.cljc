(ns fluree.db.ledger
  (:require [clojure.string :as str]
<<<<<<< HEAD
            [fluree.db.async-db :as async-db]
            [fluree.db.branch :as branch]
            [fluree.db.commit.storage :as commit-storage]
            [fluree.db.constants :as const]
            [fluree.db.dbproto :as dbproto]
            [fluree.db.flake :as flake]
            [fluree.db.flake.commit-data :as commit-data]
            [fluree.db.flake.index.storage :as index-storage]
            [fluree.db.flake.transact :as flake.transact]
            [fluree.db.nameservice :as nameservice]
            [fluree.db.util :as util :refer [get-first get-first-value try* catch*]]
=======
            [fluree.db.branch :as branch]
            [fluree.db.commit.storage :as commit-storage]
            [fluree.db.constants :as const]
            [fluree.db.did :as did]
            [fluree.db.flake :as flake]
            [fluree.db.flake.commit-data :as commit-data]
            [fluree.db.json-ld.credential :as credential]
            [fluree.db.json-ld.iri :as iri]
            [fluree.db.nameservice :as nameservice]
            [fluree.db.storage :as storage]
            [fluree.db.track :as track]
            [fluree.db.transact :as transact]
            [fluree.db.util :as util :refer [get-first get-first-value]]
>>>>>>> c2b756ad
            [fluree.db.util.async :refer [<? go-try]]
            [fluree.db.util.context :as context]
            [fluree.db.util.ledger :as util.ledger]
            [fluree.db.util.log :as log]
            [fluree.json-ld :as json-ld]))

#?(:clj (set! *warn-on-reflection* true))

(def f-context {"f" "https://ns.flur.ee/ledger#"})

(defn get-branch-meta
  "Retrieves branch metadata from ledger state"
  [{:keys [state] :as _ledger} requested-branch]
  (let [{:keys [branch branches]} @state]
    (if requested-branch
      (get branches requested-branch)
      ;; default branch
      (get branches branch))))

(defn indexing-enabled?
  [ledger branch]
  (-> ledger (get-branch-meta branch) branch/indexing-enabled?))

(defn available-branches
  [{:keys [state] :as _ledger}]
  (-> @state :branches keys))

;; TODO - no time travel, only latest db on a branch thus far
(defn current-db
  ([ledger]
   (current-db ledger nil))
  ([ledger branch]
   (if-let [branch-meta (get-branch-meta ledger branch)] ; if branch is nil, will return default
     (branch/current-db branch-meta)
     (throw (ex-info (str "Invalid branch: " branch " is not one of:"
                          (available-branches ledger))
                     {:status 400, :error :db/invalid-branch})))))

(defn update-commit!
  "Updates both latest db and commit db. If latest registered index is
  newer than provided db, updates index before storing.

  If index in provided db is newer, updates latest index held in ledger state."
  ([ledger branch-name db]
   (update-commit! ledger branch-name db nil))
  ([{:keys [state] :as ledger} branch-name db index-files-ch]
   (log/debug "Attempting to update ledger:" (:alias ledger)
              "and branch:" branch-name "with new commit to t" (:t db))
   (if-let [branch-meta (get-branch-meta ledger branch-name)]
     (-> branch-meta
         (branch/update-commit! db index-files-ch)
         branch/current-db)
     (throw (ex-info (str "Unable to update commit on branch: " branch-name " as it no longer exists in ledger. "
                          "Did it just get deleted? Branches that exist are: " (keys (:branches @state)))
                     {:status 400, :error :db/invalid-branch})))))

(defn status
  "Returns current commit metadata for specified branch (or default branch if nil)"
  ([ledger]
   (status ledger const/default-branch-name))
  ([{:keys [address alias] :as ledger} requested-branch]
   (let [branch-data (get-branch-meta ledger requested-branch)
         current-db  (branch/current-db branch-data)
         {:keys [commit stats t]} current-db
         {:keys [size flakes]} stats
         branch (or requested-branch (:branch @(:state ledger)))]
     {:address address
      :alias   alias
      :branch  branch
      :t       t
      :size    size
      :flakes  flakes
      :commit  commit})))

(defn notify
  "Returns false if provided commit update did not result in an update to the ledger because
  the provided commit was not the next expected commit.

  If commit successful, returns successfully updated db."
  [ledger expanded-commit expanded-data]
  (go-try
    (let [branch    (get-first-value expanded-commit const/iri-branch)
          commit-t  (-> expanded-commit
                        (get-first const/iri-data)
                        (get-first-value const/iri-fluree-t))
          db        (current-db ledger branch)
          current-t (:t db)]
      (log/debug "notify of new commit for ledger:" (:alias ledger)
                 "at t value:" commit-t "where current cached db t value is:"
                 current-t)
      ;; note, index updates will have same t value as current one, so still need to check if t = current-t
      (cond
        (= commit-t (flake/next-t current-t))
<<<<<<< HEAD
        (let [updated-db (<? (flake.transact/-merge-commit db expanded-commit expanded-data))]
          (try*
            (update-commit! ledger branch updated-db)
            ::updated
            (catch* e
              (log/warn e "notify commit sequencing conflict; marking ledger stale to reload"
                        {:alias (:alias ledger)
                         :branch branch
                         :current-t current-t
                         :commit-t commit-t})
              ::stale)))
=======
        (let [updated-db (<? (transact/-merge-commit db expanded-commit expanded-data))]
          (update-commit! ledger branch updated-db)
          ::updated)
>>>>>>> c2b756ad

        ;; missing some updates, dump in-memory ledger forcing a reload
        (flake/t-after? commit-t (flake/next-t current-t))
        (do
          (log/warn "Received commit update that is more than 1 ahead of current ledger state. "
                    "Will dump in-memory ledger and force a reload: " (:alias ledger))
          ::stale)

        (= commit-t current-t)
        (do
          (log/info "Received commit update for ledger: " (:alias ledger)
                    " at t value: " commit-t " however we already have this commit so not applying: "
                    current-t)
          ::current)

        (flake/t-before? commit-t current-t)
        (do
          (log/info "Received commit update for ledger: " (:alias ledger)
                    " at t value: " commit-t " however, latest t is more current: "
                    current-t)
          ::newer)))))

(defn expand-and-extract-ns
  "Expands a nameservice record and extracts key fields via IRIs.

  Returns map {:ledger-alias :branch :ns-t :commit-address :index-address}."
  [ns-record]
  (let [expanded (json-ld/expand ns-record)
        ;; The @id field contains the full ledger:branch alias
        ledger-alias (get-first-value expanded const/iri-id)]
    {:ledger-alias   ledger-alias
     :branch         (or (get-first-value expanded const/iri-branch)
                         (second (util.ledger/ledger-parts ledger-alias)))
     :ns-t           (get-first-value expanded const/iri-fluree-t)
     :commit-address (-> (get-first expanded const/iri-commit)
                         (get-first-value const/iri-id))
     :index-address  (-> (get-first expanded const/iri-index)
                         (get-first-value const/iri-id))}))

(defn idx-address->idx-id
  "Extracts the hash from a content-addressed index address and returns the index ID.
  Address format is like: 'fluree:file://ledger/index/root/abc123def.json'
  Returns: 'fluree:index:sha256:abc123def'"
  [index-address]
  (let [hash (-> index-address
                 (str/split #"/")
                 last
                 (str/replace #"\.json$" ""))]
    (str "fluree:index:sha256:" hash)))

(defn notify-index
  "Applies an index-only update when the provided index root matches the current commit t.

    Returns one of:
    - ::index-updated     when index was applied and address changed
    - ::index-current     when index address is same or older
    - ::stale             when index root.t is ahead of current commit t"
  [ledger {:keys [index-address branch]}]
  (go-try
    (let [branch     (or branch (:branch @(:state ledger)))
          db         (current-db ledger branch)
          {:keys [index-catalog]} ledger
          cur-t      (:t db)
          cur-idx    (get-in db [:commit :index :address])]
      (log/debug "notify-index called" {:alias (:alias ledger)
                                        :branch branch
                                        :cur-t cur-t
                                        :cur-idx cur-idx
                                        :new-index-address index-address})
        ;; Short-circuit if index address hasn't changed
      (if (= index-address cur-idx)
        (do (log/debug "notify-index: index address unchanged, skipping" {:address index-address})
            ::index-current)

          ;; Only load the index file if the address is different
        (let [root    (<? (index-storage/read-db-root index-catalog index-address))
              root-t  (:t root)]
          (log/debug "notify-index loaded root" {:root-t root-t :cur-t cur-t})
          (cond
            (flake/t-after? root-t cur-t)
            (do (log/debug "notify-index: root ahead of current commit; marking stale"
                           {:root-t root-t :cur-t cur-t})
                ::stale)

            (flake/t-before? root-t cur-t)
            (if (some? cur-idx)
              (do (log/debug "notify-index: root behind current commit; ignoring"
                             {:root-t root-t :cur-t cur-t})
                  ::index-current)
              (do (log/debug "notify-index: root behind current commit but no current index; applying"
                             {:root-t root-t :cur-t cur-t})
                  (let [data       (-> db :commit :data)
                        index-id   (idx-address->idx-id index-address)
                        index-map  (commit-data/new-index data index-id index-address
                                                          (select-keys root [:spot :post :opst :tspo]))
                        updated-db (<? (dbproto/-index-update db index-map))]
                    (log/debug "notify-index: applying new index (no current index)" {:index-id index-id
                                                                                      :address index-address})
                    ;; Index-only update: update branch state without enforcing next-commit?
                    (let [branch-meta (get-branch-meta ledger branch)]
                      (swap! (:state branch-meta) branch/update-index updated-db))
                    ::index-updated)))

            :else
            (let [data       (-> db :commit :data)
                  index-id   (idx-address->idx-id index-address)
                  index-map  (commit-data/new-index data index-id index-address
                                                    (select-keys root [:spot :post :opst :tspo]))
                  res        (dbproto/-index-update db index-map)
                  updated-db (if (async-db/db? res)
                               (do (<? (async-db/deref-async res)) res)
                               (<? res))]
              (log/debug "notify-index: applying new index" {:index-id index-id
                                                             :address index-address})
              (update-commit! ledger branch updated-db)
              ::index-updated)))))))

(defrecord Ledger [id address alias did state cache commit-catalog
                   index-catalog reasoner primary-publisher secondary-publishers indexing-opts])

(defn initial-state
  [branches current-branch]
  {:branches branches
   :branch   current-branch
   :graphs   {}})

(defn instantiate
  "Creates a new ledger, optionally bootstraps it as permissioned or with default
  context."
  [combined-alias ledger-address commit-catalog index-catalog primary-publisher secondary-publishers
   indexing-opts did latest-commit]
  (let [alias*     (util.ledger/ensure-ledger-branch combined-alias)
        branch     (util.ledger/ledger-branch alias*)
        publishers (cons primary-publisher secondary-publishers)
        branches   {branch (branch/state-map alias* branch commit-catalog index-catalog
                                             publishers latest-commit indexing-opts)}]
    (map->Ledger {:id                   (random-uuid)
                  :did                  did
                  :state                (atom (initial-state branches branch))
                  :alias                alias*  ;; Full alias including branch
                  :address              ledger-address
                  :commit-catalog       commit-catalog
                  :index-catalog        index-catalog
                  :primary-publisher    primary-publisher
                  :secondary-publishers secondary-publishers
                  :cache                (atom {})
                  :reasoner             #{}
                  :indexing-opts        indexing-opts})))

(defn create
  "Creates a new ledger, optionally bootstraps it as permissioned or with default
  context."
  [{:keys [alias primary-address publish-addresses commit-catalog index-catalog
           primary-publisher secondary-publishers]}
   {:keys [did indexing] :as _opts}]
  (go-try
    (let [init-time      (util/current-time-iso)
          genesis-commit (<? (commit-storage/write-genesis-commit
                              commit-catalog alias publish-addresses init-time))
          ;; Publish genesis commit to nameservice - convert expanded to compact format first
          _              (when primary-publisher
                           (let [;; Convert expanded genesis commit to compact JSON-ld format
                                 commit-map (commit-data/json-ld->map genesis-commit nil)
                                 compact-commit (commit-data/->json-ld commit-map)]
                             (<? (nameservice/publish primary-publisher compact-commit))))]
      (instantiate alias primary-address commit-catalog index-catalog
                   primary-publisher secondary-publishers indexing did genesis-commit))))

(defn trigger-index!
  "Manually triggers indexing for a ledger on the specified branch.
   Uses the current db for that branch. Returns a channel that will receive
   the result when indexing completes.

   Options:
   - branch: Branch name (defaults to main branch if not specified)"
  ([ledger]
   (trigger-index! ledger nil))
  ([ledger branch]
   (let [branch-meta (get-branch-meta ledger branch)]
     (branch/trigger-index! branch-meta))))

(defn parse-commit-context
  [context]
  (let [parsed-context (if context
                         (-> context
                             json-ld/parse-context
                             (json-ld/parse-context f-context))
                         (json-ld/parse-context f-context))]
    (context/stringify parsed-context)))

(defn parse-keypair
  [ledger {:keys [did private] :as opts}]
  (let [private* (or private
                     (:private did)
                     (-> ledger :did :private))
        did*     (or (some-> private* did/private->did)
                     did
                     (-> ledger :did :id))]
    (assoc opts :did did*, :private private*)))

(defn parse-data-helpers
  [{:keys [context] :as opts}]
  (let [ctx-used-atom (atom {})
        compact-fn    (json-ld/compact-fn context ctx-used-atom)]
    (assoc opts
           :commit-data-opts {:compact-fn    compact-fn
                              :compact       (fn [iri] (json-ld/compact iri compact-fn))
                              :id-key        (json-ld/compact const/iri-id compact-fn)
                              :type-key      (json-ld/compact const/iri-type compact-fn)
                              :ctx-used-atom ctx-used-atom})))

(defn parse-commit-opts
  [ledger opts]
  (-> opts
      (update :context parse-commit-context)
      (->> (parse-keypair ledger))
      parse-data-helpers))

(defn save-txn!
  ([{:keys [commit-catalog alias] :as _ledger} txn]
   (let [ledger-name (util.ledger/ledger-base-name alias)]
     (save-txn! commit-catalog ledger-name txn)))
  ([commit-catalog ledger-name txn]
   (let [path (str/join "/" [ledger-name "txn"])]
     (storage/content-write-json commit-catalog path txn))))

;; TODO - as implemented the db handles 'staged' data as per below (annotation, raw txn)
;; TODO - however this is really a concern of "commit", not staging and I don't think the db should be handling any of it
(defn write-transaction!
  [ledger ledger-name staged]
  (go-try
    (let [{:keys [txn author annotation]} staged
          {:keys [commit-catalog]} ledger]
      (if txn
        (let [{txn-id :address} (<? (save-txn! commit-catalog ledger-name txn))]
          {:txn-id     txn-id
           :author     author
           :annotation annotation})
        staged))))

(defn update-commit-address
  "Once a commit address is known, which might be after the commit is written
  if IPFS, add the final address into the commit map."
  [[commit-map commit-jsonld] commit-address]
  [(assoc commit-map :address commit-address)
   (assoc commit-jsonld "address" commit-address)])

(defn update-commit-id
  "Once a commit address is known, which might be after the commit is written
  if IPFS, add the final address into the commit map."
  [[commit-map commit-jsonld] commit-hash]
  (let [commit-id (commit-data/hash->commit-id commit-hash)]
    [(assoc commit-map :id commit-id)
     (assoc commit-jsonld "id" commit-id)]))

(defn write-commit
  [commit-storage alias {:keys [did private]} commit]
  (go-try
    (let [commit-jsonld (commit-data/->json-ld commit)
          ;; For credential/generate, we need a DID map with public key
          did-map (when (and did private)
                    (if (map? did)
                      did
                      (did/private->did-map private)))
          signed-commit (if did-map
                          (<? (credential/generate commit-jsonld private did-map))
                          commit-jsonld)
          commit-res    (<? (commit-storage/write-jsonld commit-storage alias signed-commit))

          [commit* commit-jsonld*]
          (-> [commit commit-jsonld]
              (update-commit-id (:hash commit-res))
              (update-commit-address (:address commit-res)))]
      {:commit-map    commit*
       :commit-jsonld commit-jsonld*
       :write-result  commit-res})))

(defn publish-commit
  "Publishes commit to all nameservices registered with the ledger."
  [{:keys [primary-publisher secondary-publishers] :as _ledger} commit-jsonld]
  (go-try
    (let [result (<? (nameservice/publish primary-publisher commit-jsonld))]
      (nameservice/publish-to-all commit-jsonld secondary-publishers)
      result)))

(defn formalize-commit
  [{prev-commit :commit :as staged-db} new-commit]
  (let [max-ns-code (-> staged-db :namespace-codes iri/get-max-namespace-code)]
    (-> staged-db
        (assoc :commit new-commit
               :staged nil
               :prev-commit prev-commit
               :max-namespace-code max-ns-code)
        (commit-data/add-commit-flakes))))

(defn indexing-needed?
  [novelty-size min-size]
  (>= novelty-size min-size))

(defn commit!
  "Finds all uncommitted transactions and wraps them in a Commit document as the subject
  of a VerifiableCredential. Persists according to the :ledger :conn :method and
  returns a db with an updated :commit."
  ([ledger db]
   (commit! ledger db {}))
  ([{ledger-alias :alias :as ledger}
    {:keys [branch t stats commit] :as staged-db}
    opts]
   (log/debug "commit!: write-transaction start" {:ledger ledger-alias})
   (go-try
     (let [{:keys [commit-catalog]} ledger
           ledger-name (util.ledger/ledger-base-name ledger-alias)

           {:keys [tag time message did private commit-data-opts index-files-ch]
            :or   {time (util/current-time-iso)}}
           (parse-commit-opts ledger opts)

           {:keys [db-jsonld staged-txn]}
           (commit-data/db->jsonld staged-db commit-data-opts)

           {:keys [txn-id author annotation]}
           (<? (write-transaction! ledger ledger-name staged-txn))

           _ (log/debug "commit!: write-jsonld(db) start" {:ledger ledger-alias})

           data-write-result (<? (commit-storage/write-jsonld commit-catalog ledger-name db-jsonld))

           _ (log/debug "commit!: write-jsonld(db) done" {:ledger ledger-alias :db-address (:address data-write-result)})
           db-address        (:address data-write-result) ; may not have address (e.g. IPFS) until after writing file
           dbid              (commit-data/hash->db-id (:hash data-write-result))
           keypair           {:did did, :private private}

           new-commit (commit-data/new-db-commit-map {:old-commit commit
                                                      :issuer     did
                                                      :message    message
                                                      :tag        tag
                                                      :dbid       dbid
                                                      :t          t
                                                      :time       time
                                                      :db-address db-address
                                                      :author     author
                                                      :annotation annotation
                                                      :txn-id     txn-id
                                                      :flakes     (:flakes stats)
                                                      :size       (:size stats)})

           _ (log/debug "commit!: write-commit start" {:ledger ledger-alias})

           {:keys [commit-map commit-jsonld write-result]}
           (<? (write-commit commit-catalog ledger-name keypair new-commit))

           _ (log/debug "commit!: write-commit done" {:ledger ledger-alias :commit-address (:address write-result)})

           db  (formalize-commit staged-db commit-map)

           _ (log/debug "commit!: ledger/update-commit! start" {:ledger ledger-alias :t t})

           db* (update-commit! ledger branch db index-files-ch)]

       (log/debug "commit!: ledger/update-commit! done, publish-commit start" {:ledger ledger-alias :t t :at time})

       (<? (publish-commit ledger commit-jsonld))

       (log/debug "commit!: publish-commit done" {:ledger ledger-alias})

       (if (track/track-txn? opts)
         (let [index-t (commit-data/index-t commit-map)
               novelty-size (get-in db* [:novelty :size] 0)
               ;; Always read threshold from realized FlakeDB; db* may be AsyncDB
               reindex-min-bytes (or (:reindex-min-bytes db) 1000000)]
           (-> write-result
               (select-keys [:address :hash :size])
               (assoc :ledger-id ledger-alias
                      :t t
                      :db db*
                      :indexing-needed (indexing-needed? novelty-size reindex-min-bytes)
                      :index-t index-t
                      :indexing-enabled (indexing-enabled? ledger branch)
                      :novelty-size novelty-size)))
         db*)))))

(defn transact!
  [ledger parsed-txn]
  (go-try
    (let [{:keys [branch] :as parsed-opts,
           :or   {branch const/default-branch-name}}
          (:opts parsed-txn)

          db       (current-db ledger branch)
          staged   (<? (transact/stage-triples db parsed-txn))
          ;; commit API takes a did-map and parsed context as opts
          ;; whereas stage API takes a did IRI and unparsed context.
          ;; Dissoc them until deciding at a later point if they can carry through.
          cmt-opts (dissoc parsed-opts :context :identity)]
      (if (track/track-txn? parsed-opts)
        (let [staged-db     (:db staged)
              commit-result (<? (commit! ledger staged-db cmt-opts))]
          (merge staged commit-result))
        (<? (commit! ledger staged cmt-opts))))))<|MERGE_RESOLUTION|>--- conflicted
+++ resolved
@@ -1,32 +1,21 @@
 (ns fluree.db.ledger
   (:require [clojure.string :as str]
-<<<<<<< HEAD
             [fluree.db.async-db :as async-db]
             [fluree.db.branch :as branch]
             [fluree.db.commit.storage :as commit-storage]
             [fluree.db.constants :as const]
             [fluree.db.dbproto :as dbproto]
+            [fluree.db.did :as did]
             [fluree.db.flake :as flake]
             [fluree.db.flake.commit-data :as commit-data]
             [fluree.db.flake.index.storage :as index-storage]
-            [fluree.db.flake.transact :as flake.transact]
-            [fluree.db.nameservice :as nameservice]
-            [fluree.db.util :as util :refer [get-first get-first-value try* catch*]]
-=======
-            [fluree.db.branch :as branch]
-            [fluree.db.commit.storage :as commit-storage]
-            [fluree.db.constants :as const]
-            [fluree.db.did :as did]
-            [fluree.db.flake :as flake]
-            [fluree.db.flake.commit-data :as commit-data]
             [fluree.db.json-ld.credential :as credential]
             [fluree.db.json-ld.iri :as iri]
             [fluree.db.nameservice :as nameservice]
             [fluree.db.storage :as storage]
             [fluree.db.track :as track]
             [fluree.db.transact :as transact]
-            [fluree.db.util :as util :refer [get-first get-first-value]]
->>>>>>> c2b756ad
+            [fluree.db.util :as util :refer [get-first get-first-value try* catch*]]
             [fluree.db.util.async :refer [<? go-try]]
             [fluree.db.util.context :as context]
             [fluree.db.util.ledger :as util.ledger]
@@ -120,8 +109,7 @@
       ;; note, index updates will have same t value as current one, so still need to check if t = current-t
       (cond
         (= commit-t (flake/next-t current-t))
-<<<<<<< HEAD
-        (let [updated-db (<? (flake.transact/-merge-commit db expanded-commit expanded-data))]
+        (let [updated-db (<? (transact/-merge-commit db expanded-commit expanded-data))]
           (try*
             (update-commit! ledger branch updated-db)
             ::updated
@@ -132,11 +120,6 @@
                          :current-t current-t
                          :commit-t commit-t})
               ::stale)))
-=======
-        (let [updated-db (<? (transact/-merge-commit db expanded-commit expanded-data))]
-          (update-commit! ledger branch updated-db)
-          ::updated)
->>>>>>> c2b756ad
 
         ;; missing some updates, dump in-memory ledger forcing a reload
         (flake/t-after? commit-t (flake/next-t current-t))
