(ns fluree.db.ledger
  (:require [clojure.string :as str]
            [fluree.db.branch :as branch]
            [fluree.db.commit.storage :as commit-storage]
            [fluree.db.constants :as const]
            [fluree.db.did :as did]
            [fluree.db.flake :as flake]
            [fluree.db.flake.commit-data :as commit-data]
            [fluree.db.flake.index.novelty :as novelty]
            [fluree.db.json-ld.credential :as credential]
            [fluree.db.json-ld.iri :as iri]
            [fluree.db.nameservice :as nameservice]
            [fluree.db.storage :as storage]
            [fluree.db.track :as track]
            [fluree.db.transact :as transact]
            [fluree.db.util :as util :refer [get-first get-first-value]]
            [fluree.db.util.async :refer [<? go-try]]
            [fluree.db.util.context :as context]
            [fluree.db.util.ledger :as util.ledger]
            [fluree.db.util.log :as log]
            [fluree.json-ld :as json-ld]))

#?(:clj (set! *warn-on-reflection* true))

(def f-context {"f" "https://ns.flur.ee/ledger#"})

(defn get-branch-meta
  "Retrieves branch metadata from ledger state"
  [{:keys [state] :as _ledger} requested-branch]
  (let [{:keys [branch branches]} @state]
    (if requested-branch
      (get branches requested-branch)
      ;; default branch
      (get branches branch))))

(defn indexing-enabled?
  [ledger branch]
  (-> ledger (get-branch-meta branch) branch/indexing-enabled?))

(defn available-branches
  [{:keys [state] :as _ledger}]
  (-> @state :branches keys))

;; TODO - no time travel, only latest db on a branch thus far
(defn current-db
  ([ledger]
   (current-db ledger nil))
  ([ledger branch]
   (if-let [branch-meta (get-branch-meta ledger branch)] ; if branch is nil, will return default
     (branch/current-db branch-meta)
     (throw (ex-info (str "Invalid branch: " branch " is not one of:"
                          (available-branches ledger))
                     {:status 400, :error :db/invalid-branch})))))

(defn update-commit!
  "Updates both latest db and commit db. If latest registered index is
  newer than provided db, updates index before storing.

  If index in provided db is newer, updates latest index held in ledger state."
  ([ledger branch-name db]
   (update-commit! ledger branch-name db nil))
  ([{:keys [state] :as ledger} branch-name db index-files-ch]
   (log/debug "Attempting to update ledger:" (:alias ledger)
              "and branch:" branch-name "with new commit to t" (:t db))
   (if-let [branch-meta (get-branch-meta ledger branch-name)]
     (-> branch-meta
         (branch/update-commit! db index-files-ch)
         branch/current-db)
     (throw (ex-info (str "Unable to update commit on branch: " branch-name " as it no longer exists in ledger. "
                          "Did it just get deleted? Branches that exist are: " (keys (:branches @state)))
                     {:status 400, :error :db/invalid-branch})))))

(defn status
  "Returns current commit metadata for specified branch (or default branch if nil)"
  ([ledger]
   (status ledger const/default-branch-name))
  ([{:keys [address alias] :as ledger} requested-branch]
   (let [branch-data (get-branch-meta ledger requested-branch)
         current-db  (branch/current-db branch-data)
         {:keys [commit stats t]} current-db
         {:keys [size flakes]} stats
         branch (or requested-branch (:branch @(:state ledger)))]
     {:address address
      :alias   alias
      :branch  branch
      :t       t
      :size    size
      :flakes  flakes
      :commit  commit})))

(defn ledger-info
  "Returns comprehensive ledger information including statistics for specified branch (or default branch if nil).
   Computes current property and class statistics by replaying novelty on top of indexed stats.
   Decodes SIDs to IRIs for user-friendly output."
  ([ledger]
   (ledger-info ledger const/default-branch-name))
  ([{:keys [address alias] :as ledger} requested-branch]
   (let [branch-data (get-branch-meta ledger requested-branch)
<<<<<<< HEAD
         current-db  (branch/current-db branch-data)
         {:keys [commit stats t namespace-codes]} current-db
         {:keys [size flakes]} stats
         branch      (or requested-branch (:branch @(:state ledger)))
         ;; Compute current stats by replaying novelty
         current-stats (novelty/current-stats current-db)
         decode-nested-map (fn [sid-nested-map]
                             (reduce-kv (fn [m sid nested]
                                          (assoc m (iri/sid->iri sid namespace-codes) nested))
                                        {}
                                        sid-nested-map))]
     {:address    address
      :alias      alias
      :branch     branch
=======
         branch-name (:name branch-data)
         current-db  (branch/current-db branch-data)
         {:keys [commit stats t namespace-codes]} current-db
         {:keys [size flakes]} stats
         ;; Compute current stats by replaying novelty
         current-stats (novelty/current-stats current-db)]
     {:address    address
      :alias      alias
      :branch     branch-name
>>>>>>> 3c9dff66
      :t          t
      :size       size
      :flakes     flakes
      :commit     commit
      ;; Decode SIDs to IRIs for properties and classes
<<<<<<< HEAD
      :properties (decode-nested-map (:properties current-stats))
      :classes    (decode-nested-map (:classes current-stats))})))
=======
      :properties (update-keys (:properties current-stats) #(iri/sid->iri % namespace-codes))
      :classes    (update-keys (:classes current-stats) #(iri/sid->iri % namespace-codes))})))
>>>>>>> 3c9dff66

(defn notify
  "Returns false if provided commit update did not result in an update to the ledger because
  the provided commit was not the next expected commit.

  If commit successful, returns successfully updated db."
  [ledger expanded-commit expanded-data]
  (go-try
    (let [branch    (get-first-value expanded-commit const/iri-branch)
          commit-t  (-> expanded-commit
                        (get-first const/iri-data)
                        (get-first-value const/iri-fluree-t))
          db        (current-db ledger branch)
          current-t (:t db)]
      (log/debug "notify of new commit for ledger:" (:alias ledger)
                 "at t value:" commit-t "where current cached db t value is:"
                 current-t)
      ;; note, index updates will have same t value as current one, so still need to check if t = current-t
      (cond
        (= commit-t (flake/next-t current-t))
        (let [updated-db (<? (transact/-merge-commit db expanded-commit expanded-data))]
          (update-commit! ledger branch updated-db)
          ::updated)

        ;; missing some updates, dump in-memory ledger forcing a reload
        (flake/t-after? commit-t (flake/next-t current-t))
        (do
          (log/warn "Received commit update that is more than 1 ahead of current ledger state. "
                    "Will dump in-memory ledger and force a reload: " (:alias ledger))
          ::stale)

        (= commit-t current-t)
        (do
          (log/info "Received commit update for ledger: " (:alias ledger)
                    " at t value: " commit-t " however we already have this commit so not applying: "
                    current-t)
          ::current)

        (flake/t-before? commit-t current-t)
        (do
          (log/info "Received commit update for ledger: " (:alias ledger)
                    " at t value: " commit-t " however, latest t is more current: "
                    current-t)
          ::newer)))))

(defrecord Ledger [id address alias did state cache commit-catalog
                   index-catalog reasoner primary-publisher secondary-publishers indexing-opts])

(defn initial-state
  [branches current-branch]
  {:branches branches
   :branch   current-branch
   :graphs   {}})

(defn instantiate
  "Creates a new ledger, optionally bootstraps it as permissioned or with default
  context."
  [alias ledger-address commit-catalog index-catalog primary-publisher secondary-publishers
   indexing-opts did latest-commit]
  (let [alias*     (util.ledger/ensure-ledger-branch alias)
        branch     (util.ledger/ledger-branch alias*)
        publishers (cons primary-publisher secondary-publishers)
        branches   {branch (branch/state-map alias* branch commit-catalog index-catalog
                                             publishers latest-commit indexing-opts)}]
    (map->Ledger {:id                   (random-uuid)
                  :did                  did
                  :state                (atom (initial-state branches branch))
                  :alias                alias*  ;; Full alias including branch
                  :address              ledger-address
                  :commit-catalog       commit-catalog
                  :index-catalog        index-catalog
                  :primary-publisher    primary-publisher
                  :secondary-publishers secondary-publishers
                  :cache                (atom {})
                  :reasoner             #{}
                  :indexing-opts        indexing-opts})))

(defn create
  "Creates a new ledger, optionally bootstraps it as permissioned or with default
  context."
  [{:keys [alias primary-address publish-addresses commit-catalog index-catalog
           primary-publisher secondary-publishers]}
   {:keys [did indexing] :as _opts}]
  (go-try
    (let [;; internal-only opt used for migrating ledgers without genesis commits
          init-time      (util/current-time-iso)
          genesis-commit (<? (commit-storage/write-genesis-commit
                              commit-catalog alias publish-addresses init-time))
          ;; Publish genesis commit to nameservice - convert expanded to compact format first
          _              (when primary-publisher
                           (let [;; Convert expanded genesis commit to compact JSON-ld format
                                 commit-map (commit-data/json-ld->map genesis-commit nil)
                                 compact-commit (commit-data/->json-ld commit-map)]
                             (<? (nameservice/publish primary-publisher compact-commit))))]
      (instantiate alias primary-address commit-catalog index-catalog
                   primary-publisher secondary-publishers indexing did genesis-commit))))

(defn trigger-index!
  "Manually triggers indexing for a ledger on the specified branch.
   Uses the current db for that branch. Returns a channel that will receive
   the result when indexing completes.

   Options:
   - branch: Branch name (defaults to main branch if not specified)"
  ([ledger]
   (trigger-index! ledger nil))
  ([ledger branch]
   (let [branch-meta (get-branch-meta ledger branch)]
     (branch/trigger-index! branch-meta))))

(defn parse-commit-context
  [context]
  (let [parsed-context (if context
                         (-> context
                             json-ld/parse-context
                             (json-ld/parse-context f-context))
                         (json-ld/parse-context f-context))]
    (context/stringify parsed-context)))

(defn parse-keypair
  [ledger {:keys [did private] :as opts}]
  (let [private* (or private
                     (:private did)
                     (-> ledger :did :private))
        did*     (or (some-> private* did/private->did)
                     did
                     (-> ledger :did :id))]
    (assoc opts :did did*, :private private*)))

(defn parse-data-helpers
  [{:keys [context] :as opts}]
  (let [ctx-used-atom (atom {})
        compact-fn    (json-ld/compact-fn context ctx-used-atom)]
    (assoc opts
           :commit-data-opts {:compact-fn    compact-fn
                              :compact       (fn [iri] (json-ld/compact iri compact-fn))
                              :id-key        (json-ld/compact const/iri-id compact-fn)
                              :type-key      (json-ld/compact const/iri-type compact-fn)
                              :ctx-used-atom ctx-used-atom})))

(defn parse-commit-opts
  [ledger opts]
  (-> opts
      (update :context parse-commit-context)
      (->> (parse-keypair ledger))
      parse-data-helpers))

(defn save-txn!
  ([{:keys [commit-catalog alias] :as _ledger} txn]
   (let [ledger-name (util.ledger/ledger-base-name alias)]
     (save-txn! commit-catalog ledger-name txn)))
  ([commit-catalog ledger-name txn]
   (let [path (str/join "/" [ledger-name "txn"])]
     (storage/content-write-json commit-catalog path txn))))

;; TODO - as implemented the db handles 'staged' data as per below (annotation, raw txn)
;; TODO - however this is really a concern of "commit", not staging and I don't think the db should be handling any of it
(defn write-transaction!
  [ledger ledger-name staged]
  (go-try
    (let [{:keys [txn author annotation]} staged
          {:keys [commit-catalog]} ledger]
      (if txn
        (let [{txn-id :address} (<? (save-txn! commit-catalog ledger-name txn))]
          {:txn-id     txn-id
           :author     author
           :annotation annotation})
        staged))))

(defn update-commit-address
  "Once a commit address is known, which might be after the commit is written
  if IPFS, add the final address into the commit map."
  [[commit-map commit-jsonld] commit-address]
  [(assoc commit-map :address commit-address)
   (assoc commit-jsonld "address" commit-address)])

(defn update-commit-id
  "Once a commit address is known, which might be after the commit is written
  if IPFS, add the final address into the commit map."
  [[commit-map commit-jsonld] commit-hash]
  (let [commit-id (commit-data/hash->commit-id commit-hash)]
    [(assoc commit-map :id commit-id)
     (assoc commit-jsonld "id" commit-id)]))

(defn write-commit
  [commit-storage alias {:keys [did private]} commit]
  (go-try
    (let [commit-jsonld (commit-data/->json-ld commit)
          ;; For credential/generate, we need a DID map with public key
          did-map (when (and did private)
                    (if (map? did)
                      did
                      (did/private->did-map private)))
          signed-commit (if did-map
                          (<? (credential/generate commit-jsonld private did-map))
                          commit-jsonld)
          commit-res    (<? (commit-storage/write-jsonld commit-storage alias signed-commit))

          [commit* commit-jsonld*]
          (-> [commit commit-jsonld]
              (update-commit-id (:hash commit-res))
              (update-commit-address (:address commit-res)))]
      {:commit-map    commit*
       :commit-jsonld commit-jsonld*
       :write-result  commit-res})))

(defn publish-commit
  "Publishes commit to all nameservices registered with the ledger."
  [{:keys [primary-publisher secondary-publishers] :as _ledger} commit-jsonld]
  (go-try
    (let [result (<? (nameservice/publish primary-publisher commit-jsonld))]
      (nameservice/publish-to-all commit-jsonld secondary-publishers)
      result)))

(defn formalize-commit
  [{prev-commit :commit :as staged-db} new-commit]
  (let [max-ns-code (-> staged-db :namespace-codes iri/get-max-namespace-code)]
    (-> staged-db
        (assoc :commit new-commit
               :staged nil
               :prev-commit prev-commit
               :max-namespace-code max-ns-code)
        (commit-data/add-commit-flakes))))

(defn indexing-needed?
  [novelty-size min-size]
  (>= novelty-size min-size))

(defn commit!
  "Finds all uncommitted transactions and wraps them in a Commit document as the subject
  of a VerifiableCredential. Persists according to the :ledger :conn :method and
  returns a db with an updated :commit."
  ([ledger db]
   (commit! ledger db {}))
  ([{ledger-alias :alias :as ledger}
    {:keys [branch t stats commit] :as staged-db}
    opts]
   (log/debug "commit!: write-transaction start" {:ledger ledger-alias})
   (go-try
     (let [{:keys [commit-catalog]} ledger
           ledger-name (util.ledger/ledger-base-name ledger-alias)

           {:keys [tag time message did private commit-data-opts index-files-ch]
            :or   {time (util/current-time-iso)}}
           (parse-commit-opts ledger opts)

           {:keys [db-jsonld staged-txn]}
           (commit-data/db->jsonld staged-db commit-data-opts)

           {:keys [txn-id author annotation]}
           (<? (write-transaction! ledger ledger-name staged-txn))

           _ (log/debug "commit!: write-jsonld(db) start" {:ledger ledger-alias})

           data-write-result (<? (commit-storage/write-jsonld commit-catalog ledger-name db-jsonld))

           _ (log/debug "commit!: write-jsonld(db) done" {:ledger ledger-alias :db-address (:address data-write-result)})
           db-address        (:address data-write-result) ; may not have address (e.g. IPFS) until after writing file
           dbid              (commit-data/hash->db-id (:hash data-write-result))
           keypair           {:did did, :private private}

           new-commit (commit-data/new-db-commit-map {:old-commit commit
                                                      :issuer     did
                                                      :message    message
                                                      :tag        tag
                                                      :dbid       dbid
                                                      :t          t
                                                      :time       time
                                                      :db-address db-address
                                                      :author     author
                                                      :annotation annotation
                                                      :txn-id     txn-id
                                                      :flakes     (:flakes stats)
                                                      :size       (:size stats)})

           _ (log/debug "commit!: write-commit start" {:ledger ledger-alias})

           {:keys [commit-map commit-jsonld write-result]}
           (<? (write-commit commit-catalog ledger-name keypair new-commit))

           _ (log/debug "commit!: write-commit done" {:ledger ledger-alias :commit-address (:address write-result)})

           db  (formalize-commit staged-db commit-map)

           _ (log/debug "commit!: ledger/update-commit! start" {:ledger ledger-alias :t t})

           db* (update-commit! ledger branch db index-files-ch)]

       (log/debug "commit!: ledger/update-commit! done, publish-commit start" {:ledger ledger-alias :t t :at time})

       (<? (publish-commit ledger commit-jsonld))

       (log/debug "commit!: publish-commit done" {:ledger ledger-alias})

       (if (track/track-txn? opts)
         (let [index-t (commit-data/index-t commit-map)
               novelty-size (get-in db* [:novelty :size] 0)
               ;; Always read threshold from realized FlakeDB; db* may be AsyncDB
               reindex-min-bytes (or (:reindex-min-bytes db) 1000000)]
           (-> write-result
               (select-keys [:address :hash :size])
               (assoc :ledger-id ledger-alias
                      :t t
                      :db db*
                      :indexing-needed (indexing-needed? novelty-size reindex-min-bytes)
                      :index-t index-t
                      :indexing-enabled (indexing-enabled? ledger branch)
                      :novelty-size novelty-size)))
         db*)))))

(defn transact!
  [ledger parsed-txn]
  (go-try
    (let [{:keys [branch] :as parsed-opts,
           :or   {branch const/default-branch-name}}
          (:opts parsed-txn)

          db       (current-db ledger branch)
          staged   (<? (transact/stage-triples db parsed-txn))
          ;; commit API takes a did-map and parsed context as opts
          ;; whereas stage API takes a did IRI and unparsed context.
          ;; Dissoc them until deciding at a later point if they can carry through.
          cmt-opts (dissoc parsed-opts :context :identity)]
      (if (track/track-txn? parsed-opts)
        (let [staged-db     (:db staged)
              commit-result (<? (commit! ledger staged-db cmt-opts))]
          (merge staged commit-result))
        (<? (commit! ledger staged cmt-opts))))))<|MERGE_RESOLUTION|>--- conflicted
+++ resolved
@@ -96,22 +96,6 @@
    (ledger-info ledger const/default-branch-name))
   ([{:keys [address alias] :as ledger} requested-branch]
    (let [branch-data (get-branch-meta ledger requested-branch)
-<<<<<<< HEAD
-         current-db  (branch/current-db branch-data)
-         {:keys [commit stats t namespace-codes]} current-db
-         {:keys [size flakes]} stats
-         branch      (or requested-branch (:branch @(:state ledger)))
-         ;; Compute current stats by replaying novelty
-         current-stats (novelty/current-stats current-db)
-         decode-nested-map (fn [sid-nested-map]
-                             (reduce-kv (fn [m sid nested]
-                                          (assoc m (iri/sid->iri sid namespace-codes) nested))
-                                        {}
-                                        sid-nested-map))]
-     {:address    address
-      :alias      alias
-      :branch     branch
-=======
          branch-name (:name branch-data)
          current-db  (branch/current-db branch-data)
          {:keys [commit stats t namespace-codes]} current-db
@@ -121,19 +105,13 @@
      {:address    address
       :alias      alias
       :branch     branch-name
->>>>>>> 3c9dff66
       :t          t
       :size       size
       :flakes     flakes
       :commit     commit
       ;; Decode SIDs to IRIs for properties and classes
-<<<<<<< HEAD
-      :properties (decode-nested-map (:properties current-stats))
-      :classes    (decode-nested-map (:classes current-stats))})))
-=======
       :properties (update-keys (:properties current-stats) #(iri/sid->iri % namespace-codes))
       :classes    (update-keys (:classes current-stats) #(iri/sid->iri % namespace-codes))})))
->>>>>>> 3c9dff66
 
 (defn notify
   "Returns false if provided commit update did not result in an update to the ledger because
