--- conflicted
+++ resolved
@@ -25,7 +25,7 @@
 (def ^:const $_prefix 10)
 (def ^:const $_default 11)
 
-(def ^:const $numSystemCollections 10)
+(def ^:const $numSystemCollections 11)
 (def ^:const $maxSystemPredicates 999)
 
 ;; predicate id constants
@@ -56,11 +56,7 @@
 (def ^:const $_predicate:txSpecDoc 25)
 (def ^:const $_predicate:restrictTag 26)
 (def ^:const $_predicate:fullText 27)
-<<<<<<< HEAD
-(def ^:const $_predicate:equivalentProperty 28)                          ;; any unique alias for predicate
-=======
 ;(def ^:const $_predicate:equivalentProperty 28)                          ;; any unique alias for predicate
->>>>>>> 8829cbbd
 (def ^:const $_predicate:retractDuplicates 29)             ;; if transaction flake duplicates existing flake, always retract/insert (default behavior ignores new flake)
 
 (def ^:const $_tag:id 30)
@@ -72,14 +68,9 @@
 (def ^:const $_collection:spec 43)
 (def ^:const $_collection:specDoc 44)
 (def ^:const $_collection:shard 45)
-<<<<<<< HEAD
-(def ^:const $_collection:equivalentClass 46)
+;(def ^:const $_collection:equivalentClass 46)
 (def ^:const $_collection:partition 47)
 (def ^:const $_collection:baseIRI 48)
-=======
-;(def ^:const $_collection:equivalentClass 46)
-(def ^:const $_collection:partition 47)
->>>>>>> 8829cbbd
 
 (def ^:const $_user:username 50)
 (def ^:const $_user:auth 51)
@@ -141,27 +132,6 @@
 (def ^:const $_shard:miners 121)
 (def ^:const $_shard:mutable 122)
 
-(def ^:const $_prefix:prefix 130)
-(def ^:const $_prefix:iri 131)
-
-
-;; TODO reorder - look at _prefix:uri above and see if we can replace with $rdf:uri
-(def ^:const $rdf:iri 132)
-(def ^:const $rdf:type 133)
-
-(def ^:const $rdfs:Class 134)
-(def ^:const $rdfs:subClassOf 135)
-(def ^:const $rdfs:subPropertyOf 136)
-
-(def ^:const $fluree:partition 137)
-
-(def ^:const $sh:path 138)
-(def ^:const $sh:datatype 139)
-(def ^:const $sh:pattern 140)
-(def ^:const $sh:minCount 141)
-(def ^:const $sh:maxCount 142)
-(def ^:const $sh:property 143)
-
 ;; tags
 ;; _predicate/type tags
 (def ^:const _predicate$type:string 1)
