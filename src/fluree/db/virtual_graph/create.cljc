(ns fluree.db.virtual-graph.create
  "Handles creation of virtual graphs, delegating to type-specific implementations."
  (:require [clojure.string :as str]
            [fluree.db.connection :as connection]
            [fluree.db.ledger :as ledger]
            [fluree.db.nameservice :as nameservice]
            [fluree.db.util.async :refer [<? go-try]]
            [fluree.db.util.ledger :as util.ledger]
            [fluree.db.virtual-graph :as vg]
            [fluree.db.virtual-graph.nameservice-loader :as vg-loader]))

(defmulti create-vg
  "Creates a virtual graph based on its type. Dispatches on :type key."
  (fn [_conn config] (:type config)))

(defn- validate-common-config
  "Validates common configuration parameters for all virtual graph types."
  [{vg-type :type :keys [name] :as config}]
  (cond
    (not name)
    (throw (ex-info "Virtual graph requires :name"
                    {:error :db/invalid-config :config config}))

    (not (string? name))
    (throw (ex-info "Virtual graph :name must be a string"
                    {:error :db/invalid-config :name name :type (type name)}))

    (not vg-type)
    (throw (ex-info "Virtual graph requires :type"
                    {:error :db/invalid-config :config config}))

    (str/includes? name "@")
    (throw (ex-info "Virtual graph name cannot contain '@' symbol"
                    {:error :db/invalid-config :name name}))))

(defn create
  "Main entry point for creating virtual graphs."
  [conn config]
  (go-try
    (validate-common-config config)
    (<? (create-vg conn config))))

(defn- validate-bm25-config
  "Validates BM25-specific configuration."
  [{:keys [config]}]
  (let [ledgers (get-in config [:ledgers] [])]
    (when (not= 1 (count ledgers))
      (throw (ex-info "BM25 virtual graphs currently support only a single ledger. Multi-ledger support is not yet implemented."
                      {:error :db/invalid-config
                       :type :bm25
                       :ledgers ledgers
                       :count (count ledgers)})))))

(defn- prepare-bm25-config
  "Prepares the BM25 configuration for publishing.
   VG names follow the same convention as ledgers - normalized with branch (default :main)."
  [{:keys [name config dependencies]}]
  (let [normalized-name (util.ledger/ensure-ledger-branch name)]
    {:vg-name normalized-name
     :vg-type "fidx:BM25"
     :config config
     :dependencies (or dependencies
                       (mapv util.ledger/ensure-ledger-branch (get-in config [:ledgers] [])))}))

(defn- load-and-validate-ledgers
  "Loads all ledgers and validates they exist. Returns loaded ledgers."
  [conn ledger-aliases]
  (go-try
    (loop [remaining ledger-aliases
           loaded {}]
      (if-let [ledger-alias (first remaining)]
        (if-let [ledger (<? (connection/load-ledger-alias conn ledger-alias))]
          (recur (rest remaining) (assoc loaded ledger-alias ledger))
          (throw (ex-info (str "Ledger does not exist: " ledger-alias)
                          {:error :db/invalid-config
                           :ledger ledger-alias})))
        loaded))))

(defn- initialize-bm25-for-ledgers
  "Initializes the BM25 virtual graph for all dependent ledgers.
   Returns the loaded virtual graph instance."
  [loaded-ledgers publisher vg-name dependencies conn]
  (go-try
    ;; Single ledger support only for now
    (let [[_alias ledger] (first loaded-ledgers)
          db (ledger/current-db ledger)
          vg (<? (vg-loader/load-virtual-graph-from-nameservice db publisher vg-name))
          ;; Start subscriptions to source ledgers
          vg-with-conn (assoc vg :conn conn)
          vg-with-subs (vg/start-subscriptions vg-with-conn publisher dependencies)]
      vg-with-subs)))

(defmethod create-vg :bm25
  [conn vg-config]
  (go-try
    (validate-bm25-config vg-config)

    (let [full-config (prepare-bm25-config vg-config)
          {:keys [vg-name dependencies]} full-config
          publisher (connection/primary-publisher conn)
          ledger-aliases (get-in vg-config [:config :ledgers] [])]

      ;; Check if virtual graph already exists
      (when (<? (nameservice/lookup publisher vg-name))
        (throw (ex-info (str "Virtual graph already exists: " vg-name)
                        {:error :db/invalid-config
                         :vg-name vg-name})))

      (let [loaded-ledgers (<? (load-and-validate-ledgers conn ledger-aliases))]
        (<? (nameservice/publish-vg publisher full-config))
        (<? (initialize-bm25-for-ledgers loaded-ledgers publisher vg-name dependencies conn))))))

<<<<<<< HEAD
        ;; Publish to nameservice only after ledgers are validated
        (<? (nameservice/publish publisher full-config))

        ;; Initialize the virtual graph with pre-loaded ledgers and return the VG instance
        (<? (initialize-bm25-for-ledgers loaded-ledgers publisher vg-name))))))

;; R2RML implementation (minimal v1)
(defn- validate-r2rml-config
  [{:keys [config]}]
  (let [{:keys [mapping mappingInline rdb]} config
        {:keys [jdbcUrl driver]} rdb]
    (when (and (nil? mapping) (nil? mappingInline))
      (throw (ex-info "R2RML virtual graph requires :mapping (address) or :mappingInline (Turtle)."
                      {:error :db/invalid-config :type :r2rml})))
    (when (or (str/blank? jdbcUrl) (str/blank? driver))
      (throw (ex-info "R2RML virtual graph requires :rdb {:jdbcUrl ... :driver ...}."
                      {:error :db/invalid-config :type :r2rml})))))

(defn- prepare-r2rml-config
  [{:keys [name config dependencies]}]
  {:vg-name (ensure-string-name name)
   :vg-type "fidx:R2RML"
   :engine  :r2rml
   :config  config
   :dependencies (or dependencies [])})

(defmethod create-vg :r2rml
  [conn vg-config]
  (go-try
    (validate-r2rml-config vg-config)
    (let [full-config (prepare-r2rml-config vg-config)
          {:keys [vg-name]} full-config
          publisher (connection/primary-publisher conn)]
      (when (<? (ns-vg/virtual-graph-exists? publisher vg-name))
        (throw (ex-info (str "Virtual graph already exists: " vg-name)
                        {:error :db/invalid-config :vg-name vg-name})))
      ;; Publish the R2RML VG record. Initialization occurs lazily on first use.
      (<? (nameservice/publish publisher full-config))
      ;; Return a minimal descriptor; callers will load via query paths
      {:id vg-name :alias vg-name :type ["fidx:R2RML"] :config (:config full-config)})))

;; Default implementation for unknown types
=======
>>>>>>> 409a8644
(defmethod create-vg :default
  [_conn {:keys [type]}]
  (go-try
    (throw (ex-info (str "Unknown virtual graph type: " type)
                    {:error :db/invalid-config
                     :type type}))))<|MERGE_RESOLUTION|>--- conflicted
+++ resolved
@@ -110,13 +110,6 @@
         (<? (nameservice/publish-vg publisher full-config))
         (<? (initialize-bm25-for-ledgers loaded-ledgers publisher vg-name dependencies conn))))))
 
-<<<<<<< HEAD
-        ;; Publish to nameservice only after ledgers are validated
-        (<? (nameservice/publish publisher full-config))
-
-        ;; Initialize the virtual graph with pre-loaded ledgers and return the VG instance
-        (<? (initialize-bm25-for-ledgers loaded-ledgers publisher vg-name))))))
-
 ;; R2RML implementation (minimal v1)
 (defn- validate-r2rml-config
   [{:keys [config]}]
@@ -131,11 +124,11 @@
 
 (defn- prepare-r2rml-config
   [{:keys [name config dependencies]}]
-  {:vg-name (ensure-string-name name)
-   :vg-type "fidx:R2RML"
-   :engine  :r2rml
-   :config  config
-   :dependencies (or dependencies [])})
+  (let [normalized-name (util.ledger/ensure-ledger-branch name)]
+    {:vg-name normalized-name
+     :vg-type "fidx:R2RML"
+     :config  config
+     :dependencies (or dependencies [])}))
 
 (defmethod create-vg :r2rml
   [conn vg-config]
@@ -144,17 +137,15 @@
     (let [full-config (prepare-r2rml-config vg-config)
           {:keys [vg-name]} full-config
           publisher (connection/primary-publisher conn)]
-      (when (<? (ns-vg/virtual-graph-exists? publisher vg-name))
+      ;; Check if VG already exists
+      (when (<? (nameservice/lookup publisher vg-name))
         (throw (ex-info (str "Virtual graph already exists: " vg-name)
                         {:error :db/invalid-config :vg-name vg-name})))
       ;; Publish the R2RML VG record. Initialization occurs lazily on first use.
-      (<? (nameservice/publish publisher full-config))
+      (<? (nameservice/publish-vg publisher full-config))
       ;; Return a minimal descriptor; callers will load via query paths
       {:id vg-name :alias vg-name :type ["fidx:R2RML"] :config (:config full-config)})))
 
-;; Default implementation for unknown types
-=======
->>>>>>> 409a8644
 (defmethod create-vg :default
   [_conn {:keys [type]}]
   (go-try
