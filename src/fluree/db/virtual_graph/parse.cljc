--- conflicted
+++ resolved
@@ -1,19 +1,10 @@
 (ns fluree.db.virtual-graph.parse
-<<<<<<< HEAD
   (:require #?(:cljs [fluree.db.query.exec.select :refer [SubgraphSelector]])
             [clojure.core.async :as async :refer [go]]
             [fluree.db.constants :as const]
             [fluree.db.json-ld.iri :as iri]
-            [fluree.db.query.exec.update :as exec.update]
-            [fluree.db.query.exec.where :as exec.where]
-=======
-  (:require [clojure.core.async :as async :refer [go]]
-            [fluree.db.constants :as const]
-            [fluree.db.json-ld.iri :as iri]
             [fluree.db.query.exec.update :as update]
             [fluree.db.query.exec.where :as where]
-            #?(:cljs [fluree.db.query.exec.select :refer [SubgraphSelector]])
->>>>>>> 419fb4e8
             [fluree.db.query.fql.parse :as q-parse])
   #?(:clj (:import (fluree.db.query.exec.select SubgraphSelector))))
 
@@ -165,25 +156,12 @@
                           (ensure-select-subgraph))
         ;; TODO - ultimately we want a property dependency chain, so when the properties change we can
         ;; TODO - trace up the chain to the node(s) that depend on them and update the index accordingly
-<<<<<<< HEAD
-        where-props    (->> query-parsed ;; IRIs of the properties in the query
-                            :where
-                            (map #(::exec.where/iri (second %))))
-        subgraph-props (subgraph-props query-parsed)
-        property-deps  (->> (concat where-props subgraph-props)
-                            (map #(exec.update/generate-sid! db-vol %))
-                            (into #{}))]
-
-    (assoc bm25-opts :query query
-           :query-parsed (assoc query-parsed :selection-context {})
-           :property-deps property-deps)))
-=======
         query-props   (get-query-props parsed-query)
         property-deps (generate-property-sids! db-vol query-props)]
 
     (assoc bm25-opts
-      :parsed-query parsed-query
-      :property-deps property-deps)))
+           :parsed-query parsed-query
+           :property-deps property-deps)))
 
 (defn select-one->select
   "If the virtual graph query is specified with a selectOne
@@ -194,7 +172,6 @@
         (assoc "select" select-one)
         (dissoc "selectOne"))
     query))
->>>>>>> 419fb4e8
 
 (defn finalize
   [search-af error-ch solution-ch]
@@ -220,32 +197,16 @@
         id-var          (::id result-bindings)
         score-var       (::score result-bindings)
         vector-var      (::vector result-bindings)
-<<<<<<< HEAD
-        db-alias        (first (exec.where/-aliases iri-codec))
-        vec-result-dt   (if sparse-vec?
-                          const/iri-sparseVector
-                          const/iri-vector)]
-    (map (fn [result]
-           (cond-> solution
-             id-var (assoc id-var (-> (exec.where/unmatched-var id-var)
-                                      (exec.where/match-iri (iri/decode-sid iri-codec (:id result)))
-                                      (exec.where/match-sid db-alias (:id result))))
-             score-var (assoc score-var (-> (exec.where/unmatched-var score-var)
-                                            (exec.where/match-value (:score result) const/iri-xsd-float)))
-             vector-var (assoc vector-var (-> (exec.where/unmatched-var vector-var)
-                                              (exec.where/match-value (:vec result) vec-result-dt)))))
-         search-results)))
-=======
         db-alias        (first (where/-aliases iri-codec))]
     (map (fn [result]
            (cond-> solution
-                   id-var (assoc id-var (-> (where/unmatched-var id-var)
-                                            (where/match-iri (iri/decode-sid iri-codec (:id result)))
-                                            (where/match-sid db-alias (:id result))))
-                   score-var (assoc score-var (-> (where/unmatched-var score-var)
-                                                  (where/match-value (:score result) const/iri-xsd-float)))
-                   vector-var (assoc vector-var (-> (where/unmatched-var vector-var)
-                                                    (where/match-value (:vec result) vec-result-dt)))))
+             id-var (assoc id-var (-> (where/unmatched-var id-var)
+                                      (where/match-iri (iri/decode-sid iri-codec (:id result)))
+                                      (where/match-sid db-alias (:id result))))
+             score-var (assoc score-var (-> (where/unmatched-var score-var)
+                                            (where/match-value (:score result) const/iri-xsd-float)))
+             vector-var (assoc vector-var (-> (where/unmatched-var vector-var)
+                                              (where/match-value (:vec result) vec-result-dt)))))
          search-results)))
 
 (defn process-sparse-results
@@ -254,5 +215,4 @@
 
 (defn process-dense-results
   [iri-codec solution parsed-search search-results]
-  (process-results* iri-codec solution parsed-search const/iri-vector search-results))
->>>>>>> 419fb4e8
+  (process-results* iri-codec solution parsed-search const/iri-vector search-results))