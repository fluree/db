(ns fluree.db.virtual-graph.nameservice-loader
  (:require ;; Register VG type loaders
   #?(:clj [fluree.db.virtual-graph.bm25.index :as bm25])
<<<<<<< HEAD
   #?(:clj [fluree.db.virtual-graph.r2rml.db :as r2rml-db])
   [fluree.db.nameservice.virtual-graph :as ns-vg]
=======
   [fluree.db.nameservice :as nameservice]
>>>>>>> 409a8644
   [fluree.db.util.async :refer [<? go-try]]
   [fluree.db.util.json :as json]
   [fluree.db.util.log :as log]
   [fluree.db.virtual-graph :as vg]
   [fluree.db.virtual-graph.parse :as vg-parse]))

#?(:clj (set! *warn-on-reflection* true))

(defn load-vg-config-from-nameservice
  "Loads a virtual graph configuration from the nameservice"
  [nameservice-publisher vg-name]
  (go-try
    (let [vg-record (<? (nameservice/lookup nameservice-publisher vg-name))]
      (when-not vg-record
        (throw (ex-info (str "Virtual graph not found in nameservice: " vg-name)
                        {:status 404
                         :error :db/virtual-graph-not-found})))
      vg-record)))

(defn vg-record->config
  "Converts a nameservice VG record to the internal configuration format"
  [vg-record]
  (let [vg-name (get vg-record "@id")
        vg-type (get vg-record "@type")
        raw-config (get-in vg-record ["fidx:config" "@value"])
        ;; Config is stored as JSON string, need to parse it
        config (if (string? raw-config)
                 (json/parse raw-config false)
                 raw-config)]
    {:id vg-name
     :alias vg-name
     :type vg-type
     :vg-name vg-name
     :config config}))

(defmulti create-vg-impl
  "Creates a virtual graph instance based on type.
  Implementations should be registered by the respective VG type namespaces."
  (fn [_db _vg-opts vg-config]
    (let [types (:type vg-config)]
      (cond
        (some #{"fidx:BM25"} types) :bm25
        (some #{"fidx:R2RML"} types) :r2rml
        :else :unknown))))

(defmethod create-vg-impl :unknown
  [_db _vg-opts vg-config]
  (throw (ex-info "Unknown virtual graph type"
                  {:status 400
                   :error :db/invalid-query
                   :type (:type vg-config)})))

(defn create-vg-instance
  "Creates a virtual graph instance from configuration"
  [db vg-config]
  (log/debug "Creating VG instance for config:" vg-config)
  (let [{:keys [type config alias vg-name]} vg-config
        vg-opts (-> config
                    (assoc :alias alias
                           :vg-name vg-name
                           :id (:id vg-config)
                           :type type
                           :genesis-t (:t db))
                    (update "query" vg-parse/select-one->select))]
    (log/debug "VG opts prepared:" vg-opts "Dispatching to type:" type)
    (create-vg-impl db vg-opts vg-config)))

(defn load-virtual-graph-from-nameservice
  "Loads a virtual graph from the nameservice and creates/returns the VG instance.
  This is called when a query references a virtual graph that isn't already loaded."
  [db nameservice vg-name]
  (go-try
    (log/debug "Loading virtual graph from nameservice:" vg-name)
    (let [vg-record (<? (load-vg-config-from-nameservice nameservice vg-name))
          vg-config (vg-record->config vg-record)
          vg-instance (create-vg-instance db vg-config)
          initialized-vg (<? (vg/initialize vg-instance db))]
      (log/debug "VG initialized successfully")
      initialized-vg)))

#?(:clj
   (defmethod create-vg-impl :bm25
     [db vg-opts _vg-config]
     (bm25/new-bm25-index db [] vg-opts)))

;; R2RML implementation hook – returns a DB-like matcher that can push down whole GRAPH clauses.
#?(:clj
   (defmethod create-vg-impl :r2rml
     [_db vg-opts _vg-config]
     (r2rml-db/create vg-opts)))<|MERGE_RESOLUTION|>--- conflicted
+++ resolved
@@ -1,12 +1,8 @@
 (ns fluree.db.virtual-graph.nameservice-loader
   (:require ;; Register VG type loaders
    #?(:clj [fluree.db.virtual-graph.bm25.index :as bm25])
-<<<<<<< HEAD
    #?(:clj [fluree.db.virtual-graph.r2rml.db :as r2rml-db])
-   [fluree.db.nameservice.virtual-graph :as ns-vg]
-=======
    [fluree.db.nameservice :as nameservice]
->>>>>>> 409a8644
    [fluree.db.util.async :refer [<? go-try]]
    [fluree.db.util.json :as json]
    [fluree.db.util.log :as log]
