(ns fluree.db.virtual-graph.index-graph
  (:require #?(:clj [fluree.db.virtual-graph.bm25.index :as bm25])
            [fluree.db.constants :as const]
            [fluree.db.flake :as flake]
            [fluree.db.util.core :as util :refer [try* catch*]]
<<<<<<< HEAD
=======
            #?(:clj [fluree.db.virtual-graph.bm25.index :as bm25])
            #?(:clj [fluree.db.virtual-graph.bm25.storage])
            [fluree.db.virtual-graph.parse :as vg-parse]
            [fluree.db.virtual-graph :as vg]
>>>>>>> 419fb4e8
            [fluree.db.util.json :as json]
            [fluree.db.util.log :as log]
            [fluree.db.virtual-graph.parse :as vg-parse]
            [fluree.db.virtual-graph.proto :as vgproto]))

#?(:clj (set! *warn-on-reflection* true))

(defn idx-flakes->opts
  [index-flakes]
  (reduce
   (fn [acc idx-flake]
     (cond
       (= (flake/p idx-flake) const/$fluree:virtualGraph-name)
       (assoc acc :vg-name (flake/o idx-flake))

       (and (= (flake/p idx-flake) const/$rdf:type)
            (not= (flake/o idx-flake) const/$fluree:VirtualGraph))
       (update acc :type conj (flake/o idx-flake))

       (= (flake/p idx-flake) const/$fluree:query)
       (try*
         (assoc acc :query (json/parse (flake/o idx-flake) false))
         (catch* e
           (throw (ex-info (str "Invalid query json provided for Bm25 index, unable to parse: " (flake/o idx-flake))
                           {:status 400
                            :error  :db/invalid-index}))))

       :else acc))
   {:type    []
    :vg-name nil
    :query   nil}
   index-flakes))

(defn add-vg-id
  "Adds the full virtual graph IRI to the index options map"
  [{:keys [vg-name] :as idx-opts} db-alias]
  (let [vg-alias (str "##" vg-name)
<<<<<<< HEAD
        vg-id    (str alias vg-alias)]
    (assoc idx-opts :id vg-id
           :alias vg-alias)))

(defn bm25-idx?
  [idx-rdf-type]
  (some #(= % const/$fluree:index-BM25) idx-rdf-type))
=======
        vg-id    (str db-alias vg-alias)]
    (assoc idx-opts
           :id vg-id
           :alias vg-alias)))
>>>>>>> 419fb4e8

(defn create
  [{:keys [alias t] :as db} vg-flakes]
  (let [db-vol         (volatile! db) ;; needed to potentially add new namespace codes based on query IRIs
        vg-opts        (-> (idx-flakes->opts vg-flakes)
                           (update :query vg-parse/select-one->select)
                           (vg-parse/parse-document-query db-vol)
                           (add-vg-id alias)
                           (assoc :genesis-t t))
        {:keys [type alias]} vg-opts
        db*            @db-vol
        vg             (cond
                         ;; add vector index and other types of virtual graphs here
<<<<<<< HEAD
                         (bm25-idx? type) #?(:clj  (bm25/new-bm25-index db vg-flakes vg-opts)
                                             :cljs (throw (ex-info "BM25 index not supported in cljs"
                                                                   {:status 400
                                                                    :error  :db/invalid-index}))))
        _              (when (nil? vg)
                         (throw (ex-info "Unrecognized virtual graph creation attempted."
                                         {:status 400
                                          :error  :db/invalid-index})))
        initialized-vg (vgproto/initialize vg db*)]
=======
                         (bm25/bm25-iri? type) #?(:clj  (bm25/new-bm25-index db vg-flakes vg-opts)
                                                  :cljs (throw (ex-info "BM25 index not supported in cljs"
                                                                        {:status 400
                                                                         :error  :db/invalid-index})))
                         :else (throw (ex-info "Unrecognized virtual graph creation attempted."
                                               {:status 400
                                                :error  :db/invalid-index})))
        initialized-vg (vg/initialize vg db*)]
>>>>>>> 419fb4e8
    [db* alias initialized-vg]))

(defn load-virtual-graph
  [db alias]
  (or (get-in db [:vg alias])
      (throw (ex-info (str "Virtual graph requested: " alias " does not exist for the db.")
                      {:status 400
                       :error  :db/invalid-query}))))

(defn update-vgs
  "Accepts a db that contains virtual graphs, and
  kicks a potential update to each of them with the
  current db, new flakes and, in the case of a stage
  that removed flakes not yet committed, removed flakes.

  Virtual graphs should update asynchronously, but return
  immediately with a new VG record that represents the
  updated state."
  [{:keys [vg] :as db} add remove]
  ;; at least currently, updates to vg are async
  ;; and happen in background.
  (let [vg* (reduce-kv
             (fn [vg* vg-alias vg-impl]
               (log/debug "Virtual Graph update started for: " vg-alias)
               (assoc vg* vg-alias (vg/upsert vg-impl db add remove)))
             {} vg)]
    (assoc db :vg vg*)))

(defn create-virtual-graphs
  "Creates a new virtual graph. If the virtual graph is invalid, an
  exception will be thrown and the transaction will not complete."
  [db add new-vgs]
  (loop [[new-vg & r] new-vgs
         db db]
    (if new-vg
      (let [vg-flakes (filter #(= (flake/s %) new-vg) add)
            [db* alias vg-record] (create db vg-flakes)]
        ;; TODO - VG - ensure alias is not being used, throw if so
        (recur r (assoc-in db* [:vg alias] vg-record)))
      db)))

(defn has-vgs?
  [db]
  (not-empty (:vg db)))

(defn virtual-graph?
  [f]
  (-> f flake/o (= const/$fluree:VirtualGraph)))

(defn extract-vgs
  [fs]
  (->> fs
       (keep (fn [f]
               (when (virtual-graph? f)
                 (flake/s f))))
       set))

(defn check-virtual-graph
  [db add rem]
  ;; TODO - VG - should also check for retractions to "delete" virtual graph
  ;; TODO - VG - check flakes if user updated existing virtual graph
  (let [new-vgs (extract-vgs add)]
    (cond-> db
            (seq new-vgs) (create-virtual-graphs add new-vgs)
            (has-vgs? db) (update-vgs add rem))))<|MERGE_RESOLUTION|>--- conflicted
+++ resolved
@@ -1,19 +1,13 @@
 (ns fluree.db.virtual-graph.index-graph
-  (:require #?(:clj [fluree.db.virtual-graph.bm25.index :as bm25])
+  (:require #?@(:clj [[fluree.db.virtual-graph.bm25.storage]
+                      [fluree.db.virtual-graph.bm25.index :as bm25]
+                      [fluree.db.virtual-graph.parse :as vg-parse]])
             [fluree.db.constants :as const]
             [fluree.db.flake :as flake]
             [fluree.db.util.core :as util :refer [try* catch*]]
-<<<<<<< HEAD
-=======
-            #?(:clj [fluree.db.virtual-graph.bm25.index :as bm25])
-            #?(:clj [fluree.db.virtual-graph.bm25.storage])
-            [fluree.db.virtual-graph.parse :as vg-parse]
-            [fluree.db.virtual-graph :as vg]
->>>>>>> 419fb4e8
             [fluree.db.util.json :as json]
             [fluree.db.util.log :as log]
-            [fluree.db.virtual-graph.parse :as vg-parse]
-            [fluree.db.virtual-graph.proto :as vgproto]))
+            [fluree.db.virtual-graph :as vg]))
 
 #?(:clj (set! *warn-on-reflection* true))
 
@@ -47,54 +41,40 @@
   "Adds the full virtual graph IRI to the index options map"
   [{:keys [vg-name] :as idx-opts} db-alias]
   (let [vg-alias (str "##" vg-name)
-<<<<<<< HEAD
-        vg-id    (str alias vg-alias)]
-    (assoc idx-opts :id vg-id
-           :alias vg-alias)))
-
-(defn bm25-idx?
-  [idx-rdf-type]
-  (some #(= % const/$fluree:index-BM25) idx-rdf-type))
-=======
         vg-id    (str db-alias vg-alias)]
     (assoc idx-opts
            :id vg-id
            :alias vg-alias)))
->>>>>>> 419fb4e8
 
-(defn create
-  [{:keys [alias t] :as db} vg-flakes]
-  (let [db-vol         (volatile! db) ;; needed to potentially add new namespace codes based on query IRIs
-        vg-opts        (-> (idx-flakes->opts vg-flakes)
-                           (update :query vg-parse/select-one->select)
-                           (vg-parse/parse-document-query db-vol)
-                           (add-vg-id alias)
-                           (assoc :genesis-t t))
-        {:keys [type alias]} vg-opts
-        db*            @db-vol
-        vg             (cond
-                         ;; add vector index and other types of virtual graphs here
-<<<<<<< HEAD
-                         (bm25-idx? type) #?(:clj  (bm25/new-bm25-index db vg-flakes vg-opts)
-                                             :cljs (throw (ex-info "BM25 index not supported in cljs"
-                                                                   {:status 400
-                                                                    :error  :db/invalid-index}))))
-        _              (when (nil? vg)
-                         (throw (ex-info "Unrecognized virtual graph creation attempted."
-                                         {:status 400
-                                          :error  :db/invalid-index})))
-        initialized-vg (vgproto/initialize vg db*)]
-=======
-                         (bm25/bm25-iri? type) #?(:clj  (bm25/new-bm25-index db vg-flakes vg-opts)
-                                                  :cljs (throw (ex-info "BM25 index not supported in cljs"
-                                                                        {:status 400
-                                                                         :error  :db/invalid-index})))
-                         :else (throw (ex-info "Unrecognized virtual graph creation attempted."
-                                               {:status 400
-                                                :error  :db/invalid-index})))
-        initialized-vg (vg/initialize vg db*)]
->>>>>>> 419fb4e8
-    [db* alias initialized-vg]))
+#?(:clj
+   (defn create
+     [{:keys [alias t] :as db} vg-flakes]
+     (let [db-vol (volatile! db) ;; needed to potentially add new namespace codes based on query IRIs
+
+           {:keys [type alias] :as vg-opts}
+           (-> (idx-flakes->opts vg-flakes)
+               (update :query vg-parse/select-one->select)
+               (vg-parse/parse-document-query db-vol)
+               (add-vg-id alias)
+               (assoc :genesis-t t))
+
+           db* @db-vol
+           vg  (cond
+                 ;; add vector index and other types of virtual graphs here
+                 (bm25/bm25-iri? type)
+                 (bm25/new-bm25-index db vg-flakes vg-opts)
+
+                 :else (throw (ex-info "Unrecognized virtual graph creation attempted."
+                                       {:status 400
+                                        :error  :db/invalid-index})))
+           initialized-vg (vg/initialize vg db*)]
+       [db* alias initialized-vg]))
+
+   :cljs
+   (defn create
+     [_ _]
+     (throw (ex-info "Creating BM25 indexes not supported in cljs"
+                     {:status 400, :error :db/invalid-index}))))
 
 (defn load-virtual-graph
   [db alias]
@@ -157,5 +137,5 @@
   ;; TODO - VG - check flakes if user updated existing virtual graph
   (let [new-vgs (extract-vgs add)]
     (cond-> db
-            (seq new-vgs) (create-virtual-graphs add new-vgs)
-            (has-vgs? db) (update-vgs add rem))))+      (seq new-vgs) (create-virtual-graphs add new-vgs)
+      (has-vgs? db) (update-vgs add rem))))