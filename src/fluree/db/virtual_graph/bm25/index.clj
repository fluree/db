--- conflicted
+++ resolved
@@ -6,12 +6,8 @@
             [fluree.db.json-ld.iri :as iri]
             [fluree.db.query.exec :as exec]
             [fluree.db.query.exec.where :as where]
-<<<<<<< HEAD
             [fluree.db.util :as util]
-=======
-            [fluree.db.util :as util :refer [try* catch*]]
             [fluree.db.util.async :refer [empty-channel]]
->>>>>>> 0ce80297
             [fluree.db.util.log :as log]
             [fluree.db.virtual-graph :as vg]
             [fluree.db.virtual-graph.bm25.search :as bm25.search]
@@ -362,10 +358,6 @@
     ;; This is a no-op for compatibility
     this))
 
-(defn bm25-iri?
-  [idx-rdf-type]
-  (some #(= % const/$fluree:index-BM25) idx-rdf-type))
-
 ;; TODO - VG - triggering updates only works for queries for single subject, no nested nodes
 ;; TODO - VG - future feature - weighted properties
 ;; TODO - VG - drop index
