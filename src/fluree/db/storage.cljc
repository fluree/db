--- conflicted
+++ resolved
@@ -62,15 +62,12 @@
       ;; Fallback for addresses without ://
       (let [i (str/last-index-of address ":")]
         [(subs address 0 i) (subs address (inc i))]))))
-<<<<<<< HEAD
-=======
 
 (defn strip-extension
   [filename]
   (if-let [idx (str/last-index-of filename ".")]
     (subs filename 0 idx)
     filename))
->>>>>>> 5697acd6
 
 (defn valid-identifier?
   [x]
