(ns fluree.db.util.tx
  (:require [fluree.db.util.json :as json]
            [fluree.crypto :as crypto]
            [clojure.string :as str]
            [fluree.db.util.async :refer [<? go-try]]
            [fluree.db.flake :as flake]
<<<<<<< HEAD
            [fluree.db.api :as fdb]
            [fluree.db.util.core :as util]
            [fluree.db.dbproto :as dbproto]
            [fluree.db.dbfunctions.core :as dbfunctions]
            [fluree.db.util.async :as async-util]
            [fluree.db.permissions-validate :as perm-validate]
            [fluree.db.constants :as const])
  (:import (fluree.db.flake Flake)))
=======
            [fluree.db.util.core :as util]))
>>>>>>> 3272ce43

;; transaction utilities

(defn validate-command
  "Takes a command (map) and validates signature, adds in auth or authority and does
  some additional checks. This can be done before putting the command into the queue for processing.

  Puts original :cmd string and :sig string into this one map for use downstream."
  [{:keys [sig cmd]}]
  ;; TODO - here again we calc the sha3 id, I think redundant at this point
  (let [cmd-map       (-> (json/parse cmd)
                          (assoc :txid (crypto/sha3-256 cmd) ;; don't trust their id if provided
                                 :cmd cmd
                                 :sig sig))

        sig-authority (crypto/account-id-from-message cmd sig) ;; throws if invalid signature
        ;; merge everything together into one map for transaction.
        current-time  (System/currentTimeMillis)
        {:keys [auth authority expire]} cmd-map
        expired?      (and expire (< expire current-time))
        _             (when expired?
                        (throw (ex-info (format "Transaction is expired. Current time: %s expire time: %s." current-time expire)
                                        {:status 400 :error :db/invalid-transaction})))
        cmd-map*      (cond
                        (and (nil? auth) (nil? authority))
                        (assoc cmd-map :auth sig-authority)

                        (and (nil? auth) authority)
                        (throw (ex-info (str "An authority without an auth is not allowed.")
                                        {:status 400 :error :db/invalid-transaction}))

                        (and auth authority)
                        (if (= authority sig-authority)
                          cmd-map
                          (throw (ex-info (format "Signing authority: %s does not match command authority: %s." sig-authority authority)
                                          {:status 400 :error :db/invalid-transaction})))

                        (and auth (nil? authority))
                        (if (= auth sig-authority)
                          cmd-map
                          (assoc cmd-map :authority sig-authority)))]
    cmd-map*))


(defn gen-tx-hash
  "From a list of transaction flakes, returns the sha3 hash.

  Note, this assumes the _tx/hash flake is NOT included in this list,
  else the resulting hash will be different from the one that would have
  been computed when performing the transaction."
  ([tx-flakes]
   ;; sort in block sort order as defined by fluree.db.flake/cmp-flakes-block
   (-> (apply flake/sorted-set-by flake/cmp-flakes-block tx-flakes)
       (gen-tx-hash true)))
  ([tx-flakes sorted?]
   (if-not sorted?
     (gen-tx-hash tx-flakes)
     (->> tx-flakes
          (mapv #(vector (.-s %) (.-p %) (.-o %) (.-t %) (.-op %) (.-m %)))
          (json/stringify)
          (crypto/sha3-256)))))


;;;
;;; Block merkle root calculation
;;;

(defn- exp [x n]
  (loop [acc 1 n n]
    (if (zero? n) acc
                  (recur (* x acc) (dec n)))))

(defn- find-closest-power-2
  [n]
  (loop [i 1]
    (if (>= (exp 2 i) n)
      (exp 2 i)
      (recur (inc i)))))

(defn- generate-hashes
  [cmds]
  (loop [[f s & r] cmds
         acc []]
    (let [hash (crypto/sha2-256 (str f s))
          acc* (conj acc hash)]
      (if r
        (recur r acc*)
        acc*))))

(defn generate-merkle-root
  "hashes should already be in the correct order."
  [& hashes]
  (let [count-cmds   (count hashes)
        repeat-last  (- count-cmds (find-closest-power-2 count-cmds))
        leaves-ordrd (concat hashes (repeat repeat-last (last hashes)))]
    (loop [merkle-results (apply generate-hashes leaves-ordrd)]
      (if (> 1 (count merkle-results))
        (recur (apply generate-hashes merkle-results))
        (first merkle-results)))))

<<<<<<< HEAD
(defn deps-succeeded?
  "Returns true if list of dependency transactions are satisfied."
  [db deps]
  (go-try (if (or (not deps) (empty? deps))
            true
            (let [res (->> (reduce-kv (fn [query-acc key dep]
                                        (-> query-acc
                                            (update :selectOne conj (str "?error" key))
                                            (update :where conj [(str "?tx" key) "_tx/id" dep])
                                            (update :optional conj [(str "?tx" key) "_tx/error" (str "?error" key)])))
                                      {:selectOne [] :where [] :optional []} deps)
                           (fdb/query-async (go-try db))
                           <?)]
              (and (not (empty? res)) (every? nil? res))))))
=======
>>>>>>> 3272ce43

;; TODO - moved this from the original transact namespace. Need to look at how this special treatment is handled
;; and verify it is being done in a reasonable way.
(defn create-new-db-tx
  [tx-map]
  (let [{:keys [db alias auth doc fork forkBlock]} tx-map
        db-name (if (sequential? db)
                  (str (first db) "/" (second db))
                  (str/replace db "/$" "/"))
        tx      (util/without-nils
                  {:_id       "db$newdb"
                   :_action   :insert
                   :id        db-name
                   :alias     (or alias db-name)
                   :root      auth
                   :doc       doc
                   :fork      fork
                   :forkBlock forkBlock})]
    [tx]))


(defn make-candidate-db
  "Assigns a tempid to all index roots, which ensures caching for this candidate db
  is independent from any 'official' db with the same block."
  [db]
  (let [tempid  (util/random-uuid)
        indexes [:spot :psot :post :opst]]
    (reduce
      (fn [db idx]
        (let [index (assoc (get db idx) :tempid tempid)]
          (assoc db idx index)))
<<<<<<< HEAD
      db indexes)))

(defn adding-data?
  "Returns true upon finding first 'true' .-op for a flake other than the transaction
  flake.

  Note this would not catch an update to metadata of a prior transaction."
  [new-flakes]
  (some #(if (< 0 (.-s %))
           (.-op %) false)
        new-flakes))

;; TODO - this should use 'some' form to fail after fist spec fails (it currently does everything, even if a failure occurs)
;; TODO - spec for collections should be cached with the db's :schema, pointing to sids of SmartFunctions - and can use a caching fn then to get respective SmartFunctions by id
(defn validate-collection-spec
  [db-after flakes auth_id block-instant]
  (go-try
    (let [all-sids       (->> (map #(.-s %) flakes)         ;; Get all unique subjects in flakes
                              (set))
          ;; Get collection-sids for all subject collections
          collection-sid (mapv #(->> (flake/sid->cid %) (dbproto/-c-prop db-after :sid)) all-sids)

          ;; Get spec and specDoc for all entities
          specs-res      (loop [[sid & r] collection-sid
                                acc []]
                           (if-not sid
                             acc
                             (let [res      (<? (dbproto/-query db-after
                                                                {:selectOne [{"_collection/spec" ["_fn/code" "_fn/params"]} "_collection/specDoc"]
                                                                 :from      sid}))
                                   specs    (get res "_collection/spec")
                                   spec     (map #(get % "_fn/code") specs)
                                   params   (remove nil? (map #(get % "_fn/params") specs))
                                   _        (if (empty? params)
                                              nil
                                              (throw (ex-info (str "You can only use functions with additional parameters in transactions functions. ")
                                                              {:status 400
                                                               :error  :db/invalid-tx})))
                                   spec-str (dbfunctions/combine-fns spec)
                                   spec-doc (get res "_collection/specDoc")]
                               (recur r (conj acc (vector spec-str spec-doc))))))
          ;; Create a vector for all [subject spec]
          spec-vec       (map (fn [e [spec spec-doc]]
                                (vector e spec spec-doc))
                              all-sids specs-res)
          ;; Remove any entities from spec-vec that don't have specs
          spec-vec*      (remove (fn [n]
                                   (nil? (second n))) spec-vec)

          ;; Search for each subject in the candidate-db. If null, then the entire subject was deleted
          entities*      (loop [[[sid spec spec-doc] & r] spec-vec*
                                acc []]
                           (if-not sid
                             acc
                             (let [res (<? (dbproto/-query db-after {:selectOne ["*"] :from sid}))]
                               (recur r (conj acc res)))))
          spec-vec**     (remove nil? (map (fn [ent spec-vec]
                                             (if ent
                                               spec-vec
                                               nil))
                                           entities* spec-vec*))
          ctx            (remove nil? (map (fn [subject]
                                             (if subject
                                               {:db      db-after
                                                :instant block-instant
                                                :sid     (get subject "_id")
                                                :flakes  flakes
                                                :auth_id auth_id
                                                :state   (atom {:stack   []
                                                                :credits 10000000
                                                                :spent   0})})) entities*))
          f-meta         (loop [[[sid spec spec-doc params] & r] spec-vec**
                                acc []]
                           (if-not sid
                             acc
                             (recur r (conj acc (<? (dbfunctions/parse-fn db-after spec "collectionSpec" nil))))))]
      (loop
        [[f & r] f-meta
         [ctx & ctx-r] ctx
         [spec & spec-r] spec-vec**]
        (if f
          (let [res  (f ctx)
                res* (if (async-util/channel? res) (<? res) res)]
            (cond (not res*)
                  (throw (ex-info (str "Transaction does not adhere to the collection spec: " (nth spec 2))
                                  {:status 400
                                   :error  :db/invalid-tx}))

                  r
                  (recur r ctx-r spec-r)

                  :else true)) true)))))

;; TODO - if no predicate spec exists, could skip all of this - look to add to db's :schema
(defn valid-predicate-spec-flake?
  "Takes a db and a flake, checks whether the flake adheres to any _predicate/spec"
  [flake db auth_id]
  (go-try
    (let [pid      (.-p flake)
          pred-map (->> db :schema :pred ((fn [coll]
                                            (get coll pid))))
          spec     (:spec pred-map)
          specDoc  (:specDoc pred-map)]
      (if spec
        (let [spec-vec (if (vector? spec) spec [spec])
              query    (reduce-kv (fn [acc idx spec]
                                    (let [code-var (str "?code" idx)]
                                      (-> (update acc :selectOne conj code-var)
                                          (update :where conj [spec "_fn/code" code-var]))))
                                  {:selectOne [] :where []} spec-vec)
              fn-code  (<? (dbproto/-query db query))
              fn-code' (dbfunctions/combine-fns fn-code)
              sid      (.-s flake)
              o        (.-o flake)
              ctx      {:db      db
                        :sid     sid
                        :pid     pid
                        :o       o
                        :flakes  [flake]
                        :auth_id auth_id
                        :state   (atom {:stack   []
                                        :credits 10000000
                                        :spent   0})}
              f-meta   (<? (dbfunctions/parse-fn db fn-code' "predSpec" nil))
              res      (f-meta ctx)
              res*     (if (async-util/channel? res) (<? res) res)]
          (if res*
            true
            (throw (ex-info (str (if specDoc (str specDoc " Value: " o) (str "Object " o " does not conform to the spec for predicate: " (:name pred-map))))
                            {:status 400
                             :error  :db/invalid-tx})))) true))))


(defn validate-predicate-spec
  [db flakes auth_id block-instant]
  (go-try
    (let [true-flakes      (clojure.set/select #(.-op %) flakes)
          ;; First, we check _predicate/spec -> this runs for every single flake that is being added and has a spec.
          predSpecValid?   (loop [[flake & r] true-flakes]
                             (let [res (<? (valid-predicate-spec-flake? flake db auth_id))]
                               (if (and res r)
                                 (recur r) res)))
          ;; If _predicate/spec checks out, we test _predicate/txSpec -> This runs once with all of the flakes, both true and false,
          ;; within a transaction. This is mainly useful for checking that the sum of values for add flakes = the sum of values for
          ;; remove flakes.
          allTxPreds       (->> (map #(.-p %) flakes) (set))
          predTxSpecValid? (loop [[pred & r] allTxPreds]
                             (let [pred-map  (->> db :schema :pred ((fn [coll]
                                                                      (get coll pred))))
                                   txSpec    (:txSpec pred-map)
                                   txSpecDoc (:txSpecDoc pred-map)
                                   pred-name (:name pred-map)
                                   res       (if txSpec
                                               (let [spec-vec (if (vector? txSpec) txSpec [txSpec])
                                                     query    (reduce-kv (fn [acc idx spec]
                                                                           (let [code-var (str "?code" idx)]
                                                                             (-> (update acc :selectOne conj code-var)
                                                                                 (update :where conj [spec "_fn/code" code-var]))))
                                                                         {:selectOne [] :where []} spec-vec)
                                                     fn-code  (<? (dbproto/-query db query))
                                                     fn-code' (dbfunctions/combine-fns fn-code)
                                                     ctx      {:db      db
                                                               :pid     pred
                                                               :instant block-instant
                                                               :flakes  (filterv #(= (.-p %) pred) flakes)
                                                               :auth_id auth_id
                                                               :state   (atom {:stack   []
                                                                               :credits 10000000
                                                                               :spent   0})}
                                                     f-meta   (<? (dbfunctions/parse-fn db fn-code' "predSpec" nil))]
                                                 (f-meta ctx)) true)
                                   res*      (if (async-util/channel? res) (<? res) res)
                                   res''     (if res* res* (throw (ex-info (str "The predicate " pred-name " does not conform to spec. " txSpecDoc)
                                                                           {:status 400
                                                                            :error  :db/invalid-tx})))]
                               (if (and res'' r)
                                 (recur r) res'')))] true)))

(defn validate-permissions
  "Validates transaction based on the state of the new database."
  [db-before candidate-db flakes tx-permissions]
  (go-try
    (let [no-filter? (true? (:root? tx-permissions))]
      (if no-filter?
        ;; everything allowed, just return
        true
        ;; go through each statement and check
        (loop [[^Flake flake & r] flakes]
          (when (> (.-s flake) const/$maxSystemPredicates)
            (when-not (if (.-op flake)
                        (<? (perm-validate/allow-flake? candidate-db flake tx-permissions))
                        (<? (perm-validate/allow-flake? db-before flake tx-permissions)))
              (throw (ex-info (format "Insufficient permissions for predicate: %s within collection: %s."
                                      (dbproto/-p-prop db-before :name (.-p flake))
                                      (dbproto/-c-prop db-before :name (flake/sid->cid (.-s flake))))
                              {:status 400
                               :error  :db/write-permission}))))
          (if r
            (recur r)
            true))))))
=======
      db indexes)))
>>>>>>> 3272ce43
<|MERGE_RESOLUTION|>--- conflicted
+++ resolved
@@ -4,18 +4,7 @@
             [clojure.string :as str]
             [fluree.db.util.async :refer [<? go-try]]
             [fluree.db.flake :as flake]
-<<<<<<< HEAD
-            [fluree.db.api :as fdb]
-            [fluree.db.util.core :as util]
-            [fluree.db.dbproto :as dbproto]
-            [fluree.db.dbfunctions.core :as dbfunctions]
-            [fluree.db.util.async :as async-util]
-            [fluree.db.permissions-validate :as perm-validate]
-            [fluree.db.constants :as const])
-  (:import (fluree.db.flake Flake)))
-=======
             [fluree.db.util.core :as util]))
->>>>>>> 3272ce43
 
 ;; transaction utilities
 
@@ -116,23 +105,6 @@
         (recur (apply generate-hashes merkle-results))
         (first merkle-results)))))
 
-<<<<<<< HEAD
-(defn deps-succeeded?
-  "Returns true if list of dependency transactions are satisfied."
-  [db deps]
-  (go-try (if (or (not deps) (empty? deps))
-            true
-            (let [res (->> (reduce-kv (fn [query-acc key dep]
-                                        (-> query-acc
-                                            (update :selectOne conj (str "?error" key))
-                                            (update :where conj [(str "?tx" key) "_tx/id" dep])
-                                            (update :optional conj [(str "?tx" key) "_tx/error" (str "?error" key)])))
-                                      {:selectOne [] :where [] :optional []} deps)
-                           (fdb/query-async (go-try db))
-                           <?)]
-              (and (not (empty? res)) (every? nil? res))))))
-=======
->>>>>>> 3272ce43
 
 ;; TODO - moved this from the original transact namespace. Need to look at how this special treatment is handled
 ;; and verify it is being done in a reasonable way.
@@ -164,207 +136,4 @@
       (fn [db idx]
         (let [index (assoc (get db idx) :tempid tempid)]
           (assoc db idx index)))
-<<<<<<< HEAD
-      db indexes)))
-
-(defn adding-data?
-  "Returns true upon finding first 'true' .-op for a flake other than the transaction
-  flake.
-
-  Note this would not catch an update to metadata of a prior transaction."
-  [new-flakes]
-  (some #(if (< 0 (.-s %))
-           (.-op %) false)
-        new-flakes))
-
-;; TODO - this should use 'some' form to fail after fist spec fails (it currently does everything, even if a failure occurs)
-;; TODO - spec for collections should be cached with the db's :schema, pointing to sids of SmartFunctions - and can use a caching fn then to get respective SmartFunctions by id
-(defn validate-collection-spec
-  [db-after flakes auth_id block-instant]
-  (go-try
-    (let [all-sids       (->> (map #(.-s %) flakes)         ;; Get all unique subjects in flakes
-                              (set))
-          ;; Get collection-sids for all subject collections
-          collection-sid (mapv #(->> (flake/sid->cid %) (dbproto/-c-prop db-after :sid)) all-sids)
-
-          ;; Get spec and specDoc for all entities
-          specs-res      (loop [[sid & r] collection-sid
-                                acc []]
-                           (if-not sid
-                             acc
-                             (let [res      (<? (dbproto/-query db-after
-                                                                {:selectOne [{"_collection/spec" ["_fn/code" "_fn/params"]} "_collection/specDoc"]
-                                                                 :from      sid}))
-                                   specs    (get res "_collection/spec")
-                                   spec     (map #(get % "_fn/code") specs)
-                                   params   (remove nil? (map #(get % "_fn/params") specs))
-                                   _        (if (empty? params)
-                                              nil
-                                              (throw (ex-info (str "You can only use functions with additional parameters in transactions functions. ")
-                                                              {:status 400
-                                                               :error  :db/invalid-tx})))
-                                   spec-str (dbfunctions/combine-fns spec)
-                                   spec-doc (get res "_collection/specDoc")]
-                               (recur r (conj acc (vector spec-str spec-doc))))))
-          ;; Create a vector for all [subject spec]
-          spec-vec       (map (fn [e [spec spec-doc]]
-                                (vector e spec spec-doc))
-                              all-sids specs-res)
-          ;; Remove any entities from spec-vec that don't have specs
-          spec-vec*      (remove (fn [n]
-                                   (nil? (second n))) spec-vec)
-
-          ;; Search for each subject in the candidate-db. If null, then the entire subject was deleted
-          entities*      (loop [[[sid spec spec-doc] & r] spec-vec*
-                                acc []]
-                           (if-not sid
-                             acc
-                             (let [res (<? (dbproto/-query db-after {:selectOne ["*"] :from sid}))]
-                               (recur r (conj acc res)))))
-          spec-vec**     (remove nil? (map (fn [ent spec-vec]
-                                             (if ent
-                                               spec-vec
-                                               nil))
-                                           entities* spec-vec*))
-          ctx            (remove nil? (map (fn [subject]
-                                             (if subject
-                                               {:db      db-after
-                                                :instant block-instant
-                                                :sid     (get subject "_id")
-                                                :flakes  flakes
-                                                :auth_id auth_id
-                                                :state   (atom {:stack   []
-                                                                :credits 10000000
-                                                                :spent   0})})) entities*))
-          f-meta         (loop [[[sid spec spec-doc params] & r] spec-vec**
-                                acc []]
-                           (if-not sid
-                             acc
-                             (recur r (conj acc (<? (dbfunctions/parse-fn db-after spec "collectionSpec" nil))))))]
-      (loop
-        [[f & r] f-meta
-         [ctx & ctx-r] ctx
-         [spec & spec-r] spec-vec**]
-        (if f
-          (let [res  (f ctx)
-                res* (if (async-util/channel? res) (<? res) res)]
-            (cond (not res*)
-                  (throw (ex-info (str "Transaction does not adhere to the collection spec: " (nth spec 2))
-                                  {:status 400
-                                   :error  :db/invalid-tx}))
-
-                  r
-                  (recur r ctx-r spec-r)
-
-                  :else true)) true)))))
-
-;; TODO - if no predicate spec exists, could skip all of this - look to add to db's :schema
-(defn valid-predicate-spec-flake?
-  "Takes a db and a flake, checks whether the flake adheres to any _predicate/spec"
-  [flake db auth_id]
-  (go-try
-    (let [pid      (.-p flake)
-          pred-map (->> db :schema :pred ((fn [coll]
-                                            (get coll pid))))
-          spec     (:spec pred-map)
-          specDoc  (:specDoc pred-map)]
-      (if spec
-        (let [spec-vec (if (vector? spec) spec [spec])
-              query    (reduce-kv (fn [acc idx spec]
-                                    (let [code-var (str "?code" idx)]
-                                      (-> (update acc :selectOne conj code-var)
-                                          (update :where conj [spec "_fn/code" code-var]))))
-                                  {:selectOne [] :where []} spec-vec)
-              fn-code  (<? (dbproto/-query db query))
-              fn-code' (dbfunctions/combine-fns fn-code)
-              sid      (.-s flake)
-              o        (.-o flake)
-              ctx      {:db      db
-                        :sid     sid
-                        :pid     pid
-                        :o       o
-                        :flakes  [flake]
-                        :auth_id auth_id
-                        :state   (atom {:stack   []
-                                        :credits 10000000
-                                        :spent   0})}
-              f-meta   (<? (dbfunctions/parse-fn db fn-code' "predSpec" nil))
-              res      (f-meta ctx)
-              res*     (if (async-util/channel? res) (<? res) res)]
-          (if res*
-            true
-            (throw (ex-info (str (if specDoc (str specDoc " Value: " o) (str "Object " o " does not conform to the spec for predicate: " (:name pred-map))))
-                            {:status 400
-                             :error  :db/invalid-tx})))) true))))
-
-
-(defn validate-predicate-spec
-  [db flakes auth_id block-instant]
-  (go-try
-    (let [true-flakes      (clojure.set/select #(.-op %) flakes)
-          ;; First, we check _predicate/spec -> this runs for every single flake that is being added and has a spec.
-          predSpecValid?   (loop [[flake & r] true-flakes]
-                             (let [res (<? (valid-predicate-spec-flake? flake db auth_id))]
-                               (if (and res r)
-                                 (recur r) res)))
-          ;; If _predicate/spec checks out, we test _predicate/txSpec -> This runs once with all of the flakes, both true and false,
-          ;; within a transaction. This is mainly useful for checking that the sum of values for add flakes = the sum of values for
-          ;; remove flakes.
-          allTxPreds       (->> (map #(.-p %) flakes) (set))
-          predTxSpecValid? (loop [[pred & r] allTxPreds]
-                             (let [pred-map  (->> db :schema :pred ((fn [coll]
-                                                                      (get coll pred))))
-                                   txSpec    (:txSpec pred-map)
-                                   txSpecDoc (:txSpecDoc pred-map)
-                                   pred-name (:name pred-map)
-                                   res       (if txSpec
-                                               (let [spec-vec (if (vector? txSpec) txSpec [txSpec])
-                                                     query    (reduce-kv (fn [acc idx spec]
-                                                                           (let [code-var (str "?code" idx)]
-                                                                             (-> (update acc :selectOne conj code-var)
-                                                                                 (update :where conj [spec "_fn/code" code-var]))))
-                                                                         {:selectOne [] :where []} spec-vec)
-                                                     fn-code  (<? (dbproto/-query db query))
-                                                     fn-code' (dbfunctions/combine-fns fn-code)
-                                                     ctx      {:db      db
-                                                               :pid     pred
-                                                               :instant block-instant
-                                                               :flakes  (filterv #(= (.-p %) pred) flakes)
-                                                               :auth_id auth_id
-                                                               :state   (atom {:stack   []
-                                                                               :credits 10000000
-                                                                               :spent   0})}
-                                                     f-meta   (<? (dbfunctions/parse-fn db fn-code' "predSpec" nil))]
-                                                 (f-meta ctx)) true)
-                                   res*      (if (async-util/channel? res) (<? res) res)
-                                   res''     (if res* res* (throw (ex-info (str "The predicate " pred-name " does not conform to spec. " txSpecDoc)
-                                                                           {:status 400
-                                                                            :error  :db/invalid-tx})))]
-                               (if (and res'' r)
-                                 (recur r) res'')))] true)))
-
-(defn validate-permissions
-  "Validates transaction based on the state of the new database."
-  [db-before candidate-db flakes tx-permissions]
-  (go-try
-    (let [no-filter? (true? (:root? tx-permissions))]
-      (if no-filter?
-        ;; everything allowed, just return
-        true
-        ;; go through each statement and check
-        (loop [[^Flake flake & r] flakes]
-          (when (> (.-s flake) const/$maxSystemPredicates)
-            (when-not (if (.-op flake)
-                        (<? (perm-validate/allow-flake? candidate-db flake tx-permissions))
-                        (<? (perm-validate/allow-flake? db-before flake tx-permissions)))
-              (throw (ex-info (format "Insufficient permissions for predicate: %s within collection: %s."
-                                      (dbproto/-p-prop db-before :name (.-p flake))
-                                      (dbproto/-c-prop db-before :name (flake/sid->cid (.-s flake))))
-                              {:status 400
-                               :error  :db/write-permission}))))
-          (if r
-            (recur r)
-            true))))))
-=======
-      db indexes)))
->>>>>>> 3272ce43
+      db indexes)))