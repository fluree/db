(ns fluree.db.util.tx
  (:require [fluree.db.util.json :as json]
            [fluree.crypto :as crypto]
            [clojure.string :as str]
            [fluree.db.util.async :refer [<? go-try]]
            [fluree.db.flake :as flake]
            [fluree.db.util.core :as util])
  (:import (fluree.db.flake Flake)))

(set! *warn-on-reflection* true)

;; transaction utilities

(defn validate-command
  "Takes a command (map) and validates signature, adds in auth or authority and does
  some additional checks. This can be done before putting the command into the queue for processing.

  Puts original :cmd string and :sig string into this one map for use downstream."
<<<<<<< HEAD
  [{:keys [sig cmd]}]
  ;; TODO - here again we calc the sha3 id, I think redundant at this point
  (let [decoded       (json/parse cmd false)
        cmd-map       {:tx             (get decoded "tx")
                       :auth           (get decoded "auth")
                       :auth-sid       nil                  ;; filled in later
                       :tx-permissions nil                  ;; filled in later
                       :authority      (get decoded "authority")
                       :authority-sid  nil                  ;; filled in later
                       :expire         (get decoded "expire")
                       :type           (keyword (get decoded "type"))
                       :deps           (get decoded "deps")
                       :nonce          (get decoded "nonce")
                       :txid           (crypto/sha3-256 cmd) ;; don't trust their id if provided
                       :cmd            cmd
                       :sig            sig}
        sig-authority (crypto/account-id-from-message cmd sig) ;; throws if invalid signature
=======
  [{:keys [command id] :as cmd-data}]
  (let [{:keys [sig cmd]} command
        cmd-map       (-> (try (json/parse cmd)
                               (catch Exception _
                                 (throw (ex-info (format "Transaction %s is not valid JSON, ignoring." id)
                                                 {:status 400 :error :db/invalid-transaction}))))
                          (assoc :txid id
                                 :cmd cmd
                                 :sig sig))
        sig-authority (try (crypto/account-id-from-message cmd sig)
                           (catch Exception _
                             (throw (ex-info (format "Transaction %s has an invalid signature." id)
                                             {:status 400 :error :db/invalid-signature}))))
>>>>>>> 14441d99
        ;; merge everything together into one map for transaction.
        current-time  (System/currentTimeMillis)
        {:keys [auth authority expire]} cmd-map
        expired?      (and expire (< expire current-time))
        _             (when expired?
                        (throw (ex-info (format "Transaction %s is expired. Current time: %s expire time: %s." id current-time expire)
                                        {:status 400 :error :db/expired-transaction})))
        cmd-map*      (cond
                        (and (nil? auth) (nil? authority))
                        (assoc cmd-map :auth sig-authority)

                        (and (nil? auth) authority)
                        (throw (ex-info (format "Transaction %s invalid. An authority without an auth is not allowed." id)
                                        {:status 400 :error :db/missing-auth}))

                        (and auth authority)
                        (if (= authority sig-authority)
                          cmd-map
                          (throw (ex-info (format "Transaction %s is invalid. Signing authority: %s does not match command authority: %s." id sig-authority authority)
                                          {:status 400 :error :db/invalid-authority})))

                        (and auth (nil? authority))
                        (if (= auth sig-authority)
                          cmd-map
                          (assoc cmd-map :authority sig-authority)))]
    cmd-map*))


(defn gen-tx-hash
  "From a list of transaction flakes, returns the sha3 hash.

  Note, this assumes the _tx/hash flake is NOT included in this list,
  else the resulting hash will be different from the one that would have
  been computed when performing the transaction."
  ([tx-flakes]
   ;; sort in block sort order as defined by fluree.db.flake/cmp-flakes-block
   (-> (apply flake/sorted-set-by flake/cmp-flakes-block tx-flakes)
       (gen-tx-hash true)))
  ([tx-flakes sorted?]
   (if-not sorted?
     (gen-tx-hash tx-flakes)
     (->> tx-flakes
          (mapv #(let [^Flake f %]
                   (vector (.-s f) (.-p f) (.-o f) (.-t f) (.-op f) (.-m f))))
          (json/stringify)
          (crypto/sha3-256)))))


;;;
;;; Block merkle root calculation
;;;

(defn- exp [x n]
  (loop [acc 1 n n]
    (if (zero? n)
      acc
      (recur (long (* x acc)) (dec n))))) ; long keeps recur arg primitive

(defn- find-closest-power-2
  [n]
  (loop [i 1]
    (if (>= (exp 2 i) n)
      (exp 2 i)
      (recur (inc i)))))

(defn- generate-hashes
  [cmds]
  (loop [[f s & r] cmds
         acc []]
    (let [hash (crypto/sha2-256 (str f s))
          acc* (conj acc hash)]
      (if r
        (recur r acc*)
        acc*))))

(defn generate-merkle-root
  "hashes should already be in the correct order."
  [& hashes]
  (let [count-cmds   (count hashes)
        repeat-last  (- count-cmds (find-closest-power-2 count-cmds))
        leaves-ordrd (concat hashes (repeat repeat-last (last hashes)))]
    (loop [merkle-results (apply generate-hashes leaves-ordrd)]
      (if (> 1 (count merkle-results))
        (recur (apply generate-hashes merkle-results))
        (first merkle-results)))))


;; TODO - moved this from the original transact namespace. Need to look at how this special treatment is handled
;; and verify it is being done in a reasonable way.
(defn create-new-db-tx
  [tx-map]
  (let [{:keys [db alias auth doc fork forkBlock]} tx-map
        db-name (if (sequential? db)
                  (str (first db) "/" (second db))
                  (str/replace db "/$" "/"))
        tx      (util/without-nils
                  {:_id       "db$newdb"
                   :_action   :insert
                   :id        db-name
                   :alias     (or alias db-name)
                   :root      auth
                   :doc       doc
                   :fork      fork
                   :forkBlock forkBlock})]
    [tx]))


(defn make-candidate-db
  "Assigns a tempid to all index roots, which ensures caching for this candidate db
  is independent from any 'official' db with the same block."
  [db]
  (let [tempid  (util/random-uuid)
        indexes [:spot :psot :post :opst]]
    (reduce
      (fn [db idx]
        (let [index (assoc (get db idx) :tempid tempid)]
          (assoc db idx index)))
      db indexes)))<|MERGE_RESOLUTION|>--- conflicted
+++ resolved
@@ -16,10 +16,12 @@
   some additional checks. This can be done before putting the command into the queue for processing.
 
   Puts original :cmd string and :sig string into this one map for use downstream."
-<<<<<<< HEAD
-  [{:keys [sig cmd]}]
-  ;; TODO - here again we calc the sha3 id, I think redundant at this point
-  (let [decoded       (json/parse cmd false)
+  [{:keys [command id] :as cmd-data}]
+  (let [{:keys [sig cmd]} command
+        decoded       (try (json/parse cmd false)
+                           (catch Exception _
+                             (throw (ex-info (format "Transaction %s is not valid JSON, ignoring." id)
+                                             {:status 400 :error :db/invalid-transaction}))))
         cmd-map       {:tx             (get decoded "tx")
                        :auth           (get decoded "auth")
                        :auth-sid       nil                  ;; filled in later
@@ -33,22 +35,10 @@
                        :txid           (crypto/sha3-256 cmd) ;; don't trust their id if provided
                        :cmd            cmd
                        :sig            sig}
-        sig-authority (crypto/account-id-from-message cmd sig) ;; throws if invalid signature
-=======
-  [{:keys [command id] :as cmd-data}]
-  (let [{:keys [sig cmd]} command
-        cmd-map       (-> (try (json/parse cmd)
-                               (catch Exception _
-                                 (throw (ex-info (format "Transaction %s is not valid JSON, ignoring." id)
-                                                 {:status 400 :error :db/invalid-transaction}))))
-                          (assoc :txid id
-                                 :cmd cmd
-                                 :sig sig))
         sig-authority (try (crypto/account-id-from-message cmd sig)
                            (catch Exception _
                              (throw (ex-info (format "Transaction %s has an invalid signature." id)
                                              {:status 400 :error :db/invalid-signature}))))
->>>>>>> 14441d99
         ;; merge everything together into one map for transaction.
         current-time  (System/currentTimeMillis)
         {:keys [auth authority expire]} cmd-map
