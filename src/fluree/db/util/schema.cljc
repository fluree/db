--- conflicted
+++ resolved
@@ -62,9 +62,8 @@
 
 (defn is-schema-flake?
   "Returns true if flake is a schema flake."
-<<<<<<< HEAD
-  [^Flake f]
-  (is-schema-sid? (.-s f)))
+  [f]
+  (<= schema-sid-start (flake/s f) schema-sid-end))
 
 (defn is-setting-sid?
   "Returns true if sid is for a root setting."
@@ -73,17 +72,8 @@
 
 (defn is-setting-flake?
   "Returns true if flake is a root setting flake."
-  [^Flake f]
-  (is-setting-sid? (.-s f)))
-=======
-  [f]
-  (<= schema-sid-start (flake/s f) schema-sid-end))
-
-(defn is-setting-flake?
-  "Returns true if flake is a root setting flake."
   [f]
   (<= setting-sid-start (flake/s f) setting-sid-end))
->>>>>>> 96fc3476
 
 (defn is-language-flake?
   "Returns true if flake is a language flake."
@@ -109,20 +99,11 @@
 
 (defn add-to-post-preds?
   [flakes pred-ecount]
-<<<<<<< HEAD
-  (keep #(let [f ^Flake %]
-           (when (and (or (= (.-p f) const/$_predicate:index)
-                          (= (.-p f) const/$_predicate:unique))
-                      (= (.-o f) true)
-                      (>= pred-ecount (.-s f)))
-             (.-s f)))
-=======
   (keep #(let [f %]
            (if (and (or (= (flake/p f) const/$_predicate:index)
                         (= (flake/p f) const/$_predicate:unique))
                   (= (flake/o f) true)
                   (>= pred-ecount (flake/s f))) (flake/s f)))
->>>>>>> 96fc3476
         flakes))
 
 (defn remove-from-post-preds
